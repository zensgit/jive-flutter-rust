//! Domain layer - 领域层
//! 
//! 包含所有业务实体和领域模型

pub mod account;
pub mod transaction;
pub mod ledger;
pub mod category;
pub mod category_template;
pub mod user;
pub mod family;
pub mod base;
<<<<<<< HEAD
pub mod travel;
=======
>>>>>>> 0d33ab51

pub use account::*;
pub use transaction::*;
pub use ledger::*;
pub use category::*;
pub use category_template::*;
pub use user::*;
pub use family::*;
<<<<<<< HEAD
pub use base::*;
pub use travel::*;
=======
pub use base::*;
>>>>>>> 0d33ab51
<|MERGE_RESOLUTION|>--- conflicted
+++ resolved
@@ -10,10 +10,6 @@
 pub mod user;
 pub mod family;
 pub mod base;
-<<<<<<< HEAD
-pub mod travel;
-=======
->>>>>>> 0d33ab51
 
 pub use account::*;
 pub use transaction::*;
@@ -22,9 +18,4 @@
 pub use category_template::*;
 pub use user::*;
 pub use family::*;
-<<<<<<< HEAD
-pub use base::*;
-pub use travel::*;
-=======
-pub use base::*;
->>>>>>> 0d33ab51
+pub use base::*;