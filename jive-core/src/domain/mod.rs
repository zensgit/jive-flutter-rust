--- conflicted
+++ resolved
@@ -10,10 +10,7 @@
 pub mod user;
 pub mod family;
 pub mod base;
-<<<<<<< HEAD
 pub mod travel;
-=======
->>>>>>> 68b09dc6
 
 pub use account::*;
 pub use transaction::*;
@@ -22,9 +19,5 @@
 pub use category_template::*;
 pub use user::*;
 pub use family::*;
-<<<<<<< HEAD
 pub use base::*;
-pub use travel::*;
-=======
-pub use base::*;
->>>>>>> 68b09dc6
+pub use travel::*;