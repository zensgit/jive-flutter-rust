--- conflicted
+++ resolved
@@ -22,13 +22,6 @@
   FLUTTER_VERSION: '3.35.3'
   RUST_VERSION: '1.89.0'
 
-<<<<<<< HEAD
-jobs:
-  flutter-test:
-    name: Flutter Tests
-    runs-on: ubuntu-latest
-    continue-on-error: true
-=======
 concurrency:
   group: core-ci-${{ github.ref }}-${{ github.event_name }}
   cancel-in-progress: true
@@ -136,7 +129,6 @@
     env:
       DOCS_ONLY: ${{ needs.changes.outputs.docs_only }}
       FLUTTER_CHANGED: ${{ needs.changes.outputs.flutter_changed }}
->>>>>>> 630b46e1
 
     steps:
     - uses: actions/checkout@v4
@@ -147,20 +139,14 @@
         echo "No Flutter changes; skipping analysis/tests to keep pipeline efficient."
 
     - name: Setup Flutter
-<<<<<<< HEAD
-=======
       if: env.DOCS_ONLY != 'true' && env.FLUTTER_CHANGED == 'true' && (github.event_name != 'workflow_dispatch' || inputs.full_run == 'true')
->>>>>>> 630b46e1
       uses: subosito/flutter-action@v2
       with:
         flutter-version: ${{ env.FLUTTER_VERSION }}
         channel: 'stable'
 
     - name: Cache Flutter dependencies
-<<<<<<< HEAD
-=======
       if: env.DOCS_ONLY != 'true' && env.FLUTTER_CHANGED == 'true' && (github.event_name != 'workflow_dispatch' || inputs.full_run == 'true')
->>>>>>> 630b46e1
       uses: actions/cache@v4
       with:
         path: |
@@ -172,27 +158,18 @@
           ${{ runner.os }}-flutter-
 
     - name: Install dependencies
-<<<<<<< HEAD
-=======
       if: env.DOCS_ONLY != 'true' && env.FLUTTER_CHANGED == 'true' && (github.event_name != 'workflow_dispatch' || inputs.full_run == 'true')
->>>>>>> 630b46e1
       working-directory: jive-flutter
       run: flutter pub get
 
     - name: Generate code (build_runner)
-<<<<<<< HEAD
-=======
       if: env.DOCS_ONLY != 'true' && env.FLUTTER_CHANGED == 'true' && (github.event_name != 'workflow_dispatch' || inputs.full_run == 'true')
->>>>>>> 630b46e1
       working-directory: jive-flutter
       run: |
         flutter pub run build_runner build --delete-conflicting-outputs || true
 
     - name: Analyze code (non-fatal for now)
-<<<<<<< HEAD
-=======
       if: env.DOCS_ONLY != 'true' && env.FLUTTER_CHANGED == 'true' && (github.event_name != 'workflow_dispatch' || inputs.full_run == 'true')
->>>>>>> 630b46e1
       working-directory: jive-flutter
       run: |
         set -o pipefail
@@ -207,10 +184,7 @@
         path: flutter-analyze-output.txt
 
     - name: Run tests
-<<<<<<< HEAD
-=======
       if: env.DOCS_ONLY != 'true' && env.FLUTTER_CHANGED == 'true' && (github.event_name != 'workflow_dispatch' || inputs.full_run == 'true')
->>>>>>> 630b46e1
       working-directory: jive-flutter
       run: |
         # Generate machine-readable test results (non-fatal for reporting)
@@ -634,14 +608,10 @@
   field-compare:
     name: Field Comparison Check
     runs-on: ubuntu-latest
-<<<<<<< HEAD
-    needs: [flutter-test, rust-test]
-=======
     timeout-minutes: 10
     needs: [changes, flutter-test, rust-test]
     env:
       FLUTTER_CHANGED: ${{ needs.changes.outputs.flutter_changed }}
->>>>>>> 630b46e1
 
     steps:
     - uses: actions/checkout@v4
