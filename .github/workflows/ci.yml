--- conflicted
+++ resolved
@@ -47,18 +47,6 @@
       run: flutter pub get
 
     - name: Generate code (build_runner)
-<<<<<<< HEAD
-      working-directory: jive-flutter
-      run: |
-        flutter pub run build_runner build --delete-conflicting-outputs || true
-
-    - name: Analyze code (non-fatal for now)
-      working-directory: jive-flutter
-      run: |
-        set -o pipefail
-        # Temporarily non-fatal due to high analyzer warnings; see CI_TEST_RESULT_REPORT.md
-        flutter analyze --no-fatal-warnings 2>&1 | tee ../flutter-analyze-output.txt
-=======
       working-directory: jive-flutter
       run: |
         flutter pub run build_runner build --delete-conflicting-outputs || true
@@ -69,7 +57,6 @@
         flutter analyze --no-fatal-warnings || true
         # Save analyzer output for review
         flutter analyze > ../flutter-analyze-output.txt || true
->>>>>>> 2c2f9419
 
     - name: Upload analyzer output
       if: always()
@@ -173,27 +160,16 @@
         DATABASE_URL: postgresql://postgres:postgres@localhost:5432/jive_money_test
       run: |
         psql "$DATABASE_URL" -c 'SELECT 1' || (echo "DB not ready" && exit 1)
-<<<<<<< HEAD
-        ./scripts/migrate_local.sh --force
-
-    - name: Validate SQLx offline cache (no generation)
-=======
         ./scripts/migrate_local.sh --force --db-url "$DATABASE_URL"
 
     - name: Prepare SQLx offline cache
->>>>>>> 2c2f9419
       working-directory: jive-api
       env:
         DATABASE_URL: postgresql://postgres:postgres@localhost:5432/jive_money_test
       run: |
         cargo install sqlx-cli --no-default-features --features postgres || true
-<<<<<<< HEAD
-        # Validate committed offline cache only. Do not generate in CI.
-        SQLX_OFFLINE=true cargo sqlx prepare --check
-=======
         ./prepare-sqlx.sh
         SQLX_OFFLINE=true cargo sqlx prepare --check || echo "Warning: SQLx cache validation failed"
->>>>>>> 2c2f9419
 
     - name: Run tests (SQLx offline)
       working-directory: jive-api
@@ -260,25 +236,12 @@
     steps:
     - uses: actions/checkout@v4
 
-<<<<<<< HEAD
-    - name: Download Flutter test report
-=======
     - name: Download analyzer output
->>>>>>> 2c2f9419
       uses: actions/download-artifact@v4
       with:
         name: test-report
         path: .
 
-<<<<<<< HEAD
-    - name: Download Flutter analyzer output
-      uses: actions/download-artifact@v4
-      with:
-        name: flutter-analyze-output
-        path: .
-
-=======
->>>>>>> 2c2f9419
     - name: Upload analyzer output
       if: always()
       uses: actions/upload-artifact@v4
