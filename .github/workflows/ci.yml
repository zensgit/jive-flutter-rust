name: Core CI (Strict)

on:
  push:
    branches: [ main, develop, macos ]
  pull_request:
    branches: [ main, develop ]
  workflow_dispatch:
    inputs:
      debug_enabled:
        type: boolean
        description: 'Enable debug mode'
        required: false
        default: false
      full_run:
        type: boolean
        description: 'Run all heavy jobs on manual dispatch'
        required: false
        default: false

permissions:
  contents: read
  pull-requests: write

env:
  FLUTTER_VERSION: '3.35.3'
  RUST_VERSION: '1.89.0'

concurrency:
  group: core-ci-${{ github.ref }}-${{ github.event_name }}
  cancel-in-progress: true

jobs:
  changes:
    name: Detect Changes
    runs-on: ubuntu-latest
    outputs:
      docs_only: ${{ steps.out.outputs.docs_only }}
      flutter_changed: ${{ steps.out.outputs.flutter_changed }}
    steps:
    - uses: actions/checkout@v4
    - name: Paths filter
      id: filter
      uses: dorny/paths-filter@v3
      with:
        token: ${{ secrets.GITHUB_TOKEN }}
        filters: |
          docs:
            - '**/*.md'
            - 'docs/**'
            - 'README.md'
            - 'AGENTS.md'
            - '.github/*.md'
            - 'PR_DESCRIPTIONS/**'
          code:
            - '!**/*.md'
          flutter:
            - 'jive-flutter/**'
            - 'jive-flutter/pubspec.yaml'
    - name: Set outputs
      id: out
      run: |
        if [ "${{ steps.filter.outputs.docs }}" = "true" ] && [ "${{ steps.filter.outputs.code }}" != "true" ]; then
          echo "docs_only=true" >> "$GITHUB_OUTPUT"
        else
          echo "docs_only=false" >> "$GITHUB_OUTPUT"
        fi
        echo "flutter_changed=${{ steps.filter.outputs.flutter }}" >> "$GITHUB_OUTPUT"
  rustfmt-check:
    name: Rustfmt Check
    runs-on: ubuntu-latest
    timeout-minutes: 10
    continue-on-error: false
    needs: [changes]
    env:
      DOCS_ONLY: ${{ needs.changes.outputs.docs_only }}

    steps:
    - uses: actions/checkout@v4
    - name: Setup Rust
      uses: dtolnay/rust-toolchain@stable
      with:
        toolchain: ${{ env.RUST_VERSION }}
        components: rustfmt
    - name: Check formatting (jive-api)
      if: env.DOCS_ONLY != 'true' && (github.event_name != 'workflow_dispatch' || inputs.full_run == 'true')
      working-directory: jive-api
      run: |
        cargo fmt --all -- --check

    - name: Check formatting (jive-core)
      if: env.DOCS_ONLY != 'true' && (github.event_name != 'workflow_dispatch' || inputs.full_run == 'true')
      working-directory: jive-core
      run: |
        cargo fmt --all -- --check

  cargo-deny:
    name: Cargo Deny Check
    runs-on: ubuntu-latest
    timeout-minutes: 10
    continue-on-error: false
    needs: [changes]
    env:
      DOCS_ONLY: ${{ needs.changes.outputs.docs_only }}

    steps:
    - uses: actions/checkout@v4
    - name: Install cargo-deny
      if: env.DOCS_ONLY != 'true' && (github.event_name != 'workflow_dispatch' || inputs.full_run == 'true')
      run: |
        curl -sSfL https://github.com/EmbarkStudios/cargo-deny/releases/download/0.14.24/cargo-deny-0.14.24-x86_64-unknown-linux-musl.tar.gz | tar xz
        sudo mv cargo-deny*/cargo-deny /usr/local/bin/cargo-deny
        cargo-deny --version
    - name: Run cargo-deny (API)
      if: env.DOCS_ONLY != 'true' && (github.event_name != 'workflow_dispatch' || inputs.full_run == 'true')
      working-directory: jive-api
      run: |
        set -o pipefail
        cargo-deny check -c ../deny.toml 2>&1 | tee ../cargo-deny-output.txt || true

    - name: Upload cargo-deny output
      if: always()
      uses: actions/upload-artifact@v4
      with:
        name: cargo-deny-output
        path: cargo-deny-output.txt
  flutter-test:
    name: Flutter Tests
    runs-on: ubuntu-latest
    timeout-minutes: 20
    continue-on-error: false
    needs: [changes]
    env:
      DOCS_ONLY: ${{ needs.changes.outputs.docs_only }}
      FLUTTER_CHANGED: ${{ needs.changes.outputs.flutter_changed }}

    steps:
    - uses: actions/checkout@v4

    - name: No Flutter changes detected (short-circuit)
      if: env.DOCS_ONLY != 'true' && env.FLUTTER_CHANGED != 'true'
      run: |
        echo "No Flutter changes; skipping analysis/tests to keep pipeline efficient."

    - name: Setup Flutter
      if: env.DOCS_ONLY != 'true' && env.FLUTTER_CHANGED == 'true' && (github.event_name != 'workflow_dispatch' || inputs.full_run == 'true')
      uses: subosito/flutter-action@v2
      with:
        flutter-version: ${{ env.FLUTTER_VERSION }}
        channel: 'stable'

    - name: Cache Flutter dependencies
      if: env.DOCS_ONLY != 'true' && env.FLUTTER_CHANGED == 'true' && (github.event_name != 'workflow_dispatch' || inputs.full_run == 'true')
      uses: actions/cache@v4
      with:
        path: |
          ~/.pub-cache
          jive-flutter/.dart_tool
          jive-flutter/build
        key: ${{ runner.os }}-flutter-${{ hashFiles('**/pubspec.lock') }}
        restore-keys: |
          ${{ runner.os }}-flutter-

    - name: Install dependencies
      if: env.DOCS_ONLY != 'true' && env.FLUTTER_CHANGED == 'true' && (github.event_name != 'workflow_dispatch' || inputs.full_run == 'true')
      working-directory: jive-flutter
      run: flutter pub get

    - name: Generate code (build_runner)
      if: env.DOCS_ONLY != 'true' && env.FLUTTER_CHANGED == 'true' && (github.event_name != 'workflow_dispatch' || inputs.full_run == 'true')
      working-directory: jive-flutter
      run: |
        flutter pub run build_runner build --delete-conflicting-outputs || true

    - name: Analyze code (non-fatal for now)
      if: env.DOCS_ONLY != 'true' && env.FLUTTER_CHANGED == 'true' && (github.event_name != 'workflow_dispatch' || inputs.full_run == 'true')
      working-directory: jive-flutter
      run: |
        set -o pipefail
        # Temporarily non-fatal due to high analyzer warnings; see CI_TEST_RESULT_REPORT.md
        flutter analyze --no-fatal-warnings 2>&1 | tee ../flutter-analyze-output.txt || true

    - name: Upload analyzer output
      if: always() && env.FLUTTER_CHANGED == 'true'
      uses: actions/upload-artifact@v4
      with:
        name: flutter-analyze-output
        path: flutter-analyze-output.txt

    - name: Run tests
      if: env.DOCS_ONLY != 'true' && env.FLUTTER_CHANGED == 'true' && (github.event_name != 'workflow_dispatch' || inputs.full_run == 'true')
      working-directory: jive-flutter
      run: |
        # Generate machine-readable test results (non-fatal for reporting)
        flutter test --coverage --machine > test-results.json || echo "Machine format failed"
        # Run tests normally (this should pass)
        flutter test --coverage
        # Explicitly run manual overrides navigation test for visibility
        flutter test test/settings_manual_overrides_navigation_test.dart || true
        # Also capture machine output for summary (optional)
        flutter test test/settings_manual_overrides_navigation_test.dart --machine > ../flutter-widget-manual-overrides.json || true

    - name: Upload manual-overrides widget test output
      if: always() && env.FLUTTER_CHANGED == 'true'
      uses: actions/upload-artifact@v4
      with:
        name: flutter-manual-overrides-widget
        path: flutter-widget-manual-overrides.json
        if-no-files-found: ignore

    - name: Generate test report
      if: always() && env.FLUTTER_CHANGED == 'true'
      working-directory: jive-flutter
      run: |
        echo "# Flutter Test Report" > ../test-report.md
        echo "## Test Summary" >> ../test-report.md
        echo "- Date: $(date)" >> ../test-report.md
        echo "- Flutter Version: ${{ env.FLUTTER_VERSION }}" >> ../test-report.md
        echo "" >> ../test-report.md

        if [ -f test-results.json ]; then
          echo "## Test Results" >> ../test-report.md
          echo '```json' >> ../test-report.md
          cat test-results.json >> ../test-report.md
          echo '```' >> ../test-report.md
        fi

        if [ -d coverage ]; then
          echo "## Coverage Summary" >> ../test-report.md
          if [ -f coverage/lcov.info ]; then
            echo "Coverage data generated successfully" >> ../test-report.md
          fi
        fi

    - name: Upload test report
      if: always() && env.FLUTTER_CHANGED == 'true'
      uses: actions/upload-artifact@v4
      with:
        name: test-report
        path: test-report.md

  rust-test:
    name: Rust API Tests
    runs-on: ubuntu-latest
    timeout-minutes: 20
    needs: [changes]
    env:
      DOCS_ONLY: ${{ needs.changes.outputs.docs_only }}

    services:
      postgres:
        image: postgres:15
        env:
          POSTGRES_USER: postgres
          POSTGRES_PASSWORD: postgres
          POSTGRES_DB: jive_money_test
        options: >-
          --health-cmd pg_isready
          --health-interval 10s
          --health-timeout 5s
          --health-retries 5
        ports:
          - 5432:5432

      redis:
        image: redis:7
        options: >-
          --health-cmd "redis-cli ping"
          --health-interval 10s
          --health-timeout 5s
          --health-retries 5
        ports:
          - 6379:6379

    steps:
    - uses: actions/checkout@v4

    - name: Setup Rust
      if: env.DOCS_ONLY != 'true'
      uses: dtolnay/rust-toolchain@stable
      with:
        toolchain: ${{ env.RUST_VERSION }}
        components: rustfmt, clippy

    - name: Cache Rust dependencies
      if: env.DOCS_ONLY != 'true'
      uses: actions/cache@v4
      with:
        path: |
          ~/.cargo/bin/
          ~/.cargo/registry/index/
          ~/.cargo/registry/cache/
          ~/.cargo/git/db/
          jive-api/target/
        key: ${{ runner.os }}-cargo-${{ hashFiles('**/Cargo.lock') }}
        restore-keys: |
          ${{ runner.os }}-cargo-

    - name: Setup database (migrate via scripts)
      working-directory: jive-api
      env:
        DATABASE_URL: postgresql://postgres:postgres@localhost:5432/jive_money_test
      run: |
        psql "$DATABASE_URL" -c 'SELECT 1' || (echo "DB not ready" && exit 1)
        ./scripts/migrate_local.sh --force

    - name: Validate SQLx offline cache (strict)
      id: sqlx_check
      continue-on-error: true
      working-directory: jive-api
      env:
        DATABASE_URL: postgresql://postgres:postgres@localhost:5432/jive_money_test
      run: |
        cargo install sqlx-cli --no-default-features --features postgres || true
        # Require offline cache to match queries
        SQLX_OFFLINE=true cargo sqlx prepare --check

    - name: Produce SQLx cache diff
      if: steps.sqlx_check.outcome == 'failure'
      env:
        DATABASE_URL: postgresql://postgres:postgres@localhost:5432/jive_money_test
      run: |
        set -euxo pipefail
        mkdir -p api-sqlx-diff
        echo "SQLx cache mismatch detected. Generating diff..." > api-sqlx-diff/README.txt
        # Work inside jive-api
        pushd jive-api
        cargo install sqlx-cli --no-default-features --features postgres || true
        # Backup existing cache (if present)
        if [ -d .sqlx ]; then cp -r .sqlx /tmp/sqlx-old; else mkdir -p /tmp/sqlx-old; fi
        # Regenerate cache using live DB (write to current .sqlx)
        rm -rf .sqlx || true
        SQLX_OFFLINE=false cargo sqlx prepare || true
        # Copy new cache aside
        rm -rf /tmp/sqlx-new || true
        cp -r .sqlx /tmp/sqlx-new || mkdir -p /tmp/sqlx-new
        # Create a unified diff and tarballs for inspection at repo root
        popd
        diff -ruN /tmp/sqlx-old /tmp/sqlx-new > api-sqlx-diff/api-sqlx-diff.patch || true
        tar -C /tmp -czf api-sqlx-diff/api-sqlx-old.tar.gz sqlx-old || true
        tar -C /tmp -czf api-sqlx-diff/api-sqlx-new.tar.gz sqlx-new || true

    - name: Upload SQLx diff artifact
      if: steps.sqlx_check.outcome == 'failure'
      uses: actions/upload-artifact@v4
      with:
        name: api-sqlx-diff
        path: api-sqlx-diff
        if-no-files-found: warn

    - name: Fail job due to SQLx cache mismatch
      if: steps.sqlx_check.outcome == 'failure'
      run: |
        echo "SQLx offline cache mismatch detected. See api-sqlx-diff artifact." >&2
        exit 1

    - name: Comment SQLx diff summary to PR
      if: steps.sqlx_check.outcome == 'failure' && github.event_name == 'pull_request' && github.event.pull_request.head.repo.full_name == github.repository
      uses: actions/github-script@v7
      with:
        script: |
          const fs = require('fs');
          const pr = context.payload.pull_request?.number;
          if (!pr) { core.info('No PR context; skip comment'); return; }
          let body = 'SQLx offline cache mismatch detected.\\n\\n';
          try {
            const patch = fs.readFileSync('api-sqlx-diff/api-sqlx-diff.patch','utf8');
            const lines = patch.split('\n').slice(0, 80).join('\n');
            body += 'Patch preview (first 80 lines):\\n\\n```diff\n' + lines + '\n```\\n';
          } catch (e) {
            body += 'No patch preview available.\\n';
          }
          body += '\\nArtifact: api-sqlx-diff (see Actions artifacts).';
          await github.rest.issues.createComment({
            owner: context.repo.owner,
            repo: context.repo.repo,
            issue_number: pr,
            body,
          });

    - name: Run tests (SQLx offline)
      working-directory: jive-api
      env:
        DATABASE_URL: postgresql://postgres:postgres@localhost:5432/jive_money_test
        TEST_DATABASE_URL: postgresql://postgres:postgres@localhost:5432/jive_money_test
        REDIS_URL: redis://localhost:6379
        JWT_SECRET: test_secret_key_for_ci
        API_PORT: 8012
        SQLX_OFFLINE: 'true'
      run: |
        # Build jive-core (server features only, no wasm) — can be skipped
        if [ "${SKIP_CORE_CHECK:-true}" = "true" ]; then
          echo "Skipping jive-core server check (SKIP_CORE_CHECK=true)"
        else
          cargo check -p jive-core --no-default-features --features server
        fi
        # 先编译避免冷启动对输出影响 (不使用 core_export 功能，因为 jive-core 尚未准备好)
        cargo test --no-run --no-default-features --features demo_endpoints
        # 运行手动汇率相关测试（单对 + 批量）
        cargo test --test currency_manual_rate_test --no-default-features --features demo_endpoints -- --nocapture || true
        cargo test --test currency_manual_rate_batch_test --no-default-features --features demo_endpoints -- --nocapture || true
        # 运行交易导出及审计清理相关测试
        cargo test --test transactions_export_test --no-default-features --features demo_endpoints -- --nocapture || true
        # 其余测试
        cargo test --no-default-features --features demo_endpoints -- --nocapture > ../rust-test-results.txt 2>&1 || true
        cargo test --no-default-features --features demo_endpoints || true

    - name: Future-incompatibility report (non-fatal)
      working-directory: jive-api
      run: |
        # Generate a future-incompatibility report in logs for visibility
        cargo check --future-incompat-report || true

    - name: Dump export-related indexes
      if: always()
      working-directory: jive-api
      env:
        DATABASE_URL: postgresql://postgres:postgres@localhost:5432/jive_money_test
      run: |
        echo "# Export Indexes Report" > ../export-indexes-report.md
        echo "Generated at: $(date)" >> ../export-indexes-report.md
        echo "" >> ../export-indexes-report.md
        psql "$DATABASE_URL" -c "\d+ transactions" >> ../export-indexes-report.md 2>/dev/null || true
        echo "" >> ../export-indexes-report.md
        psql "$DATABASE_URL" -c "SELECT indexname, indexdef FROM pg_indexes WHERE tablename='transactions' ORDER BY indexname;" >> ../export-indexes-report.md 2>/dev/null || true
        echo "" >> ../export-indexes-report.md
        echo "## Audit Indexes" >> ../export-indexes-report.md
        psql "$DATABASE_URL" -c "SELECT indexname, indexdef FROM pg_indexes WHERE tablename='family_audit_logs' ORDER BY indexname;" >> ../export-indexes-report.md 2>/dev/null || true

    - name: Upload export indexes report
      if: always()
      uses: actions/upload-artifact@v4
      with:
        name: export-indexes-report
        path: export-indexes-report.md

    - name: Check code (SQLx offline)
      working-directory: jive-api
      env:
        SQLX_OFFLINE: 'true'
      run: |
        # Ensure default build compiles (demo_endpoints on, but not core_export)
        cargo check --no-default-features --features demo_endpoints
        # Run strict clippy without default features to exclude demo endpoints
        cargo clippy --no-default-features -- -D warnings

    - name: Generate schema report
      if: always()
      working-directory: jive-api
      env:
        DATABASE_URL: postgresql://postgres:postgres@localhost:5432/jive_money_test
      run: |
        echo "# Database Schema Report" > ../schema-report.md
        echo "## Schema Information" >> ../schema-report.md
        echo "- Date: $(date)" >> ../schema-report.md
        echo "- Database: PostgreSQL" >> ../schema-report.md
        echo "" >> ../schema-report.md

        if [ -d migrations ]; then
          echo "## Migrations" >> ../schema-report.md
          echo '```' >> ../schema-report.md
          ls -la migrations/ >> ../schema-report.md
          echo '```' >> ../schema-report.md
        fi

        echo "## Tables" >> ../schema-report.md
        psql $DATABASE_URL -c "\dt" >> ../schema-report.md || true

    - name: Upload schema report
      if: always()
      uses: actions/upload-artifact@v4
      with:
        name: schema-report
        path: schema-report.md

    - name: Upload test results
      if: always()
      uses: actions/upload-artifact@v4
      with:
        name: rust-test-results
        path: rust-test-results.txt

  rust-core-check:
    name: Rust Core Dual Mode Check
    runs-on: ubuntu-latest
    timeout-minutes: 20
    # Restored to blocking mode (fail-fast: true)
    continue-on-error: false
    services:
      postgres:
        image: postgres:15
        env:
          POSTGRES_DB: jive
          POSTGRES_USER: postgres
          POSTGRES_PASSWORD: postgres
        ports:
          - 5433:5432
        options: >-
          --health-cmd "pg_isready -U postgres"
          --health-interval 10s
          --health-timeout 5s
          --health-retries 5
    strategy:
      matrix:
        # Disable core server-db for now; keep default + server only
        mode: [default, server]

    steps:
    - uses: actions/checkout@v4

    - name: Setup Rust
      uses: dtolnay/rust-toolchain@stable
      with:
        toolchain: ${{ env.RUST_VERSION }}

    - name: Cache Rust dependencies
      uses: actions/cache@v4
      with:
        path: |
          ~/.cargo/bin/
          ~/.cargo/registry/index/
          ~/.cargo/registry/cache/
          ~/.cargo/git/db/
          jive-core/target/
        key: ${{ runner.os }}-cargo-core-${{ hashFiles('**/Cargo.lock') }}
        restore-keys: |
          ${{ runner.os }}-cargo-core-

    # jive-core no longer prepares SQLx in this job; handled in API job if needed

    - name: Check jive-core (${{ matrix.mode }})
      working-directory: jive-core
      env:
        SKIP_CORE_CHECK: 'false'
      run: |
        case "${{ matrix.mode }}" in
          default)
            echo "Checking jive-core (default)";
            cargo check || (echo "jive-core default mode failed" && exit 1);
            ;;
          server)
            echo "Checking jive-core (server)";
            cargo check --features server || (echo "jive-core server mode failed" && exit 1);
            ;;
        esac

    - name: Report status
      if: always()
      run: |
        echo "jive-core check completed with mode=${{ matrix.mode }}"
        echo "Status: ${{ job.status }}"

  field-compare:
    name: Field Comparison Check
    runs-on: ubuntu-latest
    timeout-minutes: 10
    needs: [changes, flutter-test, rust-test]
<<<<<<< HEAD
=======
    if: needs.changes.outputs.flutter_changed == 'true'
>>>>>>> 2b44e750
    env:
      FLUTTER_CHANGED: ${{ needs.changes.outputs.flutter_changed }}

    steps:
    - uses: actions/checkout@v4

    - name: Download Flutter test report
      uses: actions/download-artifact@v4
      with:
        name: test-report
        path: .
        if-no-files-found: ignore

    - name: Download Flutter analyzer output
      uses: actions/download-artifact@v4
      with:
        name: flutter-analyze-output
        path: .
        if-no-files-found: ignore

    - name: Upload analyzer output for comparison
      if: always() && env.FLUTTER_CHANGED == 'true'
      uses: actions/upload-artifact@v4
      with:
        name: flutter-analyze-output-comparison
        path: flutter-analyze-output.txt

    - name: Setup tools
      run: |
        sudo apt-get update
        sudo apt-get install -y jq

    - name: Compare Flutter and Rust fields
      if: env.FLUTTER_CHANGED == 'true'
      run: |
        echo "# Field Comparison Report" > field-compare-report.md
        echo "## Flutter vs Rust Model Comparison" >> field-compare-report.md
        echo "- Date: $(date)" >> field-compare-report.md
        echo "" >> field-compare-report.md

        echo "### Tag Model" >> field-compare-report.md
        echo "#### Flutter (lib/models/tag.dart)" >> field-compare-report.md
        if [ -f jive-flutter/lib/models/tag.dart ]; then
          echo '```dart' >> field-compare-report.md
          grep -E "final|String|int|bool|DateTime" jive-flutter/lib/models/tag.dart | head -20 >> field-compare-report.md
          echo '```' >> field-compare-report.md
        fi

        echo "#### Rust (src/models/tag.rs)" >> field-compare-report.md
        if [ -f jive-api/src/models/tag.rs ]; then
          echo '```rust' >> field-compare-report.md
          grep -E "pub|String|i32|i64|bool|DateTime" jive-api/src/models/tag.rs | head -20 >> field-compare-report.md 2>/dev/null || echo "File not found"
          echo '```' >> field-compare-report.md
        fi

        echo "" >> field-compare-report.md
        echo "### Currency Model" >> field-compare-report.md
        echo "#### Flutter (lib/models/currency.dart)" >> field-compare-report.md
        if [ -f jive-flutter/lib/models/currency.dart ]; then
          echo '```dart' >> field-compare-report.md
          grep -E "final|String|double|bool|DateTime" jive-flutter/lib/models/currency.dart | head -20 >> field-compare-report.md
          echo '```' >> field-compare-report.md
        fi

        echo "#### Rust (src/models/currency.rs)" >> field-compare-report.md
        if [ -f jive-api/src/models/currency.rs ]; then
          echo '```rust' >> field-compare-report.md
          grep -E "pub|String|f64|bool|DateTime" jive-api/src/models/currency.rs | head -20 >> field-compare-report.md 2>/dev/null || echo "File not found"
          echo '```' >> field-compare-report.md
        fi

    - name: Upload field comparison report
      if: always() && env.FLUTTER_CHANGED == 'true'
      uses: actions/upload-artifact@v4
      with:
        name: field-compare-report
        path: field-compare-report.md
        if-no-files-found: ignore

  

  rust-api-clippy:
    name: Rust API Clippy (blocking)
    runs-on: ubuntu-latest
    timeout-minutes: 10
    # Now blocking with -D warnings since we achieved 0 clippy warnings
    steps:
    - uses: actions/checkout@v4

    - name: Setup Rust
      uses: dtolnay/rust-toolchain@stable
      with:
        toolchain: ${{ env.RUST_VERSION }}
        components: clippy

    - name: Cache Rust dependencies
      uses: actions/cache@v4
      with:
        path: |
          ~/.cargo/bin/
          ~/.cargo/registry/index/
          ~/.cargo/registry/cache/
          ~/.cargo/git/db/
          jive-api/target/
        key: ${{ runner.os }}-cargo-clippy-api-${{ hashFiles('**/Cargo.lock') }}
        restore-keys: |
          ${{ runner.os }}-cargo-clippy-api-

    - name: Run clippy (SQLx offline)
      working-directory: jive-api
      env:
        SQLX_OFFLINE: 'true'
      run: |
        # Now blocking with -D warnings since we have 0 clippy warnings
        cargo clippy --all-features -- -D warnings 2>&1 | tee ../api-clippy-output.txt

    - name: Upload clippy output
      if: always()
      uses: actions/upload-artifact@v4
      with:
        name: api-clippy-output
        path: api-clippy-output.txt

  summary:
    name: CI Summary
    runs-on: ubuntu-latest
    timeout-minutes: 10
    needs: [changes, flutter-test, rust-test, rust-core-check, field-compare, rust-api-clippy, cargo-deny, rustfmt-check]
    if: always()
    env:
      DOCS_ONLY: ${{ needs.changes.outputs.docs_only }}

    steps:
    - name: Download all artifacts
      uses: actions/download-artifact@v4

    - name: Generate summary report
      run: |
        echo "# CI Summary Report" > ci-summary.md
        echo "## Build Status" >> ci-summary.md
        echo "- Date: $(date)" >> ci-summary.md
        echo "- Branch: ${{ github.ref_name }}" >> ci-summary.md
        echo "- Commit: ${{ github.sha }}" >> ci-summary.md
        echo "" >> ci-summary.md
        echo "## Optimization" >> ci-summary.md
        echo "- Docs-only fast path: ${DOCS_ONLY}" >> ci-summary.md
        echo "" >> ci-summary.md

        echo "## Test Results" >> ci-summary.md
        echo "- Flutter Tests: ${{ needs.flutter-test.result }}" >> ci-summary.md
        echo "- Rust Tests: ${{ needs.rust-test.result }}" >> ci-summary.md
        echo "- Rust Core Check: ${{ needs.rust-core-check.result }}" >> ci-summary.md
        echo "- Rust API Clippy: ${{ needs.rust-api-clippy.result }}" >> ci-summary.md
        echo "- Cargo Deny: ${{ needs.cargo-deny.result }}" >> ci-summary.md
        echo "- Rustfmt Check: ${{ needs.rustfmt-check.result }}" >> ci-summary.md
        echo "- Field Comparison: ${{ needs.field-compare.result }}" >> ci-summary.md
        echo "" >> ci-summary.md

        if [ -f test-report/test-report.md ]; then
          echo "## Flutter Test Details" >> ci-summary.md
          cat test-report/test-report.md >> ci-summary.md
        fi

        if [ -f rust-test-results/rust-test-results.txt ]; then
          echo "## Rust Test Details" >> ci-summary.md
          echo '```' >> ci-summary.md
          tail -50 rust-test-results/rust-test-results.txt >> ci-summary.md
          echo '```' >> ci-summary.md
        fi

        echo "" >> ci-summary.md
        echo "## Job Durations (approx)" >> ci-summary.md
        echo "- Flutter Tests: ${{ needs.flutter-test.result }}" >> ci-summary.md
        echo "- Rust API Tests: ${{ needs.rust-test.result }}" >> ci-summary.md
        echo "- Rust Core Check: ${{ needs.rust-core-check.result }}" >> ci-summary.md
        echo "- Rust API Clippy: ${{ needs.rust-api-clippy.result }}" >> ci-summary.md
        echo "- Cargo Deny: ${{ needs.cargo-deny.result }}" >> ci-summary.md
        echo "- Rustfmt Check: ${{ needs.rustfmt-check.result }}" >> ci-summary.md

        # Manual overrides tests summary
        echo "" >> ci-summary.md
        echo "## Manual Overrides Tests" >> ci-summary.md
        echo "- HTTP endpoint test (manual_overrides_http_test): executed in CI (see Rust Test Details)" >> ci-summary.md
        if [ -f flutter-manual-overrides-widget/flutter-widget-manual-overrides.json ]; then
          echo "- Flutter widget navigation test: executed (artifact present)" >> ci-summary.md
        else
          echo "- Flutter widget navigation test: attempted (no machine artifact found)" >> ci-summary.md
        fi

        # 手动汇率测试简要结果
        echo "" >> ci-summary.md
        echo "## Manual Exchange Rate Tests" >> ci-summary.md
        echo "- currency_manual_rate_test: executed in CI" >> ci-summary.md
        echo "- currency_manual_rate_batch_test: executed in CI" >> ci-summary.md

        # jive-core 双模式检查结果
        echo "" >> ci-summary.md
        echo "## Rust Core Dual Mode Check" >> ci-summary.md
        echo "- jive-core default mode: tested" >> ci-summary.md
        echo "- jive-core server mode: tested" >> ci-summary.md
        echo "- Overall status: ${{ needs.rust-core-check.result }}" >> ci-summary.md

        # Rust API Clippy 结果
        echo "" >> ci-summary.md
        echo "## Rust API Clippy" >> ci-summary.md
        echo "- Status: ${{ needs.rust-api-clippy.result }}" >> ci-summary.md
        echo "- Artifact: api-clippy-output.txt" >> ci-summary.md

    - name: Install psql client
      run: |
        sudo apt-get update
        sudo apt-get install -y postgresql-client

    - name: Append recent EXPORT audits to summary
      env:
        DATABASE_URL: postgresql://postgres:postgres@localhost:5432/jive_money_test
      run: |
        echo "" >> ci-summary.md
        echo "## Recent EXPORT Audits (top 3)" >> ci-summary.md
        psql "$DATABASE_URL" -c "COPY (SELECT action, entity_type, to_char(created_at, 'YYYY-MM-DD HH24:MI:SS') AS created_at FROM family_audit_logs WHERE action='EXPORT' ORDER BY created_at DESC LIMIT 3) TO STDOUT WITH CSV HEADER" >> ci-summary.md 2>/dev/null || echo "(no audit data)" >> ci-summary.md

    - name: Upload summary
      uses: actions/upload-artifact@v4
      with:
        name: ci-summary
        path: ci-summary.md<|MERGE_RESOLUTION|>--- conflicted
+++ resolved
@@ -555,10 +555,7 @@
     runs-on: ubuntu-latest
     timeout-minutes: 10
     needs: [changes, flutter-test, rust-test]
-<<<<<<< HEAD
-=======
     if: needs.changes.outputs.flutter_changed == 'true'
->>>>>>> 2b44e750
     env:
       FLUTTER_CHANGED: ${{ needs.changes.outputs.flutter_changed }}
 
