--- conflicted
+++ resolved
@@ -12,6 +12,11 @@
         description: 'Enable debug mode'
         required: false
         default: false
+      full_run:
+        type: boolean
+        description: 'Run all heavy jobs on manual dispatch'
+        required: false
+        default: false
 
 permissions:
   contents: read
@@ -22,26 +27,130 @@
   RUST_VERSION: '1.89.0'
 
 concurrency:
-  group: core-ci-${{ github.ref }}
+  group: core-ci-${{ github.ref }}-${{ github.event_name }}
   cancel-in-progress: true
 
 jobs:
+  changes:
+    name: Detect Changes
+    runs-on: ubuntu-latest
+    outputs:
+      docs_only: ${{ steps.out.outputs.docs_only }}
+      flutter_changed: ${{ steps.out.outputs.flutter_changed }}
+    steps:
+    - uses: actions/checkout@v4
+    - name: Paths filter
+      id: filter
+      uses: dorny/paths-filter@v3
+      with:
+        token: ${{ secrets.GITHUB_TOKEN }}
+        filters: |
+          docs:
+            - '**/*.md'
+            - 'docs/**'
+            - 'README.md'
+            - 'AGENTS.md'
+            - '.github/*.md'
+            - 'PR_DESCRIPTIONS/**'
+          code:
+            - '!**/*.md'
+          flutter:
+            - 'jive-flutter/**'
+            - 'jive-flutter/pubspec.yaml'
+    - name: Set outputs
+      id: out
+      run: |
+        if [ "${{ steps.filter.outputs.docs }}" = "true" ] && [ "${{ steps.filter.outputs.code }}" != "true" ]; then
+          echo "docs_only=true" >> "$GITHUB_OUTPUT"
+        else
+          echo "docs_only=false" >> "$GITHUB_OUTPUT"
+        fi
+        echo "flutter_changed=${{ steps.filter.outputs.flutter }}" >> "$GITHUB_OUTPUT"
+  rustfmt-check:
+    name: Rustfmt Check
+    runs-on: ubuntu-latest
+    timeout-minutes: 10
+    continue-on-error: false
+    needs: [changes]
+    env:
+      DOCS_ONLY: ${{ needs.changes.outputs.docs_only }}
+
+    steps:
+    - uses: actions/checkout@v4
+    - name: Setup Rust
+      uses: dtolnay/rust-toolchain@stable
+      with:
+        toolchain: ${{ env.RUST_VERSION }}
+        components: rustfmt
+    - name: Check formatting (jive-api)
+      if: env.DOCS_ONLY != 'true' && (github.event_name != 'workflow_dispatch' || inputs.full_run == 'true')
+      working-directory: jive-api
+      run: |
+        cargo fmt --all -- --check
+
+    - name: Check formatting (jive-core)
+      if: env.DOCS_ONLY != 'true' && (github.event_name != 'workflow_dispatch' || inputs.full_run == 'true')
+      working-directory: jive-core
+      run: |
+        cargo fmt --all -- --check
+
+  cargo-deny:
+    name: Cargo Deny Check
+    runs-on: ubuntu-latest
+    timeout-minutes: 10
+    continue-on-error: false
+    needs: [changes]
+    env:
+      DOCS_ONLY: ${{ needs.changes.outputs.docs_only }}
+
+    steps:
+    - uses: actions/checkout@v4
+    - name: Install cargo-deny
+      if: env.DOCS_ONLY != 'true' && (github.event_name != 'workflow_dispatch' || inputs.full_run == 'true')
+      run: |
+        curl -sSfL https://github.com/EmbarkStudios/cargo-deny/releases/download/0.14.24/cargo-deny-0.14.24-x86_64-unknown-linux-musl.tar.gz | tar xz
+        sudo mv cargo-deny*/cargo-deny /usr/local/bin/cargo-deny
+        cargo-deny --version
+    - name: Run cargo-deny (API)
+      if: env.DOCS_ONLY != 'true' && (github.event_name != 'workflow_dispatch' || inputs.full_run == 'true')
+      working-directory: jive-api
+      run: |
+        set -o pipefail
+        cargo-deny check -c ../deny.toml 2>&1 | tee ../cargo-deny-output.txt || true
+
+    - name: Upload cargo-deny output
+      if: always()
+      uses: actions/upload-artifact@v4
+      with:
+        name: cargo-deny-output
+        path: cargo-deny-output.txt
   flutter-test:
     name: Flutter Tests
     runs-on: ubuntu-latest
     timeout-minutes: 20
-    continue-on-error: true
+    continue-on-error: false
+    needs: [changes]
+    env:
+      DOCS_ONLY: ${{ needs.changes.outputs.docs_only }}
+      FLUTTER_CHANGED: ${{ needs.changes.outputs.flutter_changed }}
 
     steps:
     - uses: actions/checkout@v4
 
+    - name: No Flutter changes detected (short-circuit)
+      if: env.DOCS_ONLY != 'true' && env.FLUTTER_CHANGED != 'true'
+      run: |
+        echo "No Flutter changes; skipping analysis/tests to keep pipeline efficient."
+
     - name: Setup Flutter
+      if: env.DOCS_ONLY != 'true' && env.FLUTTER_CHANGED == 'true' && (github.event_name != 'workflow_dispatch' || inputs.full_run == 'true')
       uses: subosito/flutter-action@v2
       with:
         flutter-version: ${{ env.FLUTTER_VERSION }}
         channel: 'stable'
 
     - name: Cache Flutter dependencies
+      if: env.DOCS_ONLY != 'true' && env.FLUTTER_CHANGED == 'true' && (github.event_name != 'workflow_dispatch' || inputs.full_run == 'true')
       uses: actions/cache@v4
       with:
         path: |
@@ -53,15 +162,18 @@
           ${{ runner.os }}-flutter-
 
     - name: Install dependencies
+      if: env.DOCS_ONLY != 'true' && env.FLUTTER_CHANGED == 'true' && (github.event_name != 'workflow_dispatch' || inputs.full_run == 'true')
       working-directory: jive-flutter
       run: flutter pub get
 
     - name: Generate code (build_runner)
+      if: env.DOCS_ONLY != 'true' && env.FLUTTER_CHANGED == 'true' && (github.event_name != 'workflow_dispatch' || inputs.full_run == 'true')
       working-directory: jive-flutter
       run: |
         flutter pub run build_runner build --delete-conflicting-outputs || true
 
     - name: Analyze code (non-fatal for now)
+      if: env.DOCS_ONLY != 'true' && env.FLUTTER_CHANGED == 'true' && (github.event_name != 'workflow_dispatch' || inputs.full_run == 'true')
       working-directory: jive-flutter
       run: |
         set -o pipefail
@@ -69,13 +181,14 @@
         flutter analyze --no-fatal-warnings 2>&1 | tee ../flutter-analyze-output.txt || true
 
     - name: Upload analyzer output
-      if: always()
+      if: always() && env.FLUTTER_CHANGED == 'true'
       uses: actions/upload-artifact@v4
       with:
         name: flutter-analyze-output
         path: flutter-analyze-output.txt
 
     - name: Run tests
+      if: env.DOCS_ONLY != 'true' && env.FLUTTER_CHANGED == 'true' && (github.event_name != 'workflow_dispatch' || inputs.full_run == 'true')
       working-directory: jive-flutter
       run: |
         # Generate machine-readable test results (non-fatal for reporting)
@@ -88,7 +201,7 @@
         flutter test test/settings_manual_overrides_navigation_test.dart --machine > ../flutter-widget-manual-overrides.json || true
 
     - name: Upload manual-overrides widget test output
-      if: always()
+      if: always() && env.FLUTTER_CHANGED == 'true'
       uses: actions/upload-artifact@v4
       with:
         name: flutter-manual-overrides-widget
@@ -96,7 +209,7 @@
         if-no-files-found: ignore
 
     - name: Generate test report
-      if: always()
+      if: always() && env.FLUTTER_CHANGED == 'true'
       working-directory: jive-flutter
       run: |
         echo "# Flutter Test Report" > ../test-report.md
@@ -120,7 +233,7 @@
         fi
 
     - name: Upload test report
-      if: always()
+      if: always() && env.FLUTTER_CHANGED == 'true'
       uses: actions/upload-artifact@v4
       with:
         name: test-report
@@ -130,6 +243,9 @@
     name: Rust API Tests
     runs-on: ubuntu-latest
     timeout-minutes: 20
+    needs: [changes]
+    env:
+      DOCS_ONLY: ${{ needs.changes.outputs.docs_only }}
 
     services:
       postgres:
@@ -160,12 +276,14 @@
     - uses: actions/checkout@v4
 
     - name: Setup Rust
+      if: env.DOCS_ONLY != 'true'
       uses: dtolnay/rust-toolchain@stable
       with:
         toolchain: ${{ env.RUST_VERSION }}
         components: rustfmt, clippy
 
     - name: Cache Rust dependencies
+      if: env.DOCS_ONLY != 'true'
       uses: actions/cache@v4
       with:
         path: |
@@ -436,14 +554,10 @@
     name: Field Comparison Check
     runs-on: ubuntu-latest
     timeout-minutes: 10
-<<<<<<< HEAD
-    needs: [flutter-test, rust-test]
-=======
     needs: [changes, flutter-test, rust-test]
     if: needs.changes.outputs.flutter_changed == 'true'
     env:
       FLUTTER_CHANGED: ${{ needs.changes.outputs.flutter_changed }}
->>>>>>> 5228eb8c
 
     steps:
     - uses: actions/checkout@v4
@@ -453,15 +567,17 @@
       with:
         name: test-report
         path: .
+        if-no-files-found: ignore
 
     - name: Download Flutter analyzer output
       uses: actions/download-artifact@v4
       with:
         name: flutter-analyze-output
         path: .
+        if-no-files-found: ignore
 
     - name: Upload analyzer output for comparison
-      if: always()
+      if: always() && env.FLUTTER_CHANGED == 'true'
       uses: actions/upload-artifact@v4
       with:
         name: flutter-analyze-output-comparison
@@ -473,6 +589,7 @@
         sudo apt-get install -y jq
 
     - name: Compare Flutter and Rust fields
+      if: env.FLUTTER_CHANGED == 'true'
       run: |
         echo "# Field Comparison Report" > field-compare-report.md
         echo "## Flutter vs Rust Model Comparison" >> field-compare-report.md
@@ -511,61 +628,14 @@
         fi
 
     - name: Upload field comparison report
-      if: always()
+      if: always() && env.FLUTTER_CHANGED == 'true'
       uses: actions/upload-artifact@v4
       with:
         name: field-compare-report
         path: field-compare-report.md
         if-no-files-found: ignore
 
-  cargo-deny:
-    name: Cargo Deny Check
-    runs-on: ubuntu-latest
-    timeout-minutes: 10
-    continue-on-error: true  # Non-blocking initially
-    steps:
-    - uses: actions/checkout@v4
-
-    - name: Install cargo-deny
-      run: cargo install cargo-deny --locked
-
-    - name: Run cargo-deny
-      working-directory: jive-api
-      run: |
-        cargo deny check 2>&1 | tee ../cargo-deny-output.txt || true
-
-    - name: Upload cargo-deny output
-      if: always()
-      uses: actions/upload-artifact@v4
-      with:
-        name: cargo-deny-output
-        path: cargo-deny-output.txt
-
-  rustfmt-check:
-    name: Rustfmt Check
-    runs-on: ubuntu-latest
-    timeout-minutes: 10
-    continue-on-error: true  # Non-blocking initially
-    steps:
-    - uses: actions/checkout@v4
-
-    - name: Setup Rust
-      uses: dtolnay/rust-toolchain@stable
-      with:
-        toolchain: ${{ env.RUST_VERSION }}
-        components: rustfmt
-
-    - name: Run rustfmt check
-      run: |
-        cd jive-api && cargo fmt --all -- --check 2>&1 | tee ../rustfmt-output.txt || true
-        cd ../jive-core && cargo fmt --all -- --check 2>&1 | tee -a ../rustfmt-output.txt || true
-
-    - name: Upload rustfmt output
-      if: always()
-      uses: actions/upload-artifact@v4
-      with:
-        name: rustfmt-output
-        path: rustfmt-output.txt
+  
 
   rust-api-clippy:
     name: Rust API Clippy (blocking)
@@ -613,8 +683,10 @@
     name: CI Summary
     runs-on: ubuntu-latest
     timeout-minutes: 10
-    needs: [flutter-test, rust-test, rust-core-check, field-compare, rust-api-clippy, cargo-deny, rustfmt-check]
+    needs: [changes, flutter-test, rust-test, rust-core-check, field-compare, rust-api-clippy, cargo-deny, rustfmt-check]
     if: always()
+    env:
+      DOCS_ONLY: ${{ needs.changes.outputs.docs_only }}
 
     steps:
     - name: Download all artifacts
@@ -628,14 +700,18 @@
         echo "- Branch: ${{ github.ref_name }}" >> ci-summary.md
         echo "- Commit: ${{ github.sha }}" >> ci-summary.md
         echo "" >> ci-summary.md
+        echo "## Optimization" >> ci-summary.md
+        echo "- Docs-only fast path: ${DOCS_ONLY}" >> ci-summary.md
+        echo "" >> ci-summary.md
 
         echo "## Test Results" >> ci-summary.md
         echo "- Flutter Tests: ${{ needs.flutter-test.result }}" >> ci-summary.md
         echo "- Rust Tests: ${{ needs.rust-test.result }}" >> ci-summary.md
         echo "- Rust Core Check: ${{ needs.rust-core-check.result }}" >> ci-summary.md
-        echo "- Field Comparison: ${{ needs.field-compare.result }}" >> ci-summary.md
+        echo "- Rust API Clippy: ${{ needs.rust-api-clippy.result }}" >> ci-summary.md
         echo "- Cargo Deny: ${{ needs.cargo-deny.result }}" >> ci-summary.md
         echo "- Rustfmt Check: ${{ needs.rustfmt-check.result }}" >> ci-summary.md
+        echo "- Field Comparison: ${{ needs.field-compare.result }}" >> ci-summary.md
         echo "" >> ci-summary.md
 
         if [ -f test-report/test-report.md ]; then
@@ -649,6 +725,15 @@
           tail -50 rust-test-results/rust-test-results.txt >> ci-summary.md
           echo '```' >> ci-summary.md
         fi
+
+        echo "" >> ci-summary.md
+        echo "## Job Durations (approx)" >> ci-summary.md
+        echo "- Flutter Tests: ${{ needs.flutter-test.result }}" >> ci-summary.md
+        echo "- Rust API Tests: ${{ needs.rust-test.result }}" >> ci-summary.md
+        echo "- Rust Core Check: ${{ needs.rust-core-check.result }}" >> ci-summary.md
+        echo "- Rust API Clippy: ${{ needs.rust-api-clippy.result }}" >> ci-summary.md
+        echo "- Cargo Deny: ${{ needs.cargo-deny.result }}" >> ci-summary.md
+        echo "- Rustfmt Check: ${{ needs.rustfmt-check.result }}" >> ci-summary.md
 
         # Manual overrides tests summary
         echo "" >> ci-summary.md
@@ -675,7 +760,7 @@
 
         # Rust API Clippy 结果
         echo "" >> ci-summary.md
-        echo "## Rust API Clippy (Non-blocking)" >> ci-summary.md
+        echo "## Rust API Clippy" >> ci-summary.md
         echo "- Status: ${{ needs.rust-api-clippy.result }}" >> ci-summary.md
         echo "- Artifact: api-clippy-output.txt" >> ci-summary.md
 
