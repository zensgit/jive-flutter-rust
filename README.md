--- conflicted
+++ resolved
@@ -1,6 +1,4 @@
 # Jive Money - 集腋记账
-
-[![Core CI (Strict)](https://github.com/zensgit/jive-flutter-rust/actions/workflows/ci.yml/badge.svg)](https://github.com/zensgit/jive-flutter-rust/actions/workflows/ci.yml)
 
 一个全功能的个人财务管理系统，采用 Flutter 前端和 Rust 后端架构。
 
@@ -46,10 +44,6 @@
 
 # 查看更多命令
 make help
-
-首次建议：
-- 启用本地 pre-commit 钩子：`make hooks`
-- 如涉及数据库迁移：`make api-sqlx-prepare-local`（迁移 + 刷新 `.sqlx/`）
 ```
 
 ### 方法 3: 使用 Docker Compose
@@ -85,14 +79,6 @@
 ```
 
 2. 根据需要修改 `.env` 文件中的配置
-
-### 本地端口与钩子（建议）
-- 端口约定：本地 Docker/管理脚本默认映射 PostgreSQL 到 `5433`，Redis 到 `6380`，Adminer 到 `9080`；API 默认 `8012`。
-  - `jive-api/docker-compose.dev.yml` 已与 `jive-manager.sh` 对齐：`5433:5432`、`6380:6379`、`9080:8080`。
-- 启用预提交钩子（保证本地提交即跑 SQLx 严格校验与 Clippy）：
-  ```bash
-  make hooks
-  ```
 
 ## 🏗️ 项目结构
 
@@ -154,159 +140,9 @@
 # 数据库迁移
 make db-migrate
 
-# 启动 Docker 开发数据库（Postgres/Redis），默认端口 5433，可通过 DB_PORT 覆盖
-DB_PORT=5433 make db-dev-up
-
-# 查看 Docker 开发数据库状态
-make db-dev-status
-
-# 停止 Docker 开发数据库
-make db-dev-down
-
-# 使用本地 API 连接 Docker 数据库（读取 DB_PORT，默认 5433）
-make api-dev-docker-db
-
 # 查看日志
 make logs
 
-<<<<<<< HEAD
-# 健康检查
-curl -s http://localhost:8012/health
-
-# 管理数据库（Adminer）
-# 打开 http://localhost:9080 ，使用 postgres/postgres 登录，数据库 jive_money
-
-# 停止 Docker 开发栈
-make db-dev-down
-```
-
-### JWT 密钥配置
-
-环境变量 `JWT_SECRET` 用于签发与验证访问令牌：
-
-```bash
-export JWT_SECRET=$(openssl rand -hex 32)
-```
-
-未设置时（或留空）API 会在开发 / 测试自动使用一个不安全的占位并打印警告，不可在生产依赖该默认值。
-
-### 监控与指标 (Metrics)
-
-| Endpoint    | 用途              | 认证 | 备注 |
-|-------------|-------------------|------|------|
-| `/health`   | 探活 + 快照       | 否   | 轻量 JSON：hash 分布、rehash 状态、汇率指标等 |
-| `/metrics`  | Prometheus 拉取    | 否   | 文本格式指标（适合长期监控） |
-
-规范指标（推荐使用）：
-```
-password_hash_bcrypt_total              # bcrypt (2a+2b+2y)
-password_hash_argon2id_total            # argon2id 数量
-password_hash_unknown_total             # 未识别前缀
-password_hash_total_count               # 总数
-password_hash_bcrypt_variant{variant="2b"} X  # 每个变体
-jive_password_rehash_total              # 成功重哈希次数（bcrypt→argon2id）
-jive_password_rehash_fail_total         # 重哈希失败次数（不会阻断登录）
-jive_password_rehash_fail_breakdown_total{cause="hash"|"update"} # 重哈希失败按原因
-export_requests_buffered_total          # 缓冲导出请求次数（POST CSV/JSON）
-export_requests_stream_total            # 流式导出请求次数（GET CSV streaming, feature=export_stream）
-export_rows_buffered_total              # 缓冲导出累计行数
-export_rows_stream_total                # 流式导出累计行数
-jive_build_info{...}                   # 构建信息 (value=1)
-auth_login_fail_total                  # 登录失败（未知用户 / 密码不匹配）
-auth_login_inactive_total              # 非激活账号登录尝试
-auth_login_rate_limited_total          # 登录被速率限制次数 (429)
-jive_build_info{commit,time,rustc,version} 1  # 构建信息 gauge
-export_duration_buffered_seconds_*     # 缓冲导出耗时直方图 (bucket/sum/count)
-export_duration_stream_seconds_*       # 流式导出耗时直方图 (bucket/sum/count)
-process_uptime_seconds                 # 进程运行时长（秒）
-jive_build_info{commit,time,rustc,version} 1  # 构建信息 gauge
-```
-
-兼容旧指标（DEPRECATED，将在 2 个发布周期后移除，详见 docs/METRICS_DEPRECATION_PLAN.md）：
-```
-jive_password_hash_users{algo="bcrypt_2b"}
-```
-
-Prometheus 抓取示例：
-```yaml
-scrape_configs:
-  - job_name: jive-api
-    metrics_path: /metrics
-    scrape_interval: 15s
-    static_configs:
-      - targets: ["api-host:8012"]
-```
-
-一致性快速校验（bcrypt 聚合与 /metrics 是否匹配）：
-```bash
-H=$(curl -s http://localhost:8012/health)
-M=$(curl -s http://localhost:8012/metrics)
-echo "Health bcrypt sum:" \
-  $(echo "$H" | jq '.metrics.hash_distribution.bcrypt | (."2a"+."2b"+."2y")')
-echo "Metrics bcrypt total:" \
-  $(grep '^password_hash_bcrypt_total' <<<"$M" | awk '{print $2}')
-```
-
-运维建议：
-- 大规模用户场景可为 hash 查询加 30s 内存缓存（计划中）。
-- 迁移所有看板后移除旧的 jive_password_hash_users* 系列（目标 v1.2.0）。
-- 监控 `jive_password_rehash_fail_total`，持续增长提示 DB 更新/并发异常。
-- 导出耗时直方图示例：
-```promql
-# P95 缓冲导出耗时
-histogram_quantile(0.95, sum(rate(export_duration_buffered_seconds_bucket[5m])) by (le))
-
-# 最近 1 分钟流式导出平均耗时
-sum(rate(export_duration_stream_seconds_sum[1m])) / sum(rate(export_duration_stream_seconds_count[1m]))
-```
-
-### 密码重哈希（bcrypt → Argon2id）
-
-登录成功后，如检测到旧 bcrypt 哈希，系统会在 `REHASH_ON_LOGIN` 未显式关闭时（默认开启）尝试透明升级为 Argon2id：
-
-```bash
-# 关闭重哈希（例如压测环境需要保留原样）
-export REHASH_ON_LOGIN=0
-```
-
-失败不会阻断登录，仅记录 warn 日志。设计说明见 `docs/PASSWORD_REHASH_DESIGN.md`。
-
-### 超级管理员默认密码说明
-
-仓库历史存在两个默认密码基线：
-
-| 密码 | 出现来源 | 当前优先级 |
-|------|----------|------------|
-| `admin123` | 早期迁移：`005_create_superadmin.sql` / `006_update_superadmin_password.sql` / `016_fix_families_member_count_and_superadmin.sql` | 旧（可能仍在本地旧库残留） |
-| `SuperAdmin@123` | 后续迁移：`009_create_superadmin_user.sql` 与补偿脚本 | 新（建议统一） |
-
-实际生效取决于"最后一次在你的数据库中执行成功的迁移顺序"。如果你基于较新的全量迁移（包含 009 及之后）初始化数据库，默认应为 `SuperAdmin@123`（Argon2）。如果本地数据库较早创建，仍可能是 `admin123`（bcrypt 或 Argon2）。
-
-判定与处理建议：
-1. 直接尝试两次登录（先 `SuperAdmin@123`，再 `admin123`）。
-2. 若均失败，可在本地用工具重置：
-   ```bash
-   cargo run -p jive-money-api --bin hash_password -- SuperAdmin@123
-   # 得到哈希后：
-   psql "$DATABASE_URL" -c "UPDATE users SET password_hash='<HASH>' WHERE LOWER(email)='superadmin@jive.money';"
-   ```
-3. 重置后立即登录并修改为你的本地私有密码（不要提交哈希）。
-
-注意事项：
-- 重新"干净"初始化数据库（删除数据卷 / 新建数据库）后会再次回到迁移脚本指定的默认值。
-- 请勿将生产环境实际超级管理员密码写入仓库或日志。
-- 如果团队决定最终统一为 `SuperAdmin@123` 以外的基线，请新增新的迁移并在此表格中更新来源说明。
-
-快速登录测试（假设使用新基线）：
-```bash
-curl -s -X POST http://localhost:8012/api/v1/auth/login \
-  -H 'Content-Type: application/json' \
-  -d '{"email":"superadmin@jive.money","password":"SuperAdmin@123"}'
-```
-若返回 JSON 含 `token` 字段表示成功。生产中请务必改成强随机密码并限制暴露。
-
-=======
->>>>>>> 11a7eeaa
 ## 🧪 本地CI（不占用GitHub Actions分钟）
 
 当你的GitHub Actions分钟不足时，可以使用本地CI脚本模拟CI流程：
@@ -316,33 +152,6 @@
 ./scripts/ci_local.sh
 ```
 
-<<<<<<< HEAD
-### SQLx 离线校验（开发者速记）
-
-- 离线校验用途：在不依赖在线数据库的情况下，编译期验证 SQL 宏的类型与签名。
-- 何时需要更新 `.sqlx/`：任何迁移或查询签名变动后。
-
-常用命令：
-
-```bash
-# 1) 跑迁移（确保 DB 最新）
-cd jive-api && ./scripts/migrate_local.sh --force
-
-# 2) 刷新离线缓存
-SQLX_OFFLINE=false cargo sqlx prepare
-
-# 3) 本地严格校验 + Clippy
-make api-lint
-```
-
-CI 策略：
-- 严格检查 `.sqlx` 与查询是否一致；若不一致：
-  - 上传 `api-sqlx-diff` 工件（含新旧缓存与 diff patch）
-  - 在 PR 自动评论首 80 行 diff 预览，便于定位
-  - 失败退出，提示开发者提交更新后的 `.sqlx/`
-
-=======
->>>>>>> 11a7eeaa
 该脚本会：
 - 尝试用 Docker 启动本地 Postgres/Redis（如已安装）
 - 运行迁移、校验 SQLx 离线缓存（仅校验，不生成）
@@ -465,116 +274,6 @@
 tail -f logs/flutter_web.log
 ```
 
-## 🚨 CI 故障排查
-
-### SQLx 离线缓存不匹配
-
-CI 中最常见的失败是 SQLx 离线缓存不匹配。当你修改了数据库查询或模型时，需要更新 SQLx 缓存：
-
-#### 三步修复法：
-```bash
-# 1. 确保数据库是最新的
-cd jive-api && ./scripts/migrate_local.sh --force
-
-# 2. 重新生成离线缓存
-SQLX_OFFLINE=false cargo sqlx prepare
-
-# 3. 提交更新后的缓存
-git add .sqlx && git commit -m "chore(sqlx): update offline cache"
-```
-
-#### 端口配置说明：
-- **开发环境**: PostgreSQL 运行在 `5433` 端口（避免与系统数据库冲突）
-- **CI 环境**: PostgreSQL 运行在 `5432` 端口（标准端口）
-- **API 服务**: 统一使用 `8012` 端口
-- **Flutter Web**: 使用 `3021` 端口
-
-#### 常见 CI 错误及解决方案：
-
-**1. SQLx 缓存不匹配**
-```
-Error: SQLx offline cache mismatch detected
-```
-解决：按照上述三步修复法更新缓存
-
-**2. 端口冲突**
-```
-Error: Address already in use (os error 98)
-```
-解决：检查端口占用或修改配置文件中的端口
-
-**3. 数据库连接失败**
-```
-Error: Failed to connect to database
-```
-解决：
-- 检查数据库服务是否启动
-- 验证连接字符串格式
-- 确认防火墙设置
-
-**4. Rust Core 双模式检查失败**
-```
-Error: jive-core server mode failed
-```
-解决：
-- 检查 `jive-core/Cargo.toml` 中的 feature 配置
-- 确保所有依赖都支持指定的 feature
-- 运行 `cd jive-core && cargo check --features server`
-
-**5. Flutter 分析器警告**
-```
-Warning: flutter analyze found issues
-```
-解决：
-- 运行 `cd jive-flutter && flutter analyze`
-- 修复所有报告的问题
-- 考虑在 `analysis_options.yaml` 中调整规则
-
-**6. Cargo Deny 检查失败**
-```
-Error: cargo deny check failed
-```
-解决：
-- 检查 `deny.toml` 配置
-- 更新有问题的依赖版本
-- 在必要时添加例外规则
-
-**7. Rustfmt 格式检查失败**
-```
-Error: rustfmt check failed
-```
-解决：
-- 运行 `cargo fmt --all`
-- 提交格式化后的代码
-
-#### 本地 CI 测试
-
-在推送代码前，可以运行本地 CI 检查：
-
-```bash
-# 完整的本地 CI 流程
-chmod +x scripts/ci_local.sh
-./scripts/ci_local.sh
-
-# 单独测试 SQLx
-cd jive-api
-SQLX_OFFLINE=true cargo sqlx prepare --check
-
-# 单独测试格式化
-cargo fmt --all -- --check
-
-# 单独测试 Clippy
-cargo clippy --all-features -- -D warnings
-```
-
-#### CI 配置概览
-
-- **Rust Core Check**: 恢复为阻断模式（fail-fast: true）
-- **Cargo Deny**: 非阻断模式（初期警告，后期可改为阻断）
-- **Rustfmt Check**: 非阻断模式（初期警告，后期可改为阻断）
-- **Flutter Tests**: 继续进行模式（允许部分测试失败）
-- **SQLx Check**: 严格阻断模式（必须通过）
-
 ## 📄 许可证
 
 MIT License
@@ -585,18 +284,4 @@
 
 ## 📞 联系
 
-如有问题，请提交 Issue 或联系维护者。
-环境变量 (Metrics & 安全):
-```
-AUTH_RATE_LIMIT=30/60               # 60 秒窗口内最多 30 次登录尝试 (默认 30/60)
-AUTH_RATE_LIMIT_HASH_EMAIL=1        # 限流键中对 email 做哈希截断 (默认1)
-ALLOW_PUBLIC_METRICS=1              # 设为 0 时启用白名单
-METRICS_ALLOW_CIDRS=127.0.0.1/32    # 逗号分隔 CIDR 列表 (ALLOW_PUBLIC_METRICS=0 生效)
-METRICS_DENY_CIDRS=                 # 可选拒绝 CIDR (deny 优先)
-METRICS_CACHE_TTL=30                # /metrics 缓存秒数 (0 禁用)
-```
-
-Grafana 仪表板: `docs/GRAFANA_DASHBOARD_TEMPLATE.json`
-Alert 规则示例: `docs/ALERT_RULES_EXAMPLE.yaml`
-安全清单: `docs/SECURITY_CHECKLIST.md`
-快速验证脚本: `scripts/verify_observability.sh`+如有问题，请提交 Issue 或联系维护者。