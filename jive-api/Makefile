--- conflicted
+++ resolved
@@ -81,7 +81,7 @@
 	cargo run --bin jive-api
 
 local-test:
-	SQLX_OFFLINE=true cargo test --tests -- --nocapture
+	cargo test
 
 fmt:
 	cargo fmt
@@ -89,42 +89,6 @@
 lint:
 	cargo clippy -- -D warnings
 
-<<<<<<< HEAD
-# 便捷：本地迁移与重置
-.PHONY: migrate-local reset-db
-migrate-local:
-	chmod +x scripts/migrate_local.sh
-	./scripts/migrate_local.sh --force
-
-reset-db:
-	chmod +x scripts/reset-db.sh
-	./scripts/reset-db.sh
-
-# 便捷：导出/审计
-.PHONY: export-csv export-csv-stream audit-list audit-clean
-export-csv:
-	@echo "POST 导出 CSV (data:URL)：make export-csv TOKEN=... START=2024-09-01 END=2024-09-30"
-	curl -s -H "Authorization: Bearer $${TOKEN}" -H "Content-Type: application/json" \
-	  -d '{"format":"csv","start_date":"'$${START}'","end_date":"'$${END}'"}' \
-	  http://localhost:$${API_PORT:-8012}/api/v1/transactions/export | jq .
-
-export-csv-stream:
-	@echo "GET 流式导出 CSV：make export-csv-stream TOKEN=..."
-	curl -s -D - -H "Authorization: Bearer $${TOKEN}" \
-	  http://localhost:$${API_PORT:-8012}/api/v1/transactions/export.csv -o /tmp/transactions_export.csv | head -n 20
-
-audit-list:
-	@echo "列出最近 EXPORT 审计 (前 10 条)：make audit-list TOKEN=... FAMILY=..."
-	curl -s -H "Authorization: Bearer $${TOKEN}" \
-	  http://localhost:$${API_PORT:-8012}/api/v1/families/$${FAMILY}/audit-logs?action=EXPORT&entity_type=transactions&limit=10 | jq .
-
-audit-clean:
-	@echo "清理 90 天前审计：make audit-clean TOKEN=... FAMILY=... DAYS=90 LIMIT=1000"
-	curl -s -X POST -H "Authorization: Bearer $${TOKEN}" \
-	  "http://localhost:$${API_PORT:-8012}/api/v1/families/$${FAMILY}/audit-logs/cleanup?older_than_days=$${DAYS:-90}\&limit=$${LIMIT:-1000}" | jq .
-
-=======
->>>>>>> 2c2f9419
 # SQLx 离线缓存
 .PHONY: sqlx-prepare sqlx-check
 sqlx-prepare:
@@ -135,40 +99,9 @@
 	@echo "Checking SQLx offline cache against current schema..."
 	@SQLX_OFFLINE=true cargo sqlx prepare --check || (echo "SQLx cache out of date. Run 'make sqlx-prepare'" && exit 1)
 
-<<<<<<< HEAD
-# Schema Integration Test - 迁移 + 单套件运行
-.PHONY: api-test-schema
-api-test-schema:
-	@echo "Running Schema Integration Tests..."
-	@echo "Setting up test database..."
-	@export DB_PORT=$${DB_PORT:-5433} && \
-	export TEST_DATABASE_URL="postgresql://postgres:postgres@localhost:$${DB_PORT}/jive_money" && \
-	echo "Test DB URL: $${TEST_DATABASE_URL}" && \
-	chmod +x scripts/migrate_local.sh && \
-	./scripts/migrate_local.sh --force && \
-	echo "Running exchange_rate_service_schema_test..." && \
-	SQLX_OFFLINE=true TEST_DATABASE_URL="$${TEST_DATABASE_URL}" \
-	cargo test --test integration exchange_rate_service_schema -- --nocapture --test-threads=1
-
-=======
->>>>>>> 2c2f9419
 # 快速启动开发环境
 quick-start: build dev
 	@echo "开发环境已启动！"
 	@echo "API: http://localhost:8012"
 	@echo "Adminer: http://localhost:8080"
-	@echo "RedisInsight: http://localhost:8001"
-
-# 便捷：导出/审计（支持 include_header 传参）
-.PHONY: export-csv export-csv-stream
-export-csv:
-	@echo "POST 导出 CSV (data:URL)：make export-csv TOKEN=... START=2024-09-01 END=2024-09-30 HEADER=true|false"
-	curl -s -H "Authorization: Bearer $${TOKEN}" -H "Content-Type: application/json" \
-	  -d '{"format":"csv","start_date":"'$${START:-2024-09-01}'","end_date":"'$${END:-2024-09-30}'","include_header":'$${HEADER:-true}'}' \
-	  http://localhost:$${API_PORT:-8012}/api/v1/transactions/export | jq .
-
-export-csv-stream:
-	@echo "GET 流式导出 CSV：make export-csv-stream TOKEN=... HEADER=true|false"
-	curl -s -D - -H "Authorization: Bearer $${TOKEN}" \
-	  "http://localhost:$${API_PORT:-8012}/api/v1/transactions/export.csv?include_header=$${HEADER:-true}" \
-	  -o /tmp/transactions_export.csv | head -n 20+	@echo "RedisInsight: http://localhost:8001"