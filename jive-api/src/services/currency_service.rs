use chrono::{DateTime, NaiveDate, Utc};
use rust_decimal::Decimal;
use serde::{Deserialize, Serialize};
use sqlx::{PgPool, Row};
use std::collections::HashMap;
use std::future::Future;
use std::pin::Pin;
use uuid::Uuid;

use super::ServiceError;
// remove duplicate import of NaiveDate

#[derive(Debug, Clone, Serialize, Deserialize)]
pub struct Currency {
    pub code: String,
    pub name: String,
    pub symbol: String,
    pub decimal_places: i32,
    pub is_active: bool,
}

#[derive(Debug, Clone, Serialize, Deserialize)]
pub struct ExchangeRate {
    pub id: Uuid,
    pub from_currency: String,
    pub to_currency: String,
    pub rate: Decimal,
    pub source: String,
    pub effective_date: NaiveDate,
    pub created_at: DateTime<Utc>,
}

#[derive(Debug, Clone, Serialize, Deserialize)]
pub struct CurrencyPreference {
    pub currency_code: String,
    pub is_primary: bool,
    pub display_order: i32,
}

#[derive(Debug, Clone, Serialize, Deserialize)]
pub struct FamilyCurrencySettings {
    pub family_id: Uuid,
    pub base_currency: String,
    pub allow_multi_currency: bool,
    pub auto_convert: bool,
    pub supported_currencies: Vec<String>,
}

#[derive(Debug, Deserialize)]
pub struct UpdateCurrencySettingsRequest {
    pub base_currency: Option<String>,
    pub allow_multi_currency: Option<bool>,
    pub auto_convert: Option<bool>,
    pub supported_currencies: Option<Vec<String>>,
}

#[derive(Debug, Deserialize)]
pub struct AddExchangeRateRequest {
    pub from_currency: String,
    pub to_currency: String,
    pub rate: Decimal,
    pub source: Option<String>,
    /// Optional manual rate expiry (RFC3339). When provided, marks this rate as manual
    /// and sets its expiry time; otherwise manual without expiry.
    pub manual_rate_expiry: Option<chrono::DateTime<chrono::Utc>>,
}

#[derive(Debug, Deserialize)]
pub struct ClearManualRateRequest {
    pub from_currency: String,
    pub to_currency: String,
}

#[derive(Debug, Deserialize)]
pub struct ClearManualRatesBatchRequest {
    pub from_currency: String,
    pub to_currencies: Option<Vec<String>>, // if None -> all target currencies
    pub before_date: Option<NaiveDate>,     // if None -> CURRENT_DATE
    pub only_expired: Option<bool>,         // if true -> only clear expired manual
}

pub struct CurrencyService {
    pool: PgPool,
}

impl CurrencyService {
    pub fn new(pool: PgPool) -> Self {
        Self { pool }
    }

    /// 获取所有支持的货币
    pub async fn get_supported_currencies(&self) -> Result<Vec<Currency>, ServiceError> {
        let rows = sqlx::query!(
            r#"
            SELECT code, name, symbol, decimal_places, is_active
            FROM currencies
            WHERE is_active = true
            ORDER BY code
            "#
        )
        .fetch_all(&self.pool)
        .await?;
<<<<<<< HEAD

        let currencies = rows
            .into_iter()
            .map(|row| {
                let _code = row.code.clone();
                Currency {
                    code: row.code,
                    name: row.name,
                    // symbol column非空：直接使用；保持与之前“若为空给默认”语义一致（当前 schema 下为空可能性极低）
                    symbol: row.symbol,
                    decimal_places: row.decimal_places.unwrap_or(2),
                    is_active: row.is_active.unwrap_or(true),
                }
            })
            .collect();

=======
        
        let currencies = rows.into_iter().map(|row| Currency {
            code: row.code,
            name: row.name,
            symbol: row.symbol.unwrap_or_else(|| "".to_string()),
            decimal_places: row.decimal_places.unwrap_or(2),
            is_active: row.is_active.unwrap_or(true),
        }).collect();
        
>>>>>>> 4e67c164
        Ok(currencies)
    }

    /// 获取用户的货币偏好
    pub async fn get_user_currency_preferences(
        &self,
        user_id: Uuid,
    ) -> Result<Vec<CurrencyPreference>, ServiceError> {
        let rows = sqlx::query!(
            r#"
            SELECT currency_code, is_primary, display_order
            FROM user_currency_preferences
            WHERE user_id = $1
            ORDER BY display_order, currency_code
            "#,
            user_id
        )
        .fetch_all(&self.pool)
        .await?;

        let preferences = rows
            .into_iter()
            .map(|row| CurrencyPreference {
                currency_code: row.currency_code,
                is_primary: row.is_primary.unwrap_or(false),
                display_order: row.display_order.unwrap_or(0),
            })
            .collect();

        Ok(preferences)
    }

    /// 设置用户的货币偏好
    pub async fn set_user_currency_preferences(
        &self,
        user_id: Uuid,
        currencies: Vec<String>,
        primary_currency: String,
    ) -> Result<(), ServiceError> {
        let mut tx = self.pool.begin().await?;

        // 删除现有偏好
        sqlx::query!(
            "DELETE FROM user_currency_preferences WHERE user_id = $1",
            user_id
        )
        .execute(&mut *tx)
        .await?;

        // 插入新偏好
        for (index, currency) in currencies.iter().enumerate() {
            sqlx::query!(
                r#"
                INSERT INTO user_currency_preferences 
                (user_id, currency_code, is_primary, display_order)
                VALUES ($1, $2, $3, $4)
                "#,
                user_id,
                currency,
                currency == &primary_currency,
                index as i32
            )
            .execute(&mut *tx)
            .await?;
        }

        tx.commit().await?;
        Ok(())
    }

    /// 获取家庭的货币设置
    pub async fn get_family_currency_settings(
        &self,
        family_id: Uuid,
    ) -> Result<FamilyCurrencySettings, ServiceError> {
        // 获取基本设置
        let settings = sqlx::query!(
            r#"
            SELECT base_currency, allow_multi_currency, auto_convert
            FROM family_currency_settings
            WHERE family_id = $1
            "#,
            family_id
        )
        .fetch_optional(&self.pool)
        .await?;

        if let Some(settings) = settings {
            // 获取支持的货币列表
            let supported = self.get_family_supported_currencies(family_id).await?;

            Ok(FamilyCurrencySettings {
                family_id,
                // Handle potentially nullable base_currency field
                base_currency: if settings.base_currency.is_empty() { "CNY".to_string() } else { settings.base_currency },
                allow_multi_currency: settings.allow_multi_currency.unwrap_or(false),
                auto_convert: settings.auto_convert.unwrap_or(false),
                supported_currencies: supported,
            })
        } else {
            // 返回默认设置
            Ok(FamilyCurrencySettings {
                family_id,
                base_currency: "CNY".to_string(),
                allow_multi_currency: true,
                auto_convert: false,
                supported_currencies: vec!["CNY".to_string(), "USD".to_string()],
            })
        }
    }

    /// 更新家庭的货币设置
    pub async fn update_family_currency_settings(
        &self,
        family_id: Uuid,
        request: UpdateCurrencySettingsRequest,
    ) -> Result<FamilyCurrencySettings, ServiceError> {
        let mut tx = self.pool.begin().await?;

        // 插入或更新设置
        sqlx::query!(
            r#"
            INSERT INTO family_currency_settings 
            (family_id, base_currency, allow_multi_currency, auto_convert)
            VALUES ($1, $2, $3, $4)
            ON CONFLICT (family_id) 
            DO UPDATE SET
                base_currency = COALESCE($2, family_currency_settings.base_currency),
                allow_multi_currency = COALESCE($3, family_currency_settings.allow_multi_currency),
                auto_convert = COALESCE($4, family_currency_settings.auto_convert),
                updated_at = CURRENT_TIMESTAMP
            "#,
            family_id,
            request.base_currency.as_deref().unwrap_or("CNY"),
            request.allow_multi_currency.unwrap_or(true),
            request.auto_convert.unwrap_or(false)
        )
        .execute(&mut *tx)
        .await?;

        tx.commit().await?;

        self.get_family_currency_settings(family_id).await
    }

    /// 获取汇率
    pub fn get_exchange_rate<'a>(
        &'a self,
        from_currency: &'a str,
        to_currency: &'a str,
        date: Option<NaiveDate>,
    ) -> Pin<Box<dyn Future<Output = Result<Decimal, ServiceError>> + Send + 'a>> {
        Box::pin(async move {
            self.get_exchange_rate_impl(from_currency, to_currency, date)
                .await
        })
    }

    async fn get_exchange_rate_impl(
        &self,
        from_currency: &str,
        to_currency: &str,
        date: Option<NaiveDate>,
    ) -> Result<Decimal, ServiceError> {
        if from_currency == to_currency {
            return Ok(Decimal::ONE);
        }

        let effective_date = date.unwrap_or_else(|| Utc::now().date_naive());

        // 尝试直接获取汇率
        let rate = sqlx::query_scalar!(
            r#"
            SELECT rate
            FROM exchange_rates
            WHERE from_currency = $1 
            AND to_currency = $2
            AND effective_date <= $3
            ORDER BY effective_date DESC
            LIMIT 1
            "#,
            from_currency,
            to_currency,
            effective_date
        )
        .fetch_optional(&self.pool)
        .await?;

        if let Some(rate) = rate {
            return Ok(rate);
        }

        // 尝试获取反向汇率
        let reverse_rate = sqlx::query_scalar!(
            r#"
            SELECT rate
            FROM exchange_rates
            WHERE from_currency = $2 
            AND to_currency = $1
            AND effective_date <= $3
            ORDER BY effective_date DESC
            LIMIT 1
            "#,
            from_currency,
            to_currency,
            effective_date
        )
        .fetch_optional(&self.pool)
        .await?;

        if let Some(rate) = reverse_rate {
            return Ok(Decimal::ONE / rate);
        }

        // 尝试通过USD中转（最常见的中转货币）
        let from_to_usd =
            Box::pin(self.get_exchange_rate_impl(from_currency, "USD", Some(effective_date))).await;
        let usd_to_target =
            Box::pin(self.get_exchange_rate_impl("USD", to_currency, Some(effective_date))).await;

        if let (Ok(rate1), Ok(rate2)) = (from_to_usd, usd_to_target) {
            return Ok(rate1 * rate2);
        }

        Err(ServiceError::NotFound {
            resource_type: "ExchangeRate".to_string(),
            id: format!("{}-{}", from_currency, to_currency),
        })
    }

    /// 批量获取汇率
    pub async fn get_exchange_rates(
        &self,
        base_currency: &str,
        target_currencies: Vec<String>,
        date: Option<NaiveDate>,
    ) -> Result<HashMap<String, Decimal>, ServiceError> {
        let mut rates = HashMap::new();

        for currency in target_currencies {
            if let Ok(rate) = self.get_exchange_rate(base_currency, &currency, date).await {
                rates.insert(currency, rate);
            }
        }

        Ok(rates)
    }

    /// 添加或更新汇率
    pub async fn add_exchange_rate(
        &self,
        request: AddExchangeRateRequest,
    ) -> Result<ExchangeRate, ServiceError> {
        let id = Uuid::new_v4();
        let effective_date = Utc::now().date_naive();
        // Align with DB schema: UNIQUE(from_currency, to_currency, date)
        // Use business date == effective_date for upsert key
        let business_date = effective_date;

        let rec = sqlx::query(
            r#"
            INSERT INTO exchange_rates
<<<<<<< HEAD
            (id, from_currency, to_currency, rate, source, date, effective_date, is_manual, manual_rate_expiry)
            VALUES ($1, $2, $3, $4, $5, $6, $7, true, $8)
            ON CONFLICT (from_currency, to_currency, date)
=======
            (id, from_currency, to_currency, rate, source, effective_date)
            VALUES ($1, $2, $3, $4, $5, $6)
            ON CONFLICT (id)
>>>>>>> 4e67c164
            DO UPDATE SET 
                rate = EXCLUDED.rate,
                source = EXCLUDED.source,
                effective_date = EXCLUDED.effective_date,
                updated_at = CURRENT_TIMESTAMP
            RETURNING id, from_currency, to_currency, rate, source, 
                      effective_date, created_at
            "#
        )
        .bind(id)
        .bind(&request.from_currency)
        .bind(&request.to_currency)
        .bind(request.rate)
        .bind(request.source.clone().unwrap_or_else(|| "manual".to_string()))
        .bind(business_date)
        .bind(effective_date)
        .bind(request.manual_rate_expiry)
        .fetch_one(&self.pool)
        .await?;

        Ok(ExchangeRate {
<<<<<<< HEAD
            id: rec.get("id"),
            from_currency: rec.get("from_currency"),
            to_currency: rec.get("to_currency"),
            rate: rec.get("rate"),
            source: rec
                .get::<Option<String>, _>("source")
                .unwrap_or_else(|| "manual".to_string()),
            effective_date: rec
                .get::<Option<NaiveDate>, _>("effective_date")
                .unwrap_or_else(|| chrono::Utc::now().date_naive()),
            created_at: rec
                .get::<Option<DateTime<Utc>>, _>("created_at")
                .unwrap_or_else(chrono::Utc::now),
=======
            id: row.id,
            from_currency: row.from_currency,
            to_currency: row.to_currency,
            rate: row.rate,
            source: row.source.unwrap_or_else(|| "manual".to_string()),
            effective_date: effective.unwrap_or_else(|| chrono::Utc::now().date_naive()),
            created_at: created_at,
>>>>>>> 4e67c164
        })
    }

    /// 货币转换
    pub fn convert_amount(
        &self,
        amount: Decimal,
        rate: Decimal,
        _from_decimal_places: i32,
        to_decimal_places: i32,
    ) -> Decimal {
        let converted = amount * rate;

        // 根据目标货币的小数位数进行舍入
        let scale = 10_i64.pow(to_decimal_places as u32);
        let scaled = converted * Decimal::from(scale);
        let rounded = scaled.round();
        rounded / Decimal::from(scale)
    }

    /// 获取最近的汇率历史
    pub async fn get_exchange_rate_history(
        &self,
        from_currency: &str,
        to_currency: &str,
        days: i32,
    ) -> Result<Vec<ExchangeRate>, ServiceError> {
        let start_date = (Utc::now() - chrono::Duration::days(days as i64)).date_naive();

        let rows = sqlx::query!(
            r#"
            SELECT id, from_currency, to_currency, rate, source, 
                   effective_date, created_at
            FROM exchange_rates
            WHERE from_currency = $1 
            AND to_currency = $2
            AND effective_date >= $3
            ORDER BY effective_date DESC
            "#,
            from_currency,
            to_currency,
            start_date
        )
        .fetch_all(&self.pool)
        .await?;
<<<<<<< HEAD

        Ok(rows
            .into_iter()
            .map(|row| ExchangeRate {
                id: row.id,
                from_currency: row.from_currency,
                to_currency: row.to_currency,
                rate: row.rate,
                source: row.source.unwrap_or_else(|| "manual".to_string()),
                // effective_date 为非空（schema 约束）；直接使用
                effective_date: row.effective_date,
                // created_at 在 schema 中可能可空；兜底当前时间
                created_at: row.created_at.unwrap_or_else(Utc::now),
            })
            .collect())
=======
        
        Ok(rows.into_iter().map(|row| ExchangeRate {
            id: row.id,
            from_currency: row.from_currency,
            to_currency: row.to_currency,
            rate: row.rate,
            source: row.source.unwrap_or_else(|| "manual".to_string()),
            effective_date: row.effective_date.unwrap_or_else(|| chrono::Utc::now().date_naive()),
            created_at: row.created_at,
        }).collect())
>>>>>>> 4e67c164
    }

    /// 获取家庭支持的货币列表
    async fn get_family_supported_currencies(
        &self,
        family_id: Uuid,
    ) -> Result<Vec<String>, ServiceError> {
        // 从账户中获取实际使用的货币
        let currencies = sqlx::query_scalar!(
            r#"
            SELECT DISTINCT a.currency
            FROM accounts a
            JOIN ledgers l ON a.ledger_id = l.id
            WHERE l.family_id = $1 AND a.currency IS NOT NULL
            ORDER BY a.currency
            "#,
            family_id
        )
        .fetch_all(&self.pool)
        .await?;

        let currencies: Vec<String> = currencies.into_iter().flatten().collect();

        if currencies.is_empty() {
            // 返回默认货币
            Ok(vec!["CNY".to_string(), "USD".to_string()])
        } else {
            Ok(currencies)
        }
    }

    /// 自动获取最新汇率并更新到数据库
    pub async fn fetch_latest_rates(&self, base_currency: &str) -> Result<(), ServiceError> {
        use super::exchange_rate_api::EXCHANGE_RATE_SERVICE;

        tracing::info!("Fetching latest exchange rates for {}", base_currency);

        // 获取汇率服务实例
        let mut service = EXCHANGE_RATE_SERVICE.lock().await;

        // 获取最新汇率
        let rates = service.fetch_fiat_rates(base_currency).await?;

        // 仅对系统已知的币种写库，避免外键错误
        // 在线模式或存在 .sqlx 缓存时可查询；否则跳过过滤（保守按未知代码丢弃）
        let known_codes: std::collections::HashSet<String> = std::collections::HashSet::new();
        // 尝试在线查询，若 SQLX_OFFLINE 导致无法编译，则在构建时跳过该分支
        #[cfg(any())]
        {
            // This branch is intentionally disabled at compile-time to avoid sqlx offline errors.
            let _ = &self.pool; // silence unused warning when cfg(any()) toggled
        }

        // 批量更新到数据库
        let effective_date = Utc::now().date_naive();
        let business_date = effective_date;

        for (target_currency, rate) in rates.iter() {
            if target_currency != base_currency {
                // 跳过未知币种，避免外键约束失败
                // 如果未加载已知币种列表，则不做过滤；否则过滤未知代码，避免外键错误
                if !known_codes.is_empty() && !known_codes.contains(target_currency) {
                    continue;
                }
                let id = Uuid::new_v4();

                // 插入或更新汇率
                let res = sqlx::query(
                    r#"
                    INSERT INTO exchange_rates
                    (id, from_currency, to_currency, rate, source, date, effective_date, is_manual, manual_rate_expiry)
                    VALUES ($1, $2, $3, $4, $5, $6, $7, false, NULL)
                    ON CONFLICT (from_currency, to_currency, date)
                    DO UPDATE SET 
                        rate = EXCLUDED.rate,
                        source = EXCLUDED.source,
                        effective_date = EXCLUDED.effective_date,
                        updated_at = CURRENT_TIMESTAMP
                    "#
                )
                .bind(id)
                .bind(base_currency)
                .bind(target_currency.as_str())
                .bind(rate)
                .bind("api")
                .bind(business_date)
                .bind(effective_date)
                .execute(&self.pool)
                .await;
                if let Err(err) = res {
                    // 忽略外键约束错误（未知币种），避免任务失败
                    if let sqlx::Error::Database(db_err) = &err {
                        if db_err.code().as_deref() == Some("23503") {
                            tracing::warn!(
                                "Skip writing rate for unknown currency {} due to FK constraint",
                                target_currency
                            );
                            continue;
                        }
                    }
                    return Err(ServiceError::DatabaseError(err));
                }
            }
        }

        tracing::info!(
            "Successfully updated {} exchange rates for {}",
            rates.len() - 1,
            base_currency
        );
        Ok(())
    }

    /// 获取并更新加密货币价格
    pub async fn fetch_crypto_prices(
        &self,
        crypto_codes: Vec<&str>,
        fiat_currency: &str,
    ) -> Result<(), ServiceError> {
        use super::exchange_rate_api::EXCHANGE_RATE_SERVICE;

        tracing::info!("Fetching crypto prices in {}", fiat_currency);

        // 获取汇率服务实例
        let mut service = EXCHANGE_RATE_SERVICE.lock().await;

        // 获取加密货币价格
        let prices = service
            .fetch_crypto_prices(crypto_codes.clone(), fiat_currency)
            .await?;

        // 批量更新到数据库
        for (crypto_code, price) in prices.iter() {
            sqlx::query!(
                r#"
                INSERT INTO crypto_prices 
                (crypto_code, base_currency, price, source, last_updated)
                VALUES ($1, $2, $3, $4, CURRENT_TIMESTAMP)
                ON CONFLICT (crypto_code, base_currency)
                DO UPDATE SET 
                    price = $3,
                    source = $4,
                    last_updated = CURRENT_TIMESTAMP
                "#,
                crypto_code,
                fiat_currency,
                price,
                "api"
            )
            .execute(&self.pool)
            .await?;
        }

        tracing::info!(
            "Successfully updated {} crypto prices in {}",
            prices.len(),
            fiat_currency
        );
        Ok(())
    }

    /// Clear manual flag/expiry for today's business date for a given pair
    pub async fn clear_manual_rate(
        &self,
        from_currency: &str,
        to_currency: &str,
    ) -> Result<(), ServiceError> {
        let _ = sqlx::query(
            r#"
            UPDATE exchange_rates
            SET is_manual = false,
                manual_rate_expiry = NULL,
                updated_at = CURRENT_TIMESTAMP
            WHERE from_currency = $1 AND to_currency = $2 AND date = CURRENT_DATE
            "#,
        )
        .bind(from_currency)
        .bind(to_currency)
        .execute(&self.pool)
        .await?;
        Ok(())
    }

    /// Batch clear manual flags/expiry by filters
    pub async fn clear_manual_rates_batch(
        &self,
        req: ClearManualRatesBatchRequest,
    ) -> Result<u64, ServiceError> {
        let target_date = req
            .before_date
            .unwrap_or_else(|| chrono::Utc::now().date_naive());
        let only_expired = req.only_expired.unwrap_or(false);

        let mut total: u64 = 0;
        if let Some(list) = req.to_currencies.as_ref() {
            if only_expired {
                let res = sqlx::query(
                    r#"
                    UPDATE exchange_rates
                    SET is_manual = false,
                        manual_rate_expiry = NULL,
                        updated_at = CURRENT_TIMESTAMP
                    WHERE from_currency = $1
                      AND to_currency = ANY($2)
                      AND date <= $3
                      AND manual_rate_expiry IS NOT NULL AND manual_rate_expiry <= NOW()
                    "#,
                )
                .bind(&req.from_currency)
                .bind(list)
                .bind(target_date)
                .execute(&self.pool)
                .await?;
                total += res.rows_affected();
            } else {
                let res = sqlx::query(
                    r#"
                    UPDATE exchange_rates
                    SET is_manual = false,
                        manual_rate_expiry = NULL,
                        updated_at = CURRENT_TIMESTAMP
                    WHERE from_currency = $1
                      AND to_currency = ANY($2)
                      AND date <= $3
                    "#,
                )
                .bind(&req.from_currency)
                .bind(list)
                .bind(target_date)
                .execute(&self.pool)
                .await?;
                total += res.rows_affected();
            }
        } else if only_expired {
            let res = sqlx::query(
                r#"
                UPDATE exchange_rates
                SET is_manual = false,
                    manual_rate_expiry = NULL,
                    updated_at = CURRENT_TIMESTAMP
                WHERE from_currency = $1
                  AND date <= $2
                  AND manual_rate_expiry IS NOT NULL AND manual_rate_expiry <= NOW()
                "#,
            )
            .bind(&req.from_currency)
            .bind(target_date)
            .execute(&self.pool)
            .await?;
            total += res.rows_affected();
        } else {
            let res = sqlx::query(
                r#"
                UPDATE exchange_rates
                SET is_manual = false,
                    manual_rate_expiry = NULL,
                    updated_at = CURRENT_TIMESTAMP
                WHERE from_currency = $1
                  AND date <= $2
                "#,
            )
            .bind(&req.from_currency)
            .bind(target_date)
            .execute(&self.pool)
            .await?;
            total += res.rows_affected();
        }
        Ok(total)
    }
}

#[cfg(test)]
mod tests {
    #[test]
    fn test_convert_amount() {
        // let service = CurrencyService::new(PgPool::connect_lazy("").unwrap());
        // Test would require a pool to work
        // Skipping test for now as it requires database connection
    }
}<|MERGE_RESOLUTION|>--- conflicted
+++ resolved
@@ -1,14 +1,13 @@
 use chrono::{DateTime, NaiveDate, Utc};
 use rust_decimal::Decimal;
 use serde::{Deserialize, Serialize};
-use sqlx::{PgPool, Row};
+use sqlx::PgPool;
+use uuid::Uuid;
 use std::collections::HashMap;
 use std::future::Future;
 use std::pin::Pin;
-use uuid::Uuid;
 
 use super::ServiceError;
-// remove duplicate import of NaiveDate
 
 #[derive(Debug, Clone, Serialize, Deserialize)]
 pub struct Currency {
@@ -60,23 +59,6 @@
     pub to_currency: String,
     pub rate: Decimal,
     pub source: Option<String>,
-    /// Optional manual rate expiry (RFC3339). When provided, marks this rate as manual
-    /// and sets its expiry time; otherwise manual without expiry.
-    pub manual_rate_expiry: Option<chrono::DateTime<chrono::Utc>>,
-}
-
-#[derive(Debug, Deserialize)]
-pub struct ClearManualRateRequest {
-    pub from_currency: String,
-    pub to_currency: String,
-}
-
-#[derive(Debug, Deserialize)]
-pub struct ClearManualRatesBatchRequest {
-    pub from_currency: String,
-    pub to_currencies: Option<Vec<String>>, // if None -> all target currencies
-    pub before_date: Option<NaiveDate>,     // if None -> CURRENT_DATE
-    pub only_expired: Option<bool>,         // if true -> only clear expired manual
 }
 
 pub struct CurrencyService {
@@ -87,7 +69,7 @@
     pub fn new(pool: PgPool) -> Self {
         Self { pool }
     }
-
+    
     /// 获取所有支持的货币
     pub async fn get_supported_currencies(&self) -> Result<Vec<Currency>, ServiceError> {
         let rows = sqlx::query!(
@@ -100,24 +82,6 @@
         )
         .fetch_all(&self.pool)
         .await?;
-<<<<<<< HEAD
-
-        let currencies = rows
-            .into_iter()
-            .map(|row| {
-                let _code = row.code.clone();
-                Currency {
-                    code: row.code,
-                    name: row.name,
-                    // symbol column非空：直接使用；保持与之前“若为空给默认”语义一致（当前 schema 下为空可能性极低）
-                    symbol: row.symbol,
-                    decimal_places: row.decimal_places.unwrap_or(2),
-                    is_active: row.is_active.unwrap_or(true),
-                }
-            })
-            .collect();
-
-=======
         
         let currencies = rows.into_iter().map(|row| Currency {
             code: row.code,
@@ -127,10 +91,9 @@
             is_active: row.is_active.unwrap_or(true),
         }).collect();
         
->>>>>>> 4e67c164
         Ok(currencies)
     }
-
+    
     /// 获取用户的货币偏好
     pub async fn get_user_currency_preferences(
         &self,
@@ -147,19 +110,16 @@
         )
         .fetch_all(&self.pool)
         .await?;
-
-        let preferences = rows
-            .into_iter()
-            .map(|row| CurrencyPreference {
-                currency_code: row.currency_code,
-                is_primary: row.is_primary.unwrap_or(false),
-                display_order: row.display_order.unwrap_or(0),
-            })
-            .collect();
-
+        
+        let preferences = rows.into_iter().map(|row| CurrencyPreference {
+            currency_code: row.currency_code,
+            is_primary: row.is_primary.unwrap_or(false),
+            display_order: row.display_order.unwrap_or(0),
+        }).collect();
+        
         Ok(preferences)
     }
-
+    
     /// 设置用户的货币偏好
     pub async fn set_user_currency_preferences(
         &self,
@@ -168,7 +128,7 @@
         primary_currency: String,
     ) -> Result<(), ServiceError> {
         let mut tx = self.pool.begin().await?;
-
+        
         // 删除现有偏好
         sqlx::query!(
             "DELETE FROM user_currency_preferences WHERE user_id = $1",
@@ -176,7 +136,7 @@
         )
         .execute(&mut *tx)
         .await?;
-
+        
         // 插入新偏好
         for (index, currency) in currencies.iter().enumerate() {
             sqlx::query!(
@@ -193,11 +153,11 @@
             .execute(&mut *tx)
             .await?;
         }
-
+        
         tx.commit().await?;
         Ok(())
     }
-
+    
     /// 获取家庭的货币设置
     pub async fn get_family_currency_settings(
         &self,
@@ -214,15 +174,14 @@
         )
         .fetch_optional(&self.pool)
         .await?;
-
+        
         if let Some(settings) = settings {
             // 获取支持的货币列表
             let supported = self.get_family_supported_currencies(family_id).await?;
-
+            
             Ok(FamilyCurrencySettings {
                 family_id,
-                // Handle potentially nullable base_currency field
-                base_currency: if settings.base_currency.is_empty() { "CNY".to_string() } else { settings.base_currency },
+                base_currency: settings.base_currency,
                 allow_multi_currency: settings.allow_multi_currency.unwrap_or(false),
                 auto_convert: settings.auto_convert.unwrap_or(false),
                 supported_currencies: supported,
@@ -238,7 +197,7 @@
             })
         }
     }
-
+    
     /// 更新家庭的货币设置
     pub async fn update_family_currency_settings(
         &self,
@@ -246,7 +205,7 @@
         request: UpdateCurrencySettingsRequest,
     ) -> Result<FamilyCurrencySettings, ServiceError> {
         let mut tx = self.pool.begin().await?;
-
+        
         // 插入或更新设置
         sqlx::query!(
             r#"
@@ -267,12 +226,12 @@
         )
         .execute(&mut *tx)
         .await?;
-
+        
         tx.commit().await?;
-
+        
         self.get_family_currency_settings(family_id).await
     }
-
+    
     /// 获取汇率
     pub fn get_exchange_rate<'a>(
         &'a self,
@@ -281,11 +240,10 @@
         date: Option<NaiveDate>,
     ) -> Pin<Box<dyn Future<Output = Result<Decimal, ServiceError>> + Send + 'a>> {
         Box::pin(async move {
-            self.get_exchange_rate_impl(from_currency, to_currency, date)
-                .await
+            self.get_exchange_rate_impl(from_currency, to_currency, date).await
         })
     }
-
+    
     async fn get_exchange_rate_impl(
         &self,
         from_currency: &str,
@@ -295,9 +253,9 @@
         if from_currency == to_currency {
             return Ok(Decimal::ONE);
         }
-
+        
         let effective_date = date.unwrap_or_else(|| Utc::now().date_naive());
-
+        
         // 尝试直接获取汇率
         let rate = sqlx::query_scalar!(
             r#"
@@ -315,11 +273,11 @@
         )
         .fetch_optional(&self.pool)
         .await?;
-
+        
         if let Some(rate) = rate {
             return Ok(rate);
         }
-
+        
         // 尝试获取反向汇率
         let reverse_rate = sqlx::query_scalar!(
             r#"
@@ -337,27 +295,25 @@
         )
         .fetch_optional(&self.pool)
         .await?;
-
+        
         if let Some(rate) = reverse_rate {
             return Ok(Decimal::ONE / rate);
         }
-
+        
         // 尝试通过USD中转（最常见的中转货币）
-        let from_to_usd =
-            Box::pin(self.get_exchange_rate_impl(from_currency, "USD", Some(effective_date))).await;
-        let usd_to_target =
-            Box::pin(self.get_exchange_rate_impl("USD", to_currency, Some(effective_date))).await;
-
+        let from_to_usd = Box::pin(self.get_exchange_rate_impl(from_currency, "USD", Some(effective_date))).await;
+        let usd_to_target = Box::pin(self.get_exchange_rate_impl("USD", to_currency, Some(effective_date))).await;
+        
         if let (Ok(rate1), Ok(rate2)) = (from_to_usd, usd_to_target) {
             return Ok(rate1 * rate2);
         }
-
+        
         Err(ServiceError::NotFound {
             resource_type: "ExchangeRate".to_string(),
             id: format!("{}-{}", from_currency, to_currency),
         })
     }
-
+    
     /// 批量获取汇率
     pub async fn get_exchange_rates(
         &self,
@@ -366,16 +322,16 @@
         date: Option<NaiveDate>,
     ) -> Result<HashMap<String, Decimal>, ServiceError> {
         let mut rates = HashMap::new();
-
+        
         for currency in target_currencies {
             if let Ok(rate) = self.get_exchange_rate(base_currency, &currency, date).await {
                 rates.insert(currency, rate);
             }
         }
-
+        
         Ok(rates)
     }
-
+    
     /// 添加或更新汇率
     pub async fn add_exchange_rate(
         &self,
@@ -383,58 +339,35 @@
     ) -> Result<ExchangeRate, ServiceError> {
         let id = Uuid::new_v4();
         let effective_date = Utc::now().date_naive();
-        // Align with DB schema: UNIQUE(from_currency, to_currency, date)
-        // Use business date == effective_date for upsert key
-        let business_date = effective_date;
-
-        let rec = sqlx::query(
+        
+        let row = sqlx::query!(
             r#"
             INSERT INTO exchange_rates
-<<<<<<< HEAD
-            (id, from_currency, to_currency, rate, source, date, effective_date, is_manual, manual_rate_expiry)
-            VALUES ($1, $2, $3, $4, $5, $6, $7, true, $8)
-            ON CONFLICT (from_currency, to_currency, date)
-=======
             (id, from_currency, to_currency, rate, source, effective_date)
             VALUES ($1, $2, $3, $4, $5, $6)
             ON CONFLICT (id)
->>>>>>> 4e67c164
             DO UPDATE SET 
-                rate = EXCLUDED.rate,
-                source = EXCLUDED.source,
-                effective_date = EXCLUDED.effective_date,
+                rate = $4,
+                source = $5,
+                effective_date = $6,
                 updated_at = CURRENT_TIMESTAMP
             RETURNING id, from_currency, to_currency, rate, source, 
                       effective_date, created_at
-            "#
-        )
-        .bind(id)
-        .bind(&request.from_currency)
-        .bind(&request.to_currency)
-        .bind(request.rate)
-        .bind(request.source.clone().unwrap_or_else(|| "manual".to_string()))
-        .bind(business_date)
-        .bind(effective_date)
-        .bind(request.manual_rate_expiry)
+            "#,
+            id,
+            request.from_currency,
+            request.to_currency,
+            request.rate,
+            request.source.unwrap_or_else(|| "manual".to_string()),
+            effective_date
+        )
         .fetch_one(&self.pool)
         .await?;
 
+        let effective = row.effective_date;
+        let created_at = row.created_at;
+
         Ok(ExchangeRate {
-<<<<<<< HEAD
-            id: rec.get("id"),
-            from_currency: rec.get("from_currency"),
-            to_currency: rec.get("to_currency"),
-            rate: rec.get("rate"),
-            source: rec
-                .get::<Option<String>, _>("source")
-                .unwrap_or_else(|| "manual".to_string()),
-            effective_date: rec
-                .get::<Option<NaiveDate>, _>("effective_date")
-                .unwrap_or_else(|| chrono::Utc::now().date_naive()),
-            created_at: rec
-                .get::<Option<DateTime<Utc>>, _>("created_at")
-                .unwrap_or_else(chrono::Utc::now),
-=======
             id: row.id,
             from_currency: row.from_currency,
             to_currency: row.to_currency,
@@ -442,10 +375,9 @@
             source: row.source.unwrap_or_else(|| "manual".to_string()),
             effective_date: effective.unwrap_or_else(|| chrono::Utc::now().date_naive()),
             created_at: created_at,
->>>>>>> 4e67c164
         })
     }
-
+    
     /// 货币转换
     pub fn convert_amount(
         &self,
@@ -455,14 +387,14 @@
         to_decimal_places: i32,
     ) -> Decimal {
         let converted = amount * rate;
-
+        
         // 根据目标货币的小数位数进行舍入
         let scale = 10_i64.pow(to_decimal_places as u32);
         let scaled = converted * Decimal::from(scale);
         let rounded = scaled.round();
         rounded / Decimal::from(scale)
     }
-
+    
     /// 获取最近的汇率历史
     pub async fn get_exchange_rate_history(
         &self,
@@ -471,7 +403,7 @@
         days: i32,
     ) -> Result<Vec<ExchangeRate>, ServiceError> {
         let start_date = (Utc::now() - chrono::Duration::days(days as i64)).date_naive();
-
+        
         let rows = sqlx::query!(
             r#"
             SELECT id, from_currency, to_currency, rate, source, 
@@ -488,23 +420,6 @@
         )
         .fetch_all(&self.pool)
         .await?;
-<<<<<<< HEAD
-
-        Ok(rows
-            .into_iter()
-            .map(|row| ExchangeRate {
-                id: row.id,
-                from_currency: row.from_currency,
-                to_currency: row.to_currency,
-                rate: row.rate,
-                source: row.source.unwrap_or_else(|| "manual".to_string()),
-                // effective_date 为非空（schema 约束）；直接使用
-                effective_date: row.effective_date,
-                // created_at 在 schema 中可能可空；兜底当前时间
-                created_at: row.created_at.unwrap_or_else(Utc::now),
-            })
-            .collect())
-=======
         
         Ok(rows.into_iter().map(|row| ExchangeRate {
             id: row.id,
@@ -515,9 +430,8 @@
             effective_date: row.effective_date.unwrap_or_else(|| chrono::Utc::now().date_naive()),
             created_at: row.created_at,
         }).collect())
->>>>>>> 4e67c164
-    }
-
+    }
+    
     /// 获取家庭支持的货币列表
     async fn get_family_supported_currencies(
         &self,
@@ -536,9 +450,12 @@
         )
         .fetch_all(&self.pool)
         .await?;
-
-        let currencies: Vec<String> = currencies.into_iter().flatten().collect();
-
+        
+        let currencies: Vec<String> = currencies
+            .into_iter()
+            .filter_map(|c| c)
+            .collect();
+        
         if currencies.is_empty() {
             // 返回默认货币
             Ok(vec!["CNY".to_string(), "USD".to_string()])
@@ -546,19 +463,19 @@
             Ok(currencies)
         }
     }
-
+    
     /// 自动获取最新汇率并更新到数据库
     pub async fn fetch_latest_rates(&self, base_currency: &str) -> Result<(), ServiceError> {
         use super::exchange_rate_api::EXCHANGE_RATE_SERVICE;
-
+        
         tracing::info!("Fetching latest exchange rates for {}", base_currency);
-
+        
         // 获取汇率服务实例
         let mut service = EXCHANGE_RATE_SERVICE.lock().await;
-
+        
         // 获取最新汇率
         let rates = service.fetch_fiat_rates(base_currency).await?;
-
+        
         // 仅对系统已知的币种写库，避免外键错误
         // 在线模式或存在 .sqlx 缓存时可查询；否则跳过过滤（保守按未知代码丢弃）
         let known_codes: std::collections::HashSet<String> = std::collections::HashSet::new();
@@ -571,38 +488,34 @@
 
         // 批量更新到数据库
         let effective_date = Utc::now().date_naive();
-        let business_date = effective_date;
-
+        
         for (target_currency, rate) in rates.iter() {
             if target_currency != base_currency {
                 // 跳过未知币种，避免外键约束失败
                 // 如果未加载已知币种列表，则不做过滤；否则过滤未知代码，避免外键错误
-                if !known_codes.is_empty() && !known_codes.contains(target_currency) {
-                    continue;
-                }
+                if !known_codes.is_empty() && !known_codes.contains(target_currency) { continue; }
                 let id = Uuid::new_v4();
-
+                
                 // 插入或更新汇率
-                let res = sqlx::query(
+                let res = sqlx::query!(
                     r#"
                     INSERT INTO exchange_rates
-                    (id, from_currency, to_currency, rate, source, date, effective_date, is_manual, manual_rate_expiry)
-                    VALUES ($1, $2, $3, $4, $5, $6, $7, false, NULL)
-                    ON CONFLICT (from_currency, to_currency, date)
+                    (id, from_currency, to_currency, rate, source, effective_date)
+                    VALUES ($1, $2, $3, $4, $5, $6)
+                    ON CONFLICT (from_currency, to_currency, effective_date)
                     DO UPDATE SET 
-                        rate = EXCLUDED.rate,
-                        source = EXCLUDED.source,
-                        effective_date = EXCLUDED.effective_date,
+                        rate = $4,
+                        source = $5,
+                        effective_date = $6,
                         updated_at = CURRENT_TIMESTAMP
-                    "#
+                    "#,
+                    id,
+                    base_currency,
+                    target_currency.as_str(),
+                    rate,
+                    "api",
+                    effective_date
                 )
-                .bind(id)
-                .bind(base_currency)
-                .bind(target_currency.as_str())
-                .bind(rate)
-                .bind("api")
-                .bind(business_date)
-                .bind(effective_date)
                 .execute(&self.pool)
                 .await;
                 if let Err(err) = res {
@@ -620,33 +533,23 @@
                 }
             }
         }
-
-        tracing::info!(
-            "Successfully updated {} exchange rates for {}",
-            rates.len() - 1,
-            base_currency
-        );
+        
+        tracing::info!("Successfully updated {} exchange rates for {}", rates.len() - 1, base_currency);
         Ok(())
     }
-
+    
     /// 获取并更新加密货币价格
-    pub async fn fetch_crypto_prices(
-        &self,
-        crypto_codes: Vec<&str>,
-        fiat_currency: &str,
-    ) -> Result<(), ServiceError> {
+    pub async fn fetch_crypto_prices(&self, crypto_codes: Vec<&str>, fiat_currency: &str) -> Result<(), ServiceError> {
         use super::exchange_rate_api::EXCHANGE_RATE_SERVICE;
-
+        
         tracing::info!("Fetching crypto prices in {}", fiat_currency);
-
+        
         // 获取汇率服务实例
         let mut service = EXCHANGE_RATE_SERVICE.lock().await;
-
+        
         // 获取加密货币价格
-        let prices = service
-            .fetch_crypto_prices(crypto_codes.clone(), fiat_currency)
-            .await?;
-
+        let prices = service.fetch_crypto_prices(crypto_codes.clone(), fiat_currency).await?;
+        
         // 批量更新到数据库
         for (crypto_code, price) in prices.iter() {
             sqlx::query!(
@@ -668,122 +571,9 @@
             .execute(&self.pool)
             .await?;
         }
-
-        tracing::info!(
-            "Successfully updated {} crypto prices in {}",
-            prices.len(),
-            fiat_currency
-        );
+        
+        tracing::info!("Successfully updated {} crypto prices in {}", prices.len(), fiat_currency);
         Ok(())
-    }
-
-    /// Clear manual flag/expiry for today's business date for a given pair
-    pub async fn clear_manual_rate(
-        &self,
-        from_currency: &str,
-        to_currency: &str,
-    ) -> Result<(), ServiceError> {
-        let _ = sqlx::query(
-            r#"
-            UPDATE exchange_rates
-            SET is_manual = false,
-                manual_rate_expiry = NULL,
-                updated_at = CURRENT_TIMESTAMP
-            WHERE from_currency = $1 AND to_currency = $2 AND date = CURRENT_DATE
-            "#,
-        )
-        .bind(from_currency)
-        .bind(to_currency)
-        .execute(&self.pool)
-        .await?;
-        Ok(())
-    }
-
-    /// Batch clear manual flags/expiry by filters
-    pub async fn clear_manual_rates_batch(
-        &self,
-        req: ClearManualRatesBatchRequest,
-    ) -> Result<u64, ServiceError> {
-        let target_date = req
-            .before_date
-            .unwrap_or_else(|| chrono::Utc::now().date_naive());
-        let only_expired = req.only_expired.unwrap_or(false);
-
-        let mut total: u64 = 0;
-        if let Some(list) = req.to_currencies.as_ref() {
-            if only_expired {
-                let res = sqlx::query(
-                    r#"
-                    UPDATE exchange_rates
-                    SET is_manual = false,
-                        manual_rate_expiry = NULL,
-                        updated_at = CURRENT_TIMESTAMP
-                    WHERE from_currency = $1
-                      AND to_currency = ANY($2)
-                      AND date <= $3
-                      AND manual_rate_expiry IS NOT NULL AND manual_rate_expiry <= NOW()
-                    "#,
-                )
-                .bind(&req.from_currency)
-                .bind(list)
-                .bind(target_date)
-                .execute(&self.pool)
-                .await?;
-                total += res.rows_affected();
-            } else {
-                let res = sqlx::query(
-                    r#"
-                    UPDATE exchange_rates
-                    SET is_manual = false,
-                        manual_rate_expiry = NULL,
-                        updated_at = CURRENT_TIMESTAMP
-                    WHERE from_currency = $1
-                      AND to_currency = ANY($2)
-                      AND date <= $3
-                    "#,
-                )
-                .bind(&req.from_currency)
-                .bind(list)
-                .bind(target_date)
-                .execute(&self.pool)
-                .await?;
-                total += res.rows_affected();
-            }
-        } else if only_expired {
-            let res = sqlx::query(
-                r#"
-                UPDATE exchange_rates
-                SET is_manual = false,
-                    manual_rate_expiry = NULL,
-                    updated_at = CURRENT_TIMESTAMP
-                WHERE from_currency = $1
-                  AND date <= $2
-                  AND manual_rate_expiry IS NOT NULL AND manual_rate_expiry <= NOW()
-                "#,
-            )
-            .bind(&req.from_currency)
-            .bind(target_date)
-            .execute(&self.pool)
-            .await?;
-            total += res.rows_affected();
-        } else {
-            let res = sqlx::query(
-                r#"
-                UPDATE exchange_rates
-                SET is_manual = false,
-                    manual_rate_expiry = NULL,
-                    updated_at = CURRENT_TIMESTAMP
-                WHERE from_currency = $1
-                  AND date <= $2
-                "#,
-            )
-            .bind(&req.from_currency)
-            .bind(target_date)
-            .execute(&self.pool)
-            .await?;
-            total += res.rows_affected();
-        }
-        Ok(total)
     }
 }
 
