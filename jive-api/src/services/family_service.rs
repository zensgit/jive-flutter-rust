use chrono::Utc;
use sqlx::PgPool;
use uuid::Uuid;

use crate::models::{
    family::{CreateFamilyRequest, Family, UpdateFamilyRequest},
    permission::{MemberRole, Permission},
};

use super::{ServiceContext, ServiceError};

pub struct FamilyService {
    pool: PgPool,
}

impl FamilyService {
    pub fn new(pool: PgPool) -> Self {
        Self { pool }
    }
    
    pub async fn create_family(
        &self,
        user_id: Uuid,
        request: CreateFamilyRequest,
    ) -> Result<Family, ServiceError> {
        let mut tx = self.pool.begin().await?;
        
        // Check if user already owns a family by checking if they are an owner in any family
        let existing_family_count = sqlx::query_scalar::<_, i64>(
            r#"
            SELECT COUNT(*) 
            FROM family_members 
            WHERE user_id = $1 AND role = 'owner'
            "#
        )
        .bind(user_id)
        .fetch_one(&mut *tx)
        .await?;
        
        if existing_family_count > 0 {
            return Err(ServiceError::Conflict("用户已创建家庭，每个用户只能创建一个家庭".to_string()));
        }
        
        // Get user's name for default family name
        let user_name: Option<String> = sqlx::query_scalar(
            "SELECT COALESCE(full_name, email) FROM users WHERE id = $1"
        )
        .bind(user_id)
        .fetch_one(&mut *tx)
        .await?;
        
        // Use provided name or default to "用户名的家庭"
        let family_name = if let Some(name) = request.name {
            if name.trim().is_empty() {
                format!("{}的家庭", user_name.unwrap_or_else(|| "我".to_string()))
            } else {
                name
            }
        } else {
            format!("{}的家庭", user_name.unwrap_or_else(|| "我".to_string()))
        };
        
        // Create family
        tracing::info!(target: "family_service", user_id = %user_id, name = %family_name, "Inserting family with owner_id");
        let family_id = Uuid::new_v4();
        let invite_code = Family::generate_invite_code();
        
        let family = sqlx::query_as::<_, Family>(
            r#"
<<<<<<< HEAD
            INSERT INTO families (id, name, owner_id, currency, timezone, locale, invite_code, member_count, created_at, updated_at)
            VALUES ($1, $2, $3, $4, $5, $6, $7, 1, $8, $9)
=======
            INSERT INTO families (id, name, currency, timezone, locale, invite_code, member_count, created_at, updated_at)
            VALUES ($1, $2, $3, $4, $5, $6, 1, $7, $8)
>>>>>>> 68b09dc6
            RETURNING *
            "#
        )
        .bind(family_id)
        .bind(&family_name)
        .bind(request.currency.as_deref().unwrap_or("CNY"))
        .bind(request.timezone.as_deref().unwrap_or("Asia/Shanghai"))
        .bind(request.locale.as_deref().unwrap_or("zh-CN"))
        .bind(&invite_code)
        .bind(Utc::now())
        .bind(Utc::now())
        .fetch_one(&mut *tx)
        .await?;
        
        // Create owner membership
        let owner_permissions = MemberRole::Owner.default_permissions();
        let permissions_json = serde_json::to_value(&owner_permissions)?;
        
        sqlx::query(
            r#"
            INSERT INTO family_members (family_id, user_id, role, permissions, joined_at)
            VALUES ($1, $2, $3, $4, $5)
            "#
        )
        .bind(family_id)
        .bind(user_id)
        .bind("owner")
        .bind(permissions_json)
        .bind(Utc::now())
        .execute(&mut *tx)
        .await?;
        
        // Create default ledger
        sqlx::query(
            r#"
            INSERT INTO ledgers (id, family_id, name, currency, owner_id, is_default, created_at, updated_at)
            VALUES ($1, $2, $3, $4, $5, true, $6, $7)
            "#
        )
        .bind(Uuid::new_v4())
        .bind(family_id)
        .bind("默认账本")
        .bind(request.currency.as_deref().unwrap_or("CNY"))
        .bind(user_id)
        .bind(Utc::now())
        .bind(Utc::now())
        .execute(&mut *tx)
        .await?;
        
        tx.commit().await?;
        
        Ok(family)
    }
    
    pub async fn get_family(
        &self,
        ctx: &ServiceContext,
        family_id: Uuid,
    ) -> Result<Family, ServiceError> {
        ctx.require_permission(Permission::ViewFamilyInfo)?;
        
        let family = sqlx::query_as::<_, Family>(
            "SELECT * FROM families WHERE id = $1 AND deleted_at IS NULL"
        )
        .bind(family_id)
        .fetch_optional(&self.pool)
        .await?
        .ok_or_else(|| ServiceError::not_found("Family", family_id))?;
        
        Ok(family)
    }
    
    pub async fn update_family(
        &self,
        ctx: &ServiceContext,
        family_id: Uuid,
        request: UpdateFamilyRequest,
    ) -> Result<Family, ServiceError> {
        ctx.require_permission(Permission::UpdateFamilyInfo)?;
        
        let mut tx = self.pool.begin().await?;
        
        // Build dynamic update query
        let mut query = String::from("UPDATE families SET updated_at = $1");
        let mut bind_idx = 2;
        let mut binds = vec![];
        
        if let Some(name) = &request.name {
            query.push_str(&format!(", name = ${}", bind_idx));
            binds.push(name.clone());
            bind_idx += 1;
        }
        
        if let Some(currency) = &request.currency {
            query.push_str(&format!(", currency = ${}", bind_idx));
            binds.push(currency.clone());
            bind_idx += 1;
        }
        
        if let Some(timezone) = &request.timezone {
            query.push_str(&format!(", timezone = ${}", bind_idx));
            binds.push(timezone.clone());
            bind_idx += 1;
        }
        
        if let Some(locale) = &request.locale {
            query.push_str(&format!(", locale = ${}", bind_idx));
            binds.push(locale.clone());
            bind_idx += 1;
        }
        
        if let Some(date_format) = &request.date_format {
            query.push_str(&format!(", date_format = ${}", bind_idx));
            binds.push(date_format.clone());
            bind_idx += 1;
        }
        
        query.push_str(&format!(" WHERE id = ${} RETURNING *", bind_idx));
        
        // Execute update
        let mut query_builder = sqlx::query_as::<_, Family>(&query)
            .bind(Utc::now())
            .bind(family_id);
        
        for bind in binds {
            query_builder = query_builder.bind(bind);
        }
        
        let family = query_builder
            .fetch_one(&mut *tx)
            .await?;
        
        tx.commit().await?;
        
        Ok(family)
    }
    
    pub async fn delete_family(
        &self,
        ctx: &ServiceContext,
        family_id: Uuid,
    ) -> Result<(), ServiceError> {
        ctx.require_permission(Permission::DeleteFamily)?;
        ctx.require_owner()?;
        
        // Soft delete - just mark as deleted
        sqlx::query(
            "UPDATE families SET deleted_at = $1, updated_at = $1 WHERE id = $2"
        )
        .bind(Utc::now())
        .bind(family_id)
        .execute(&self.pool)
        .await?;
        
        // Update user's current family if this was their current one
        sqlx::query(
            "UPDATE users SET current_family_id = NULL 
             WHERE current_family_id = $1"
        )
        .bind(family_id)
        .execute(&self.pool)
        .await?;
        
        Ok(())
    }
    
    pub async fn get_user_families(
        &self,
        user_id: Uuid,
    ) -> Result<Vec<Family>, ServiceError> {
        // Only show families that:
        // 1. Have more than 1 member (multi-person families)
        // 2. Or the user is the owner (even if single-person)
        // 3. Not deleted
        let families = sqlx::query_as::<_, Family>(
            r#"
            SELECT f.* FROM families f
            JOIN family_members fm ON f.id = fm.family_id
            WHERE fm.user_id = $1
                AND f.deleted_at IS NULL
                AND (f.member_count > 1 OR fm.role = 'owner')
            ORDER BY fm.joined_at DESC
            "#
        )
        .bind(user_id)
        .fetch_all(&self.pool)
        .await?;
        
        Ok(families)
    }
    
    pub async fn switch_family(
        &self,
        user_id: Uuid,
        family_id: Uuid,
    ) -> Result<(), ServiceError> {
        // Verify user is member of the family
        let is_member = sqlx::query_scalar::<_, bool>(
            r#"
            SELECT EXISTS(
                SELECT 1 FROM family_members
                WHERE user_id = $1 AND family_id = $2
            )
            "#
        )
        .bind(user_id)
        .bind(family_id)
        .fetch_one(&self.pool)
        .await?;
        
        if !is_member {
            return Err(ServiceError::PermissionDenied);
        }
        
        // Update current family
        sqlx::query(
            "UPDATE users SET current_family_id = $1 WHERE id = $2"
        )
        .bind(family_id)
        .bind(user_id)
        .execute(&self.pool)
        .await?;
        
        Ok(())
    }
    
    pub async fn join_family_by_invite_code(
        &self,
        user_id: Uuid,
        invite_code: String,
    ) -> Result<Family, ServiceError> {
        let mut tx = self.pool.begin().await?;
        
        // Find family by invite code
        let family = sqlx::query_as::<_, Family>(
            "SELECT * FROM families WHERE invite_code = $1"
        )
        .bind(&invite_code)
        .fetch_optional(&mut *tx)
        .await?
        .ok_or_else(|| ServiceError::InvalidInvitation)?;
        
        // Check if user is already a member
        let existing_member: Option<i64> = sqlx::query_scalar(
            "SELECT COUNT(*) FROM family_members WHERE family_id = $1 AND user_id = $2"
        )
        .bind(family.id)
        .bind(user_id)
        .fetch_one(&mut *tx)
        .await?;
        
        if existing_member.unwrap_or(0) > 0 {
            return Err(ServiceError::Conflict("您已经是该家庭的成员".to_string()));
        }
        
        // Add user as a member
        let member_permissions = MemberRole::Member.default_permissions();
        let permissions_json = serde_json::to_value(&member_permissions)?;
        
        sqlx::query(
            r#"
            INSERT INTO family_members (family_id, user_id, role, permissions, joined_at)
            VALUES ($1, $2, $3, $4, $5)
            "#
        )
        .bind(family.id)
        .bind(user_id)
        .bind("member")
        .bind(permissions_json)
        .bind(Utc::now())
        .execute(&mut *tx)
        .await?;
        
        // Update member count
        sqlx::query(
            "UPDATE families SET member_count = member_count + 1 WHERE id = $1"
        )
        .bind(family.id)
        .execute(&mut *tx)
        .await?;
        
        tx.commit().await?;
        
        Ok(family)
    }
    
    pub async fn get_family_statistics(
        &self,
        family_id: Uuid,
    ) -> Result<serde_json::Value, ServiceError> {
        // Get member count
        let member_count: i64 = sqlx::query_scalar(
            "SELECT COUNT(*) FROM family_members WHERE family_id = $1"
        )
        .bind(family_id)
        .fetch_one(&self.pool)
        .await?;
        
        // Get ledger count
        let ledger_count: i64 = sqlx::query_scalar(
            "SELECT COUNT(*) FROM ledgers WHERE family_id = $1"
        )
        .bind(family_id)
        .fetch_one(&self.pool)
        .await?;
        
        // Get account count
        let account_count: i64 = sqlx::query_scalar(
            "SELECT COUNT(*) FROM accounts WHERE family_id = $1"
        )
        .bind(family_id)
        .fetch_one(&self.pool)
        .await?;
        
        // Get transaction count
        let transaction_count: i64 = sqlx::query_scalar(
            "SELECT COUNT(*) FROM transactions WHERE family_id = $1"
        )
        .bind(family_id)
        .fetch_one(&self.pool)
        .await?;
        
        // Get total balance
        let total_balance: Option<rust_decimal::Decimal> = sqlx::query_scalar(
            "SELECT SUM(current_balance) FROM accounts a 
             JOIN ledgers l ON a.ledger_id = l.id 
             WHERE l.family_id = $1"
        )
        .bind(family_id)
        .fetch_one(&self.pool)
        .await?;
        
        Ok(serde_json::json!({
            "member_count": member_count,
            "ledger_count": ledger_count,
            "account_count": account_count,
            "transaction_count": transaction_count,
            "total_balance": total_balance.unwrap_or(rust_decimal::Decimal::ZERO),
        }))
    }
    
    pub async fn regenerate_invite_code(
        &self,
        ctx: &ServiceContext,
        family_id: Uuid,
    ) -> Result<String, ServiceError> {
        ctx.require_permission(Permission::InviteMembers)?;
        
        let new_code = Family::generate_invite_code();
        
        sqlx::query(
            "UPDATE families SET invite_code = $1, updated_at = $2 WHERE id = $3"
        )
        .bind(&new_code)
        .bind(Utc::now())
        .bind(family_id)
        .execute(&self.pool)
        .await?;
        
        Ok(new_code)
    }
    
    pub async fn leave_family(
        &self,
        user_id: Uuid,
        family_id: Uuid,
    ) -> Result<(), ServiceError> {
        let mut tx = self.pool.begin().await?;
        
        // Check if user is the owner
        let role: Option<String> = sqlx::query_scalar(
            "SELECT role FROM family_members WHERE family_id = $1 AND user_id = $2"
        )
        .bind(family_id)
        .bind(user_id)
        .fetch_optional(&mut *tx)
        .await?;
        
        match role.as_deref() {
            Some("owner") => {
                // Owner cannot leave, must transfer ownership or delete family
                Err(ServiceError::BusinessRuleViolation(
                    "家庭所有者不能退出家庭，请先转让所有权或删除家庭".to_string()
                ))
            }
            Some(_) => {
                // Remove member from family
                sqlx::query(
                    "DELETE FROM family_members WHERE family_id = $1 AND user_id = $2"
                )
                .bind(family_id)
                .bind(user_id)
                .execute(&mut *tx)
                .await?;
                
                // Update member count
                sqlx::query(
                    "UPDATE families SET member_count = GREATEST(member_count - 1, 0) WHERE id = $1"
                )
                .bind(family_id)
                .execute(&mut *tx)
                .await?;
                
                // Update user's current family if this was their current one
                sqlx::query(
                    "UPDATE users SET current_family_id = NULL 
                     WHERE id = $1 AND current_family_id = $2"
                )
                .bind(user_id)
                .bind(family_id)
                .execute(&mut *tx)
                .await?;
                
                tx.commit().await?;
                Ok(())
            }
            None => {
                Err(ServiceError::NotFound {
                    resource_type: "FamilyMember".to_string(),
                    id: user_id.to_string(),
                })
            }
        }
    }
}<|MERGE_RESOLUTION|>--- conflicted
+++ resolved
@@ -67,18 +67,14 @@
         
         let family = sqlx::query_as::<_, Family>(
             r#"
-<<<<<<< HEAD
             INSERT INTO families (id, name, owner_id, currency, timezone, locale, invite_code, member_count, created_at, updated_at)
             VALUES ($1, $2, $3, $4, $5, $6, $7, 1, $8, $9)
-=======
-            INSERT INTO families (id, name, currency, timezone, locale, invite_code, member_count, created_at, updated_at)
-            VALUES ($1, $2, $3, $4, $5, $6, 1, $7, $8)
->>>>>>> 68b09dc6
             RETURNING *
             "#
         )
         .bind(family_id)
         .bind(&family_name)
+        .bind(user_id)
         .bind(request.currency.as_deref().unwrap_or("CNY"))
         .bind(request.timezone.as_deref().unwrap_or("Asia/Shanghai"))
         .bind(request.locale.as_deref().unwrap_or("zh-CN"))
