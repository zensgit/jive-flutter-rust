--- conflicted
+++ resolved
@@ -1,10 +1,6 @@
 use std::{collections::HashMap, time::{Instant, Duration}, sync::{Arc, Mutex}};
 use axum::{http::{Request, StatusCode, HeaderValue}, response::Response, middleware::Next, body::Body, extract::State};
-<<<<<<< HEAD
-use crate::{AppState, error::ApiErrorResponse};
-=======
 use crate::AppState;
->>>>>>> 71f79f01
 use tracing::warn;
 use sha2::{Sha256, Digest};
 use tower::BoxError;
@@ -34,11 +30,7 @@
         if now.duration_since(entry.1) > self.window { *entry = (0, now); }
         entry.0 += 1;
         let allowed = entry.0 <= self.max;
-<<<<<<< HEAD
-        let remaining = self.max.saturating_sub(entry.0);
-=======
         let remaining = if entry.0 >= self.max { 0 } else { self.max - entry.0 };
->>>>>>> 71f79f01
         let retry_after = self.window.saturating_sub(now.duration_since(entry.1)).as_secs();
         (allowed, remaining, retry_after)
     }
@@ -64,13 +56,6 @@
     let (allowed, _remain, retry_after) = limiter.check(&key);
     let req_restored = Request::from_parts(parts, Body::from(bytes));
     if !allowed {
-<<<<<<< HEAD
-        use std::sync::atomic::Ordering;
-        app_state.rate_limited_counter.fetch_add(1, Ordering::Relaxed);
-        warn!(event="auth_rate_limit", ip=%ip, retry_after=retry_after, key=%key, "login rate limit triggered");
-        let body = ApiErrorResponse::new("RATE_LIMITED", "Too many login attempts. Please retry later.")
-            .with_retry_after(retry_after);
-=======
         app_state.metrics.inc_login_rate_limited();
         warn!(event="auth_rate_limit", ip=%ip, retry_after=retry_after, key=%key, "login rate limit triggered");
         let body = serde_json::json!({
@@ -78,16 +63,11 @@
             "message": "Too many login attempts. Please retry later.",
             "retry_after": retry_after
         });
->>>>>>> 71f79f01
         let resp = Response::builder()
             .status(StatusCode::TOO_MANY_REQUESTS)
             .header("Content-Type", "application/json")
             .header("Retry-After", HeaderValue::from_str(&retry_after.to_string()).unwrap())
-<<<<<<< HEAD
-            .body(Body::from(serde_json::to_string(&body).unwrap()))
-=======
             .body(Body::from(body.to_string()))
->>>>>>> 71f79f01
             .unwrap();
         return Ok(resp);
     }
