//! 交易管理API处理器
//! 提供交易的CRUD操作接口

use axum::{
    extract::{Path, Query, State},
    http::{StatusCode, header, HeaderMap},
    response::{Json, IntoResponse},
};
use axum::body::Body;
use bytes::Bytes;
use futures_util::{StreamExt, stream};
use std::convert::Infallible;
use std::pin::Pin;
use serde::{Deserialize, Serialize};
use sqlx::{PgPool, Row, QueryBuilder, Executor};
use uuid::Uuid;
use rust_decimal::Decimal;
use rust_decimal::prelude::ToPrimitive;
use chrono::{DateTime, Utc, NaiveDate};

use crate::{auth::Claims, error::{ApiError, ApiResult}};
use base64::Engine; // enable .encode on base64::engine
// Use core export when feature is enabled; otherwise fallback to local CSV writer
#[cfg(feature = "core_export")]
use jive_core::application::export_service::{ExportService as CoreExportService, CsvExportConfig, SimpleTransactionExport};

#[cfg(not(feature = "core_export"))]
#[derive(Clone)]
struct CsvExportConfig {
    delimiter: char,
    include_header: bool,
}

#[cfg(not(feature = "core_export"))]
impl Default for CsvExportConfig {
    fn default() -> Self {
        Self { delimiter: ',', include_header: true }
    }
}

#[cfg(not(feature = "core_export"))]
fn csv_escape_cell(mut s: String, delimiter: char) -> String {
    // Basic CSV injection mitigation: prefix with ' if starts with = + - @
    if let Some(first) = s.chars().next() {
        if matches!(first, '=' | '+' | '-' | '@') {
            s.insert(0, '\'');
        }
    }
    let must_quote = s.contains(delimiter) || s.contains('"') || s.contains('\n') || s.contains('\r');
    let s = if s.contains('"') { s.replace('"', "\"\"") } else { s };
    if must_quote {
        format!("\"{}\"", s)
    } else {
        s
    }
}
use crate::services::{AuthService, AuditService};
use crate::models::permission::Permission;
use crate::services::context::ServiceContext;

/// 导出交易请求
#[derive(Debug, Deserialize)]
pub struct ExportTransactionsRequest {
    pub format: Option<String>, // csv, excel, pdf, json
    pub account_id: Option<Uuid>,
    pub ledger_id: Option<Uuid>,
    pub category_id: Option<Uuid>,
    pub start_date: Option<NaiveDate>,
    pub end_date: Option<NaiveDate>,
}

/// 导出交易（返回 data:URL 形式的下载链接，避免服务器存储文件）
pub async fn export_transactions(
    State(pool): State<PgPool>,
    claims: Claims,
    headers: HeaderMap,
    Json(req): Json<ExportTransactionsRequest>,
) -> ApiResult<impl IntoResponse> {
    let user_id = claims.user_id()?; // 验证 JWT，提取用户ID
    let family_id = claims.family_id.ok_or(ApiError::BadRequest("缺少 family_id 上下文".to_string()))?;
    // 依据真实 membership 构造上下文并校验权限
    let auth_service = AuthService::new(pool.clone());
    let ctx = auth_service
        .validate_family_access(user_id, family_id)
        .await
        .map_err(|_| ApiError::Forbidden)?;
    ctx.require_permission(Permission::ExportData)
        .map_err(|_| ApiError::Forbidden)?;
    // 仅实现 CSV/JSON，其他格式返回错误提示
    let fmt = req.format.as_deref().unwrap_or("csv").to_lowercase();
    if fmt != "csv" && fmt != "json" {
        return Err(ApiError::BadRequest(format!("不支持的导出格式: {} (仅支持 csv/json)", fmt)));
    }

    // 复用列表查询的过滤条件（限定在当前家庭）
    let mut query = QueryBuilder::new(
        "SELECT t.id, t.account_id, t.ledger_id, t.amount, t.transaction_type, t.transaction_date, \
         t.category_id, c.name as category_name, t.payee_id, p.name as payee_name, \
         t.description, t.notes \
         FROM transactions t \
         JOIN ledgers l ON t.ledger_id = l.id \
         LEFT JOIN categories c ON t.category_id = c.id \
         LEFT JOIN payees p ON t.payee_id = p.id \
         WHERE t.deleted_at IS NULL AND l.family_id = "
    );
    query.push_bind(ctx.family_id);

    if let Some(account_id) = req.account_id { query.push(" AND t.account_id = "); query.push_bind(account_id); }
    if let Some(ledger_id) = req.ledger_id { query.push(" AND t.ledger_id = "); query.push_bind(ledger_id); }
    if let Some(category_id) = req.category_id { query.push(" AND t.category_id = "); query.push_bind(category_id); }
    if let Some(start_date) = req.start_date { query.push(" AND t.transaction_date >= "); query.push_bind(start_date); }
    if let Some(end_date) = req.end_date { query.push(" AND t.transaction_date <= "); query.push_bind(end_date); }

    query.push(" ORDER BY t.transaction_date DESC, t.id DESC");

    let rows = query
        .build()
        .fetch_all(&pool)
        .await
        .map_err(|e| ApiError::DatabaseError(format!("查询交易失败: {}", e)))?;

    let file_name = format!(
        "transactions_export_{}.{}",
        Utc::now().format("%Y%m%d%H%M%S"),
        if fmt == "csv" { "csv" } else { "json" }
    );

    if fmt == "json" {
        let mut items = Vec::with_capacity(rows.len());
        for row in rows {
            items.push(serde_json::json!({
                "id": row.get::<Uuid,_>("id"),
                "account_id": row.get::<Uuid,_>("account_id"),
                "ledger_id": row.get::<Uuid,_>("ledger_id"),
                "amount": row.get::<Decimal,_>("amount"),
                "transaction_type": row.get::<String,_>("transaction_type"),
                "transaction_date": row.get::<NaiveDate,_>("transaction_date"),
                "category_id": row.try_get::<Uuid,_>("category_id").ok(),
                "category_name": row.try_get::<String,_>("category_name").ok(),
                "payee_id": row.try_get::<Uuid,_>("payee_id").ok(),
                "payee_name": row.try_get::<String,_>("payee_name").ok(),
                "description": row.try_get::<String,_>("description").ok(),
                "notes": row.try_get::<String,_>("notes").ok(),
            }));
        }
        let bytes = serde_json::to_vec_pretty(&items)
            .map_err(|_e| ApiError::InternalServerError)?;
        let encoded = base64::engine::general_purpose::STANDARD.encode(&bytes);
        let url = format!("data:application/json;base64,{}", encoded);

        // Audit log (best-effort)
        let ua = headers
            .get(header::USER_AGENT)
            .and_then(|v| v.to_str().ok())
            .map(|s| s.to_string());
        let ip = headers
            .get("x-forwarded-for")
            .or_else(|| headers.get("x-real-ip"))
            .and_then(|v| v.to_str().ok())
            .map(|s| s.split(',').next().unwrap_or(s).trim().to_string());
        let audit_id = AuditService::new(pool.clone()).log_action_returning_id(
            ctx.family_id,
            ctx.user_id,
            crate::models::audit::CreateAuditLogRequest {
                action: crate::models::audit::AuditAction::Export,
                entity_type: "transactions".to_string(),
                entity_id: None,
                old_values: None,
                new_values: Some(serde_json::json!({
                    "count": items.len(),
                    "format": "json",
                    "filters": {
                        "account_id": req.account_id,
                        "ledger_id": req.ledger_id,
                        "category_id": req.category_id,
                        "start_date": req.start_date,
                        "end_date": req.end_date,
                    }
                })),
            },
            ip,
            ua,
        ).await.ok();
        // Also mirror audit id in header-like field for client convenience
        // Build response with optional X-Audit-Id header
        let mut resp_headers = HeaderMap::new();
        if let Some(aid) = audit_id {
            resp_headers.insert("x-audit-id", aid.to_string().parse().unwrap());
        }

        return Ok((resp_headers, Json(serde_json::json!({
            "success": true,
            "file_name": file_name,
            "mime_type": "application/json",
            "download_url": url,
            "size": bytes.len(),
            "audit_id": audit_id,
        }))));
    }

    // 生成 CSV（core_export 启用时委托核心导出；否则使用本地安全 CSV 生成）
    #[cfg(feature = "core_export")]
    let (bytes, count_for_audit) = {
        let mapped: Vec<SimpleTransactionExport> = rows
            .into_iter()
            .map(|row| {
                let date: NaiveDate = row.get("transaction_date");
                let desc: String = row.try_get::<String, _>("description").unwrap_or_default();
                let amount: Decimal = row.get("amount");
                let category: Option<String> = row
                    .try_get::<String, _>("category_name")
                    .ok()
                    .and_then(|s| if s.is_empty() { None } else { Some(s) });
                let account_id: Uuid = row.get("account_id");
                let payee: Option<String> = row
                    .try_get::<String, _>("payee_name")
                    .ok()
                    .and_then(|s| if s.is_empty() { None } else { Some(s) });
                let ttype: String = row.get("transaction_type");

                SimpleTransactionExport {
                    date,
                    description: desc,
                    amount,
                    category,
                    account: account_id.to_string(),
                    payee,
                    transaction_type: ttype,
                }
            })
            .collect();
        let core = CoreExportService {};
        let out = core
            .generate_csv_simple(&mapped, Some(&CsvExportConfig::default()))
            .map_err(|_e| ApiError::InternalServerError)?;
        let mapped_len = mapped.len();
        (out, mapped_len)
    };

    #[cfg(not(feature = "core_export"))]
    let (bytes, count_for_audit) = {
        let cfg = CsvExportConfig::default();
        let mut out = String::new();
        if cfg.include_header {
            out.push_str(&format!(
                "Date{}Description{}Amount{}Category{}Account{}Payee{}Type\n",
                cfg.delimiter, cfg.delimiter, cfg.delimiter, cfg.delimiter, cfg.delimiter, cfg.delimiter
            ));
        }
        for row in rows.into_iter() {
            let date: NaiveDate = row.get("transaction_date");
            let desc: String = row.try_get::<String, _>("description").unwrap_or_default();
            let amount: Decimal = row.get("amount");
            let category: Option<String> = row
                .try_get::<String, _>("category_name")
                .ok()
                .and_then(|s| if s.is_empty() { None } else { Some(s) });
            let account_id: Uuid = row.get("account_id");
            let payee: Option<String> = row
                .try_get::<String, _>("payee_name")
                .ok()
                .and_then(|s| if s.is_empty() { None } else { Some(s) });
            let ttype: String = row.get("transaction_type");

            let fields = [
                date.to_string(),
                csv_escape_cell(desc, cfg.delimiter),
                amount.to_string(),
                csv_escape_cell(category.unwrap_or_default(), cfg.delimiter),
                account_id.to_string(),
                csv_escape_cell(payee.unwrap_or_default(), cfg.delimiter),
                csv_escape_cell(ttype, cfg.delimiter),
            ];
            out.push_str(&fields.join(&cfg.delimiter.to_string()));
            out.push('\n');
        }
        let line_count = out.lines().count();
        (out.into_bytes(), line_count.saturating_sub(1))
    };
    let encoded = base64::engine::general_purpose::STANDARD.encode(&bytes);
    let url = format!("data:text/csv;charset=utf-8;base64,{}", encoded);

    // Audit log (best-effort)
    let ua = headers
        .get(header::USER_AGENT)
        .and_then(|v| v.to_str().ok())
        .map(|s| s.to_string());
    let ip = headers
        .get("x-forwarded-for")
        .or_else(|| headers.get("x-real-ip"))
        .and_then(|v| v.to_str().ok())
        .map(|s| s.split(',').next().unwrap_or(s).trim().to_string());
    let audit_id = AuditService::new(pool.clone()).log_action_returning_id(
        ctx.family_id,
        ctx.user_id,
        crate::models::audit::CreateAuditLogRequest {
            action: crate::models::audit::AuditAction::Export,
            entity_type: "transactions".to_string(),
            entity_id: None,
            old_values: None,
            new_values: Some(serde_json::json!({
                "count": count_for_audit,
                "format": "csv",
                "filters": {
                    "account_id": req.account_id,
                    "ledger_id": req.ledger_id,
                    "category_id": req.category_id,
                    "start_date": req.start_date,
                    "end_date": req.end_date,
                }
            })),
        },
        ip,
        ua,
    ).await.ok();
    // Build response with optional X-Audit-Id header
    let mut resp_headers = HeaderMap::new();
    if let Some(aid) = audit_id {
        resp_headers.insert("x-audit-id", aid.to_string().parse().unwrap());
    }

    // Also mirror audit id in the JSON for POST CSV
    Ok((resp_headers, Json(serde_json::json!({
        "success": true,
        "file_name": file_name,
        "mime_type": "text/csv",
        "download_url": url,
        "size": bytes.len(),
        "audit_id": audit_id,
    }))))
}

/// 流式 CSV 下载（更适合浏览器原生下载）
pub async fn export_transactions_csv_stream(
    State(pool): State<PgPool>,
    claims: Claims,
    headers: HeaderMap,
    Query(q): Query<ExportTransactionsRequest>,
) -> ApiResult<impl IntoResponse> {
    let user_id = claims.user_id()?;
    let family_id = claims.family_id.ok_or(ApiError::BadRequest("缺少 family_id 上下文".to_string()))?;
    let auth_service = AuthService::new(pool.clone());
    let ctx = auth_service
        .validate_family_access(user_id, family_id)
        .await
        .map_err(|_| ApiError::Forbidden)?;
    ctx.require_permission(Permission::ExportData)
        .map_err(|_| ApiError::Forbidden)?;

    // 复用查询逻辑（与 JSON/CSV data:URL 相同条件，限定家庭）
    let mut query = QueryBuilder::new(
        "SELECT t.id, t.account_id, t.ledger_id, t.amount, t.transaction_type, t.transaction_date, \
         t.category_id, c.name as category_name, t.payee_id, p.name as payee_name, \
         t.description, t.notes \
         FROM transactions t \
         JOIN ledgers l ON t.ledger_id = l.id \
         LEFT JOIN categories c ON t.category_id = c.id \
         LEFT JOIN payees p ON t.payee_id = p.id \
         WHERE t.deleted_at IS NULL AND l.family_id = "
    );
    query.push_bind(ctx.family_id);
    if let Some(account_id) = q.account_id { query.push(" AND t.account_id = "); query.push_bind(account_id); }
    if let Some(ledger_id) = q.ledger_id { query.push(" AND t.ledger_id = "); query.push_bind(ledger_id); }
    if let Some(category_id) = q.category_id { query.push(" AND t.category_id = "); query.push_bind(category_id); }
    if let Some(start_date) = q.start_date { query.push(" AND t.transaction_date >= "); query.push_bind(start_date); }
    if let Some(end_date) = q.end_date { query.push(" AND t.transaction_date <= "); query.push_bind(end_date); }
    query.push(" ORDER BY t.transaction_date DESC, t.id DESC");

<<<<<<< HEAD
    // Execute fully and build CSV body (simple, reliable)
    let rows_all = query.build().fetch_all(&pool).await
=======
    // When export_stream feature enabled, stream rows instead of buffering entire CSV
    #[cfg(feature = "export_stream")]
    {
        use futures::StreamExt;
        use tokio::sync::mpsc;
        use tokio_stream::wrappers::ReceiverStream;
        let include_header = q.include_header.unwrap_or(true);
        let (tx, rx) = mpsc::channel::<Result<bytes::Bytes, ApiError>>(8);
        let built = query.build();
        let pool_clone = pool.clone();
        tokio::spawn(async move {
            let mut stream = built.fetch_many(&pool_clone);
            // Header
            if include_header {
                if tx
                    .send(Ok(bytes::Bytes::from_static(
                        b"Date,Description,Amount,Category,Account,Payee,Type\n",
                    )))
                    .await
                    .is_err()
                {
                    return;
                }
            }
            while let Some(item) = stream.next().await {
                match item {
                    Ok(sqlx::Either::Right(row)) => {
                        use sqlx::Row;
                        let date: NaiveDate = row.get("transaction_date");
                        let desc: String =
                            row.try_get::<String, _>("description").unwrap_or_default();
                        let amount: Decimal = row.get("amount");
                        let category: Option<String> = row
                            .try_get::<String, _>("category_name")
                            .ok()
                            .filter(|s| !s.is_empty());
                        let account_id: Uuid = row.get("account_id");
                        let payee: Option<String> = row
                            .try_get::<String, _>("payee_name")
                            .ok()
                            .filter(|s| !s.is_empty());
                        let ttype: String = row.get("transaction_type");
                        let line = format!(
                            "{},{},{},{},{},{},{}\n",
                            date,
                            csv_escape_cell(desc, ','),
                            amount,
                            csv_escape_cell(category.clone().unwrap_or_default(), ','),
                            account_id,
                            csv_escape_cell(payee.clone().unwrap_or_default(), ','),
                            csv_escape_cell(ttype, ',')
                        );
                        if tx.send(Ok(bytes::Bytes::from(line))).await.is_err() {
                            return;
                        }
                    }
                    Ok(sqlx::Either::Left(_)) => { /* ignore query result count */ }
                    Err(e) => {
                        let _ = tx.send(Err(ApiError::DatabaseError(e.to_string()))).await;
                        return;
                    }
                }
            }
        });
        let byte_stream = ReceiverStream::new(rx).map(|r| match r {
            Ok(b) => Ok::<_, ApiError>(b),
            Err(e) => Err(e),
        });
        let body = Body::from_stream(byte_stream.map(|res| {
            res.map_err(|_| std::io::Error::new(std::io::ErrorKind::Other, "stream error"))
        }));
        // Build headers & return early (skip buffered path below)
        let mut headers_map = header::HeaderMap::new();
        headers_map.insert(
            header::CONTENT_TYPE,
            "text/csv; charset=utf-8".parse().unwrap(),
        );
        let filename = format!(
            "transactions_export_{}.csv",
            Utc::now().format("%Y%m%d%H%M%S")
        );
        headers_map.insert(
            header::CONTENT_DISPOSITION,
            format!("attachment; filename=\"{}\"", filename)
                .parse()
                .unwrap(),
        );
        return Ok((headers_map, body));
    }

    // Execute fully and build CSV body when streaming disabled
    let rows_all = query
        .build()
        .fetch_all(&pool)
        .await
>>>>>>> 8a449f1d
        .map_err(|e| ApiError::DatabaseError(format!("查询交易失败: {}", e)))?;
    #[cfg(feature = "core_export")]
    let body_bytes: Vec<u8> = {
        let mapped: Vec<SimpleTransactionExport> = rows_all
            .into_iter()
            .map(|row| {
                let date: NaiveDate = row.get("transaction_date");
                let desc: String = row.try_get::<String, _>("description").unwrap_or_default();
                let amount: Decimal = row.get("amount");
                let category: Option<String> = row
                    .try_get::<String, _>("category_name")
                    .ok()
                    .and_then(|s| if s.is_empty() { None } else { Some(s) });
                let account_id: Uuid = row.get("account_id");
                let payee: Option<String> = row
                    .try_get::<String, _>("payee_name")
                    .ok()
                    .and_then(|s| if s.is_empty() { None } else { Some(s) });
                let ttype: String = row.get("transaction_type");

                SimpleTransactionExport {
                    date,
                    description: desc,
                    amount,
                    category,
                    account: account_id.to_string(),
                    payee,
                    transaction_type: ttype,
                }
            })
            .collect();
        let core = CoreExportService {};
        core
            .generate_csv_simple(&mapped, Some(&CsvExportConfig::default()))
            .map_err(|_e| ApiError::InternalServerError)?
    };

    #[cfg(not(feature = "core_export"))]
    let body_bytes: Vec<u8> = {
        let cfg = CsvExportConfig::default();
        let mut out = String::new();
        if cfg.include_header {
            out.push_str(&format!(
                "Date{}Description{}Amount{}Category{}Account{}Payee{}Type\n",
                cfg.delimiter, cfg.delimiter, cfg.delimiter, cfg.delimiter, cfg.delimiter, cfg.delimiter
            ));
        }
        for row in rows_all.iter() {
            let date: NaiveDate = row.get("transaction_date");
            let desc: String = row.try_get::<String, _>("description").unwrap_or_default();
            let amount: Decimal = row.get("amount");
            let category: Option<String> = row
                .try_get::<String, _>("category_name")
                .ok()
                .and_then(|s| if s.is_empty() { None } else { Some(s) });
            let account_id: Uuid = row.get("account_id");
            let payee: Option<String> = row
                .try_get::<String, _>("payee_name")
                .ok()
                .and_then(|s| if s.is_empty() { None } else { Some(s) });
            let ttype: String = row.get("transaction_type");
            let fields = [
                date.to_string(),
                csv_escape_cell(desc, cfg.delimiter),
                amount.to_string(),
                csv_escape_cell(category.clone().unwrap_or_default(), cfg.delimiter),
                account_id.to_string(),
                csv_escape_cell(payee.clone().unwrap_or_default(), cfg.delimiter),
                csv_escape_cell(ttype, cfg.delimiter),
            ];
            out.push_str(&fields.join(&cfg.delimiter.to_string()));
            out.push('\n');
        }
        out.into_bytes()
    };

    // Audit log the export action (best-effort, ignore errors). We estimate row count via a COUNT query.
    let mut count_q = QueryBuilder::new(
        "SELECT COUNT(*) AS c FROM transactions t JOIN ledgers l ON t.ledger_id = l.id WHERE t.deleted_at IS NULL AND l.family_id = "
    );
    count_q.push_bind(ctx.family_id);
    if let Some(account_id) = q.account_id { count_q.push(" AND t.account_id = "); count_q.push_bind(account_id); }
    if let Some(ledger_id) = q.ledger_id { count_q.push(" AND t.ledger_id = "); count_q.push_bind(ledger_id); }
    if let Some(category_id) = q.category_id { count_q.push(" AND t.category_id = "); count_q.push_bind(category_id); }
    if let Some(start_date) = q.start_date { count_q.push(" AND t.transaction_date >= "); count_q.push_bind(start_date); }
    if let Some(end_date) = q.end_date { count_q.push(" AND t.transaction_date <= "); count_q.push_bind(end_date); }
    let estimated_count: i64 = count_q.build().fetch_one(&pool).await
        .ok()
        .and_then(|row| row.try_get::<i64, _>("c").ok())
        .unwrap_or(0);

    // Extract UA/IP for audit
    let ua = headers
        .get(header::USER_AGENT)
        .and_then(|v| v.to_str().ok())
        .map(|s| s.to_string());
    let ip = headers
        .get("x-forwarded-for")
        .or_else(|| headers.get("x-real-ip"))
        .and_then(|v| v.to_str().ok())
        .map(|s| s.split(',').next().unwrap_or(s).trim().to_string());

    let audit_id = AuditService::new(pool.clone()).log_action_returning_id(
        ctx.family_id,
        ctx.user_id,
        crate::models::audit::CreateAuditLogRequest {
            action: crate::models::audit::AuditAction::Export,
            entity_type: "transactions".to_string(),
            entity_id: None,
            old_values: None,
            new_values: Some(serde_json::json!({
                "estimated_count": estimated_count,
                "filters": {
                    "account_id": q.account_id,
                    "ledger_id": q.ledger_id,
                    "category_id": q.category_id,
                    "start_date": q.start_date,
                    "end_date": q.end_date,
                }
            })),
        },
        ip,
        ua,
    ).await.ok();

    let filename = format!("transactions_export_{}.csv", Utc::now().format("%Y%m%d%H%M%S"));
    let mut headers_map = header::HeaderMap::new();
    headers_map.insert(header::CONTENT_TYPE, "text/csv; charset=utf-8".parse().unwrap());
    headers_map.insert(
        header::CONTENT_DISPOSITION,
        format!("attachment; filename=\"{}\"", filename).parse().unwrap(),
    );
    if let Some(aid) = audit_id { headers_map.insert("x-audit-id", aid.to_string().parse().unwrap()); }
    Ok((headers_map, Body::from(body_bytes)))
}

/// 交易查询参数
#[derive(Debug, Deserialize)]
pub struct TransactionQuery {
    pub account_id: Option<Uuid>,
    pub ledger_id: Option<Uuid>,
    pub category_id: Option<Uuid>,
    pub payee_id: Option<Uuid>,
    pub start_date: Option<NaiveDate>,
    pub end_date: Option<NaiveDate>,
    pub min_amount: Option<Decimal>,
    pub max_amount: Option<Decimal>,
    pub transaction_type: Option<String>,
    pub status: Option<String>,
    pub search: Option<String>,
    pub page: Option<u32>,
    pub per_page: Option<u32>,
    pub sort_by: Option<String>,
    pub sort_order: Option<String>,
}

/// 创建交易请求
#[derive(Debug, Deserialize)]
pub struct CreateTransactionRequest {
    pub account_id: Uuid,
    pub ledger_id: Uuid,
    pub amount: Decimal,
    pub transaction_type: String, // income, expense, transfer
    pub transaction_date: NaiveDate,
    pub category_id: Option<Uuid>,
    pub payee_id: Option<Uuid>,
    pub payee_name: Option<String>,
    pub description: Option<String>,
    pub notes: Option<String>,
    pub tags: Option<Vec<String>>,
    pub location: Option<String>,
    pub receipt_url: Option<String>,
    pub is_recurring: Option<bool>,
    pub recurring_rule: Option<String>,
}

/// 更新交易请求
#[derive(Debug, Deserialize)]
pub struct UpdateTransactionRequest {
    pub amount: Option<Decimal>,
    pub transaction_date: Option<NaiveDate>,
    pub category_id: Option<Uuid>,
    pub payee_id: Option<Uuid>,
    pub payee_name: Option<String>,
    pub description: Option<String>,
    pub notes: Option<String>,
    pub tags: Option<Vec<String>>,
    pub location: Option<String>,
    pub receipt_url: Option<String>,
    pub status: Option<String>,
}

/// 交易响应
#[derive(Debug, Serialize)]
pub struct TransactionResponse {
    pub id: Uuid,
    pub account_id: Uuid,
    pub ledger_id: Uuid,
    pub amount: Decimal,
    pub transaction_type: String,
    pub transaction_date: NaiveDate,
    pub category_id: Option<Uuid>,
    pub category_name: Option<String>,
    pub payee_id: Option<Uuid>,
    pub payee_name: Option<String>,
    pub description: Option<String>,
    pub notes: Option<String>,
    pub tags: Vec<String>,
    pub location: Option<String>,
    pub receipt_url: Option<String>,
    pub status: String,
    pub is_recurring: bool,
    pub recurring_rule: Option<String>,
    pub created_at: DateTime<Utc>,
    pub updated_at: DateTime<Utc>,
}

/// 交易统计
#[derive(Debug, Serialize)]
pub struct TransactionStatistics {
    pub total_count: i64,
    pub total_income: Decimal,
    pub total_expense: Decimal,
    pub net_amount: Decimal,
    pub average_transaction: Decimal,
    pub by_category: Vec<CategoryStatistics>,
    pub by_month: Vec<MonthlyStatistics>,
}

#[derive(Debug, Serialize)]
pub struct CategoryStatistics {
    pub category_id: Uuid,
    pub category_name: String,
    pub count: i64,
    pub total_amount: Decimal,
    pub percentage: f64,
}

#[derive(Debug, Serialize)]
pub struct MonthlyStatistics {
    pub month: String,
    pub income: Decimal,
    pub expense: Decimal,
    pub net: Decimal,
    pub transaction_count: i64,
}

/// 批量交易操作请求
#[derive(Debug, Deserialize)]
pub struct BulkTransactionRequest {
    pub transaction_ids: Vec<Uuid>,
    pub operation: String, // delete, update_category, update_status
    pub category_id: Option<Uuid>,
    pub status: Option<String>,
}

/// 获取交易列表
pub async fn list_transactions(
    Query(params): Query<TransactionQuery>,
    State(pool): State<PgPool>,
) -> ApiResult<Json<Vec<TransactionResponse>>> {
    // 构建基础查询
    let mut query = QueryBuilder::new(
        "SELECT t.*, c.name as category_name, p.name as payee_name 
         FROM transactions t
         LEFT JOIN categories c ON t.category_id = c.id
         LEFT JOIN payees p ON t.payee_id = p.id
         WHERE t.deleted_at IS NULL"
    );
    
    // 添加过滤条件
    if let Some(account_id) = params.account_id {
        query.push(" AND t.account_id = ");
        query.push_bind(account_id);
    }
    
    if let Some(ledger_id) = params.ledger_id {
        query.push(" AND t.ledger_id = ");
        query.push_bind(ledger_id);
    }
    
    if let Some(category_id) = params.category_id {
        query.push(" AND t.category_id = ");
        query.push_bind(category_id);
    }
    
    if let Some(payee_id) = params.payee_id {
        query.push(" AND t.payee_id = ");
        query.push_bind(payee_id);
    }
    
    if let Some(start_date) = params.start_date {
        query.push(" AND t.transaction_date >= ");
        query.push_bind(start_date);
    }
    
    if let Some(end_date) = params.end_date {
        query.push(" AND t.transaction_date <= ");
        query.push_bind(end_date);
    }
    
    if let Some(min_amount) = params.min_amount {
        query.push(" AND ABS(t.amount) >= ");
        query.push_bind(min_amount);
    }
    
    if let Some(max_amount) = params.max_amount {
        query.push(" AND ABS(t.amount) <= ");
        query.push_bind(max_amount);
    }
    
    if let Some(transaction_type) = params.transaction_type {
        query.push(" AND t.transaction_type = ");
        query.push_bind(transaction_type);
    }
    
    if let Some(status) = params.status {
        query.push(" AND t.status = ");
        query.push_bind(status);
    }
    
    if let Some(search) = params.search {
        query.push(" AND (t.description ILIKE ");
        query.push_bind(format!("%{}%", search));
        query.push(" OR t.notes ILIKE ");
        query.push_bind(format!("%{}%", search));
        query.push(" OR p.name ILIKE ");
        query.push_bind(format!("%{}%", search));
        query.push(")");
    }
    
    // 排序 - 处理字段名映射
    let sort_by = params.sort_by.unwrap_or_else(|| "transaction_date".to_string());
    let sort_column = match sort_by.as_str() {
        "date" => "transaction_date",
        other => other,
    };
    let sort_order = params.sort_order.unwrap_or_else(|| "DESC".to_string());
    query.push(format!(" ORDER BY t.{} {}", sort_column, sort_order));
    
    // 分页
    let page = params.page.unwrap_or(1);
    let per_page = params.per_page.unwrap_or(50);
    let offset = ((page - 1) * per_page) as i64;
    
    query.push(" LIMIT ");
    query.push_bind(per_page as i64);
    query.push(" OFFSET ");
    query.push_bind(offset);
    
    // 执行查询
    let transactions = query
        .build()
        .fetch_all(&pool)
        .await
        .map_err(|e| ApiError::DatabaseError(e.to_string()))?;
    
    // 转换为响应格式
    let mut response = Vec::new();
    for row in transactions {
        let tags_json: Option<serde_json::Value> = row.get("tags");
        let tags = if let Some(json_val) = tags_json {
            if let Some(arr) = json_val.as_array() {
                arr.iter()
                    .filter_map(|v| v.as_str().map(String::from))
                    .collect()
            } else {
                Vec::new()
            }
        } else {
            Vec::new()
        };
        
        response.push(TransactionResponse {
            id: row.get("id"),
            account_id: row.get("account_id"),
            ledger_id: row.get("ledger_id"),
            amount: row.get("amount"),
            transaction_type: row.get("transaction_type"),
            transaction_date: row.get("transaction_date"),
            category_id: row.get("category_id"),
            category_name: row.try_get("category_name").ok(),
            payee_id: row.get("payee_id"),
            payee_name: row.try_get("payee_name").ok().or_else(|| row.get("payee_name")),
            description: row.get("description"),
            notes: row.get("notes"),
            tags,
            location: row.get("location"),
            receipt_url: row.get("receipt_url"),
            status: row.get("status"),
            is_recurring: row.get("is_recurring"),
            recurring_rule: row.get("recurring_rule"),
            created_at: row.get("created_at"),
            updated_at: row.get("updated_at"),
        });
    }
    
    Ok(Json(response))
}

/// 获取单个交易
pub async fn get_transaction(
    Path(id): Path<Uuid>,
    State(pool): State<PgPool>,
) -> ApiResult<Json<TransactionResponse>> {
    let row = sqlx::query(
        r#"
        SELECT t.*, c.name as category_name, p.name as payee_name
        FROM transactions t
        LEFT JOIN categories c ON t.category_id = c.id
        LEFT JOIN payees p ON t.payee_id = p.id
        WHERE t.id = $1 AND t.deleted_at IS NULL
        "#
    )
    .bind(id)
    .fetch_optional(&pool)
    .await
    .map_err(|e| ApiError::DatabaseError(e.to_string()))?
    .ok_or(ApiError::NotFound("Transaction not found".to_string()))?;
    
    let tags_json: Option<serde_json::Value> = row.get("tags");
    let tags = if let Some(json_val) = tags_json {
        if let Some(arr) = json_val.as_array() {
            arr.iter()
                .filter_map(|v| v.as_str().map(String::from))
                .collect()
        } else {
            Vec::new()
        }
    } else {
        Vec::new()
    };
    
    let response = TransactionResponse {
        id: row.get("id"),
        account_id: row.get("account_id"),
        ledger_id: row.get("ledger_id"),
        amount: row.get("amount"),
        transaction_type: row.get("transaction_type"),
        transaction_date: row.get("transaction_date"),
        category_id: row.get("category_id"),
        category_name: row.try_get("category_name").ok(),
        payee_id: row.get("payee_id"),
        payee_name: row.try_get("payee_name").ok(),
        description: row.get("description"),
        notes: row.get("notes"),
        tags,
        location: row.get("location"),
        receipt_url: row.get("receipt_url"),
        status: row.get("status"),
        is_recurring: row.get("is_recurring"),
        recurring_rule: row.get("recurring_rule"),
        created_at: row.get("created_at"),
        updated_at: row.get("updated_at"),
    };
    
    Ok(Json(response))
}

/// 创建交易
pub async fn create_transaction(
    State(pool): State<PgPool>,
    Json(req): Json<CreateTransactionRequest>,
) -> ApiResult<Json<TransactionResponse>> {
    let id = Uuid::new_v4();
    let _tags_json = req.tags.map(|t| serde_json::json!(t));
    
    // 开始事务
    let mut tx = pool.begin().await
        .map_err(|e| ApiError::DatabaseError(e.to_string()))?;
    
    // 创建交易
    sqlx::query(
        r#"
        INSERT INTO transactions (
            id, account_id, ledger_id, amount, transaction_type,
            transaction_date, category_id, category_name, payee_id, payee,
            description, notes, location, receipt_url, status, 
            is_recurring, recurring_rule, created_at, updated_at
        ) VALUES (
            $1, $2, $3, $4, $5, $6, $7, $8, $9, $10, 
            $11, $12, $13, $14, $15, $16, $17, NOW(), NOW()
        )
        "#
    )
    .bind(id)
    .bind(req.account_id)
    .bind(req.ledger_id)
    .bind(req.amount)
    .bind(&req.transaction_type)
    .bind(req.transaction_date)
    .bind(req.category_id)
    .bind(req.payee_name.clone().or_else(|| Some("Unknown".to_string())))
    .bind(req.payee_id)
    .bind(req.payee_name.clone())
    .bind(req.description.clone())
    .bind(req.notes.clone())
    .bind(req.location.clone())
    .bind(req.receipt_url.clone())
    .bind("pending")
    .bind(req.is_recurring.unwrap_or(false))
    .bind(req.recurring_rule.clone())
    .execute(&mut *tx)
    .await
    .map_err(|e| ApiError::DatabaseError(e.to_string()))?;
    
    // 更新账户余额
    let amount_change = if req.transaction_type == "expense" {
        -req.amount
    } else {
        req.amount
    };
    
    sqlx::query(
        r#"
        UPDATE accounts 
        SET current_balance = current_balance + $1,
            updated_at = NOW()
        WHERE id = $2
        "#
    )
    .bind(amount_change)
    .bind(req.account_id)
    .execute(&mut *tx)
    .await
    .map_err(|e| ApiError::DatabaseError(e.to_string()))?;
    
    // 提交事务
    tx.commit().await
        .map_err(|e| ApiError::DatabaseError(e.to_string()))?;
    
    // 查询完整的交易信息
    get_transaction(Path(id), State(pool)).await
}

/// 更新交易
pub async fn update_transaction(
    Path(id): Path<Uuid>,
    State(pool): State<PgPool>,
    Json(req): Json<UpdateTransactionRequest>,
) -> ApiResult<Json<TransactionResponse>> {
    // 构建动态更新查询
    let mut query = QueryBuilder::new("UPDATE transactions SET updated_at = NOW()");
    
    if let Some(amount) = req.amount {
        query.push(", amount = ");
        query.push_bind(amount);
    }
    
    if let Some(transaction_date) = req.transaction_date {
        query.push(", transaction_date = ");
        query.push_bind(transaction_date);
    }
    
    if let Some(category_id) = req.category_id {
        query.push(", category_id = ");
        query.push_bind(category_id);
    }
    
    if let Some(payee_id) = req.payee_id {
        query.push(", payee_id = ");
        query.push_bind(payee_id);
    }
    
    if let Some(payee_name) = &req.payee_name {
        query.push(", payee_name = ");
        query.push_bind(payee_name);
    }
    
    if let Some(description) = &req.description {
        query.push(", description = ");
        query.push_bind(description);
    }
    
    if let Some(notes) = &req.notes {
        query.push(", notes = ");
        query.push_bind(notes);
    }
    
    if let Some(tags) = req.tags {
        query.push(", tags = ");
        query.push_bind(serde_json::json!(tags));
    }
    
    if let Some(location) = &req.location {
        query.push(", location = ");
        query.push_bind(location);
    }
    
    if let Some(receipt_url) = &req.receipt_url {
        query.push(", receipt_url = ");
        query.push_bind(receipt_url);
    }
    
    if let Some(status) = &req.status {
        query.push(", status = ");
        query.push_bind(status);
    }
    
    query.push(" WHERE id = ");
    query.push_bind(id);
    query.push(" AND deleted_at IS NULL");
    
    let result = query
        .build()
        .execute(&pool)
        .await
        .map_err(|e| ApiError::DatabaseError(e.to_string()))?;
    
    if result.rows_affected() == 0 {
        return Err(ApiError::NotFound("Transaction not found".to_string()));
    }
    
    // 返回更新后的交易
    get_transaction(Path(id), State(pool)).await
}

/// 删除交易（软删除）
pub async fn delete_transaction(
    Path(id): Path<Uuid>,
    State(pool): State<PgPool>,
) -> ApiResult<StatusCode> {
    // 开始事务
    let mut tx = pool.begin().await
        .map_err(|e| ApiError::DatabaseError(e.to_string()))?;
    
    // 获取交易信息以便回滚余额
    let row = sqlx::query(
        "SELECT account_id, amount, transaction_type FROM transactions WHERE id = $1 AND deleted_at IS NULL"
    )
    .bind(id)
    .fetch_optional(&mut *tx)
    .await
    .map_err(|e| ApiError::DatabaseError(e.to_string()))?
    .ok_or(ApiError::NotFound("Transaction not found".to_string()))?;
    
    let account_id: Uuid = row.get("account_id");
    let amount: Decimal = row.get("amount");
    let transaction_type: String = row.get("transaction_type");
    
    // 软删除交易
    sqlx::query(
        "UPDATE transactions SET deleted_at = NOW(), updated_at = NOW() WHERE id = $1"
    )
    .bind(id)
    .execute(&mut *tx)
    .await
    .map_err(|e| ApiError::DatabaseError(e.to_string()))?;
    
    // 回滚账户余额
    let amount_change = if transaction_type == "expense" {
        amount
    } else {
        -amount
    };
    
    sqlx::query(
        r#"
        UPDATE accounts 
        SET current_balance = current_balance + $1,
            updated_at = NOW()
        WHERE id = $2
        "#
    )
    .bind(amount_change)
    .bind(account_id)
    .execute(&mut *tx)
    .await
    .map_err(|e| ApiError::DatabaseError(e.to_string()))?;
    
    // 提交事务
    tx.commit().await
        .map_err(|e| ApiError::DatabaseError(e.to_string()))?;
    
    Ok(StatusCode::NO_CONTENT)
}

/// 批量操作交易
pub async fn bulk_transaction_operations(
    State(pool): State<PgPool>,
    Json(req): Json<BulkTransactionRequest>,
) -> ApiResult<Json<serde_json::Value>> {
    match req.operation.as_str() {
        "delete" => {
            // 批量软删除
            let mut query = QueryBuilder::new(
                "UPDATE transactions SET deleted_at = NOW(), updated_at = NOW() WHERE id IN ("
            );
            
            let mut separated = query.separated(", ");
            for id in &req.transaction_ids {
                separated.push_bind(id);
            }
            query.push(") AND deleted_at IS NULL");
            
            let result = query
                .build()
                .execute(&pool)
                .await
                .map_err(|e| ApiError::DatabaseError(e.to_string()))?;
            
            Ok(Json(serde_json::json!({
                "operation": "delete",
                "affected": result.rows_affected()
            })))
        }
        "update_category" => {
            let category_id = req.category_id
                .ok_or(ApiError::BadRequest("category_id is required".to_string()))?;
            
            let mut query = QueryBuilder::new(
                "UPDATE transactions SET category_id = "
            );
            query.push_bind(category_id);
            query.push(", updated_at = NOW() WHERE id IN (");
            
            let mut separated = query.separated(", ");
            for id in &req.transaction_ids {
                separated.push_bind(id);
            }
            query.push(") AND deleted_at IS NULL");
            
            let result = query
                .build()
                .execute(&pool)
                .await
                .map_err(|e| ApiError::DatabaseError(e.to_string()))?;
            
            Ok(Json(serde_json::json!({
                "operation": "update_category",
                "affected": result.rows_affected()
            })))
        }
        "update_status" => {
            let status = req.status
                .ok_or(ApiError::BadRequest("status is required".to_string()))?;
            
            let mut query = QueryBuilder::new(
                "UPDATE transactions SET status = "
            );
            query.push_bind(status);
            query.push(", updated_at = NOW() WHERE id IN (");
            
            let mut separated = query.separated(", ");
            for id in &req.transaction_ids {
                separated.push_bind(id);
            }
            query.push(") AND deleted_at IS NULL");
            
            let result = query
                .build()
                .execute(&pool)
                .await
                .map_err(|e| ApiError::DatabaseError(e.to_string()))?;
            
            Ok(Json(serde_json::json!({
                "operation": "update_status",
                "affected": result.rows_affected()
            })))
        }
        _ => Err(ApiError::BadRequest("Invalid operation".to_string()))
    }
}

/// 获取交易统计
pub async fn get_transaction_statistics(
    Query(params): Query<TransactionQuery>,
    State(pool): State<PgPool>,
) -> ApiResult<Json<TransactionStatistics>> {
    let ledger_id = params.ledger_id
        .ok_or(ApiError::BadRequest("ledger_id is required".to_string()))?;
    
    // 获取总体统计
    let stats = sqlx::query(
        r#"
        SELECT 
            COUNT(*) as total_count,
            SUM(CASE WHEN transaction_type = 'income' THEN amount ELSE 0 END) as total_income,
            SUM(CASE WHEN transaction_type = 'expense' THEN amount ELSE 0 END) as total_expense
        FROM transactions
        WHERE ledger_id = $1 AND deleted_at IS NULL
        "#
    )
    .bind(ledger_id)
    .fetch_one(&pool)
    .await
    .map_err(|e| ApiError::DatabaseError(e.to_string()))?;
    
    let total_count: i64 = stats.try_get("total_count").unwrap_or(0);
    let total_income: Option<Decimal> = stats.try_get("total_income").ok();
    let total_expense: Option<Decimal> = stats.try_get("total_expense").ok();
    let total_income = total_income.unwrap_or(Decimal::ZERO);
    let total_expense = total_expense.unwrap_or(Decimal::ZERO);
    let net_amount = total_income - total_expense;
    let average_transaction = if total_count > 0 {
        (total_income + total_expense) / Decimal::from(total_count)
    } else {
        Decimal::ZERO
    };
    
    // 按分类统计
    let category_stats = sqlx::query(
        r#"
        SELECT 
            category_id,
            category_name,
            COUNT(*) as count,
            SUM(amount) as total_amount
        FROM transactions
        WHERE ledger_id = $1 AND deleted_at IS NULL AND category_id IS NOT NULL
        GROUP BY category_id, category_name
        ORDER BY total_amount DESC
        "#
    )
    .bind(ledger_id)
    .fetch_all(&pool)
    .await
    .map_err(|e| ApiError::DatabaseError(e.to_string()))?;
    
    let total_categorized = category_stats
        .iter()
        .map(|s| {
            let amount: Option<Decimal> = s.try_get("total_amount").ok();
            amount.unwrap_or(Decimal::ZERO)
        })
        .sum::<Decimal>();
    
    let by_category: Vec<CategoryStatistics> = category_stats
        .into_iter()
        .filter_map(|row| {
            let category_id: Option<Uuid> = row.try_get("category_id").ok();
            let category_name: Option<String> = row.try_get("category_name").ok();
            
            if let (Some(id), Some(name)) = (category_id, category_name) {
                let count: i64 = row.try_get("count").unwrap_or(0);
                let total_amount: Option<Decimal> = row.try_get("total_amount").ok();
                let amount = total_amount.unwrap_or(Decimal::ZERO);
                let percentage = if total_categorized > Decimal::ZERO {
                    (amount / total_categorized * Decimal::from(100)).to_f64().unwrap_or(0.0)
                } else {
                    0.0
                };
                
                Some(CategoryStatistics {
                    category_id: id,
                    category_name: name,
                    count,
                    total_amount: amount,
                    percentage,
                })
            } else {
                None
            }
        })
        .collect();
    
    // 按月统计（最近12个月）
    let monthly_stats = sqlx::query(
        r#"
        SELECT 
            TO_CHAR(transaction_date, 'YYYY-MM') as month,
            SUM(CASE WHEN transaction_type = 'income' THEN amount ELSE 0 END) as income,
            SUM(CASE WHEN transaction_type = 'expense' THEN amount ELSE 0 END) as expense,
            COUNT(*) as transaction_count
        FROM transactions
        WHERE ledger_id = $1 
            AND deleted_at IS NULL
            AND transaction_date >= CURRENT_DATE - INTERVAL '12 months'
        GROUP BY TO_CHAR(transaction_date, 'YYYY-MM')
        ORDER BY month DESC
        "#
    )
    .bind(ledger_id)
    .fetch_all(&pool)
    .await
    .map_err(|e| ApiError::DatabaseError(e.to_string()))?;
    
    let by_month: Vec<MonthlyStatistics> = monthly_stats
        .into_iter()
        .map(|row| {
            let month: String = row.try_get("month").unwrap_or_default();
            let income: Option<Decimal> = row.try_get("income").ok();
            let expense: Option<Decimal> = row.try_get("expense").ok();
            let transaction_count: i64 = row.try_get("transaction_count").unwrap_or(0);
            
            let income = income.unwrap_or(Decimal::ZERO);
            let expense = expense.unwrap_or(Decimal::ZERO);
            
            MonthlyStatistics {
                month,
                income,
                expense,
                net: income - expense,
                transaction_count,
            }
        })
        .collect();
    
    let response = TransactionStatistics {
        total_count,
        total_income,
        total_expense,
        net_amount,
        average_transaction,
        by_category,
        by_month,
    };
    
    Ok(Json(response))
}<|MERGE_RESOLUTION|>--- conflicted
+++ resolved
@@ -1,28 +1,33 @@
 //! 交易管理API处理器
 //! 提供交易的CRUD操作接口
 
+use axum::body::Body;
 use axum::{
     extract::{Path, Query, State},
-    http::{StatusCode, header, HeaderMap},
-    response::{Json, IntoResponse},
+    http::{header, HeaderMap, StatusCode},
+    response::{IntoResponse, Json},
 };
-use axum::body::Body;
 use bytes::Bytes;
-use futures_util::{StreamExt, stream};
+use chrono::{DateTime, NaiveDate, Utc};
+use futures_util::{stream, StreamExt};
+use rust_decimal::prelude::ToPrimitive;
+use rust_decimal::Decimal;
+use serde::{Deserialize, Serialize};
+use sqlx::{Executor, PgPool, QueryBuilder, Row};
 use std::convert::Infallible;
 use std::pin::Pin;
-use serde::{Deserialize, Serialize};
-use sqlx::{PgPool, Row, QueryBuilder, Executor};
 use uuid::Uuid;
-use rust_decimal::Decimal;
-use rust_decimal::prelude::ToPrimitive;
-use chrono::{DateTime, Utc, NaiveDate};
-
-use crate::{auth::Claims, error::{ApiError, ApiResult}};
+
+use crate::{
+    auth::Claims,
+    error::{ApiError, ApiResult},
+};
 use base64::Engine; // enable .encode on base64::engine
-// Use core export when feature is enabled; otherwise fallback to local CSV writer
+                    // Use core export when feature is enabled; otherwise fallback to local CSV writer
 #[cfg(feature = "core_export")]
-use jive_core::application::export_service::{ExportService as CoreExportService, CsvExportConfig, SimpleTransactionExport};
+use jive_core::application::export_service::{
+    CsvExportConfig, ExportService as CoreExportService, SimpleTransactionExport,
+};
 
 #[cfg(not(feature = "core_export"))]
 #[derive(Clone)]
@@ -34,7 +39,10 @@
 #[cfg(not(feature = "core_export"))]
 impl Default for CsvExportConfig {
     fn default() -> Self {
-        Self { delimiter: ',', include_header: true }
+        Self {
+            delimiter: ',',
+            include_header: true,
+        }
     }
 }
 
@@ -46,17 +54,22 @@
             s.insert(0, '\'');
         }
     }
-    let must_quote = s.contains(delimiter) || s.contains('"') || s.contains('\n') || s.contains('\r');
-    let s = if s.contains('"') { s.replace('"', "\"\"") } else { s };
+    let must_quote =
+        s.contains(delimiter) || s.contains('"') || s.contains('\n') || s.contains('\r');
+    let s = if s.contains('"') {
+        s.replace('"', "\"\"")
+    } else {
+        s
+    };
     if must_quote {
         format!("\"{}\"", s)
     } else {
         s
     }
 }
-use crate::services::{AuthService, AuditService};
 use crate::models::permission::Permission;
 use crate::services::context::ServiceContext;
+use crate::services::{AuditService, AuthService};
 
 /// 导出交易请求
 #[derive(Debug, Deserialize)]
@@ -67,6 +80,8 @@
     pub category_id: Option<Uuid>,
     pub start_date: Option<NaiveDate>,
     pub end_date: Option<NaiveDate>,
+    // Whether to include header row in CSV output (default: true)
+    pub include_header: Option<bool>,
 }
 
 /// 导出交易（返回 data:URL 形式的下载链接，避免服务器存储文件）
@@ -77,7 +92,9 @@
     Json(req): Json<ExportTransactionsRequest>,
 ) -> ApiResult<impl IntoResponse> {
     let user_id = claims.user_id()?; // 验证 JWT，提取用户ID
-    let family_id = claims.family_id.ok_or(ApiError::BadRequest("缺少 family_id 上下文".to_string()))?;
+    let family_id = claims
+        .family_id
+        .ok_or(ApiError::BadRequest("缺少 family_id 上下文".to_string()))?;
     // 依据真实 membership 构造上下文并校验权限
     let auth_service = AuthService::new(pool.clone());
     let ctx = auth_service
@@ -89,7 +106,10 @@
     // 仅实现 CSV/JSON，其他格式返回错误提示
     let fmt = req.format.as_deref().unwrap_or("csv").to_lowercase();
     if fmt != "csv" && fmt != "json" {
-        return Err(ApiError::BadRequest(format!("不支持的导出格式: {} (仅支持 csv/json)", fmt)));
+        return Err(ApiError::BadRequest(format!(
+            "不支持的导出格式: {} (仅支持 csv/json)",
+            fmt
+        )));
     }
 
     // 复用列表查询的过滤条件（限定在当前家庭）
@@ -105,11 +125,26 @@
     );
     query.push_bind(ctx.family_id);
 
-    if let Some(account_id) = req.account_id { query.push(" AND t.account_id = "); query.push_bind(account_id); }
-    if let Some(ledger_id) = req.ledger_id { query.push(" AND t.ledger_id = "); query.push_bind(ledger_id); }
-    if let Some(category_id) = req.category_id { query.push(" AND t.category_id = "); query.push_bind(category_id); }
-    if let Some(start_date) = req.start_date { query.push(" AND t.transaction_date >= "); query.push_bind(start_date); }
-    if let Some(end_date) = req.end_date { query.push(" AND t.transaction_date <= "); query.push_bind(end_date); }
+    if let Some(account_id) = req.account_id {
+        query.push(" AND t.account_id = ");
+        query.push_bind(account_id);
+    }
+    if let Some(ledger_id) = req.ledger_id {
+        query.push(" AND t.ledger_id = ");
+        query.push_bind(ledger_id);
+    }
+    if let Some(category_id) = req.category_id {
+        query.push(" AND t.category_id = ");
+        query.push_bind(category_id);
+    }
+    if let Some(start_date) = req.start_date {
+        query.push(" AND t.transaction_date >= ");
+        query.push_bind(start_date);
+    }
+    if let Some(end_date) = req.end_date {
+        query.push(" AND t.transaction_date <= ");
+        query.push_bind(end_date);
+    }
 
     query.push(" ORDER BY t.transaction_date DESC, t.id DESC");
 
@@ -143,8 +178,8 @@
                 "notes": row.try_get::<String,_>("notes").ok(),
             }));
         }
-        let bytes = serde_json::to_vec_pretty(&items)
-            .map_err(|_e| ApiError::InternalServerError)?;
+        let bytes =
+            serde_json::to_vec_pretty(&items).map_err(|_e| ApiError::InternalServerError)?;
         let encoded = base64::engine::general_purpose::STANDARD.encode(&bytes);
         let url = format!("data:application/json;base64,{}", encoded);
 
@@ -158,29 +193,32 @@
             .or_else(|| headers.get("x-real-ip"))
             .and_then(|v| v.to_str().ok())
             .map(|s| s.split(',').next().unwrap_or(s).trim().to_string());
-        let audit_id = AuditService::new(pool.clone()).log_action_returning_id(
-            ctx.family_id,
-            ctx.user_id,
-            crate::models::audit::CreateAuditLogRequest {
-                action: crate::models::audit::AuditAction::Export,
-                entity_type: "transactions".to_string(),
-                entity_id: None,
-                old_values: None,
-                new_values: Some(serde_json::json!({
-                    "count": items.len(),
-                    "format": "json",
-                    "filters": {
-                        "account_id": req.account_id,
-                        "ledger_id": req.ledger_id,
-                        "category_id": req.category_id,
-                        "start_date": req.start_date,
-                        "end_date": req.end_date,
-                    }
-                })),
-            },
-            ip,
-            ua,
-        ).await.ok();
+        let audit_id = AuditService::new(pool.clone())
+            .log_action_returning_id(
+                ctx.family_id,
+                ctx.user_id,
+                crate::models::audit::CreateAuditLogRequest {
+                    action: crate::models::audit::AuditAction::Export,
+                    entity_type: "transactions".to_string(),
+                    entity_id: None,
+                    old_values: None,
+                    new_values: Some(serde_json::json!({
+                        "count": items.len(),
+                        "format": "json",
+                        "filters": {
+                            "account_id": req.account_id,
+                            "ledger_id": req.ledger_id,
+                            "category_id": req.category_id,
+                            "start_date": req.start_date,
+                            "end_date": req.end_date,
+                        }
+                    })),
+                },
+                ip,
+                ua,
+            )
+            .await
+            .ok();
         // Also mirror audit id in header-like field for client convenience
         // Build response with optional X-Audit-Id header
         let mut resp_headers = HeaderMap::new();
@@ -188,19 +226,23 @@
             resp_headers.insert("x-audit-id", aid.to_string().parse().unwrap());
         }
 
-        return Ok((resp_headers, Json(serde_json::json!({
-            "success": true,
-            "file_name": file_name,
-            "mime_type": "application/json",
-            "download_url": url,
-            "size": bytes.len(),
-            "audit_id": audit_id,
-        }))));
+        return Ok((
+            resp_headers,
+            Json(serde_json::json!({
+                "success": true,
+                "file_name": file_name,
+                "mime_type": "application/json",
+                "download_url": url,
+                "size": bytes.len(),
+                "audit_id": audit_id,
+            })),
+        ));
     }
 
     // 生成 CSV（core_export 启用时委托核心导出；否则使用本地安全 CSV 生成）
     #[cfg(feature = "core_export")]
     let (bytes, count_for_audit) = {
+        let include_header = req.include_header.unwrap_or(true);
         let mapped: Vec<SimpleTransactionExport> = rows
             .into_iter()
             .map(|row| {
@@ -230,53 +272,68 @@
             })
             .collect();
         let core = CoreExportService {};
+        let cfg = CsvExportConfig::default().with_include_header(include_header);
         let out = core
-            .generate_csv_simple(&mapped, Some(&CsvExportConfig::default()))
+            .generate_csv_simple(&mapped, Some(&cfg))
             .map_err(|_e| ApiError::InternalServerError)?;
         let mapped_len = mapped.len();
         (out, mapped_len)
     };
 
     #[cfg(not(feature = "core_export"))]
-    let (bytes, count_for_audit) = {
-        let cfg = CsvExportConfig::default();
-        let mut out = String::new();
-        if cfg.include_header {
-            out.push_str(&format!(
-                "Date{}Description{}Amount{}Category{}Account{}Payee{}Type\n",
-                cfg.delimiter, cfg.delimiter, cfg.delimiter, cfg.delimiter, cfg.delimiter, cfg.delimiter
-            ));
-        }
-        for row in rows.into_iter() {
-            let date: NaiveDate = row.get("transaction_date");
-            let desc: String = row.try_get::<String, _>("description").unwrap_or_default();
-            let amount: Decimal = row.get("amount");
-            let category: Option<String> = row
-                .try_get::<String, _>("category_name")
-                .ok()
-                .and_then(|s| if s.is_empty() { None } else { Some(s) });
-            let account_id: Uuid = row.get("account_id");
-            let payee: Option<String> = row
-                .try_get::<String, _>("payee_name")
-                .ok()
-                .and_then(|s| if s.is_empty() { None } else { Some(s) });
-            let ttype: String = row.get("transaction_type");
-
-            let fields = [
-                date.to_string(),
-                csv_escape_cell(desc, cfg.delimiter),
-                amount.to_string(),
-                csv_escape_cell(category.unwrap_or_default(), cfg.delimiter),
-                account_id.to_string(),
-                csv_escape_cell(payee.unwrap_or_default(), cfg.delimiter),
-                csv_escape_cell(ttype, cfg.delimiter),
-            ];
-            out.push_str(&fields.join(&cfg.delimiter.to_string()));
-            out.push('\n');
-        }
-        let line_count = out.lines().count();
-        (out.into_bytes(), line_count.saturating_sub(1))
-    };
+    let (bytes, count_for_audit) =
+        {
+            let cfg = CsvExportConfig {
+                include_header: req.include_header.unwrap_or(true),
+                ..CsvExportConfig::default()
+            };
+            let mut out = String::new();
+            if cfg.include_header {
+                out.push_str(&format!(
+                    "Date{}Description{}Amount{}Category{}Account{}Payee{}Type\n",
+                    cfg.delimiter,
+                    cfg.delimiter,
+                    cfg.delimiter,
+                    cfg.delimiter,
+                    cfg.delimiter,
+                    cfg.delimiter
+                ));
+            }
+            for row in rows.into_iter() {
+                let date: NaiveDate = row.get("transaction_date");
+                let desc: String = row.try_get::<String, _>("description").unwrap_or_default();
+                let amount: Decimal = row.get("amount");
+                let category: Option<String> = row
+                    .try_get::<String, _>("category_name")
+                    .ok()
+                    .and_then(|s| if s.is_empty() { None } else { Some(s) });
+                let account_id: Uuid = row.get("account_id");
+                let payee: Option<String> = row
+                    .try_get::<String, _>("payee_name")
+                    .ok()
+                    .and_then(|s| if s.is_empty() { None } else { Some(s) });
+                let ttype: String = row.get("transaction_type");
+
+                let fields = [
+                    date.to_string(),
+                    csv_escape_cell(desc, cfg.delimiter),
+                    amount.to_string(),
+                    csv_escape_cell(category.unwrap_or_default(), cfg.delimiter),
+                    account_id.to_string(),
+                    csv_escape_cell(payee.unwrap_or_default(), cfg.delimiter),
+                    csv_escape_cell(ttype, cfg.delimiter),
+                ];
+                out.push_str(&fields.join(&cfg.delimiter.to_string()));
+                out.push('\n');
+            }
+            let line_count = out.lines().count();
+            let data_rows = if cfg.include_header {
+                line_count.saturating_sub(1)
+            } else {
+                line_count
+            };
+            (out.into_bytes(), data_rows)
+        };
     let encoded = base64::engine::general_purpose::STANDARD.encode(&bytes);
     let url = format!("data:text/csv;charset=utf-8;base64,{}", encoded);
 
@@ -290,29 +347,32 @@
         .or_else(|| headers.get("x-real-ip"))
         .and_then(|v| v.to_str().ok())
         .map(|s| s.split(',').next().unwrap_or(s).trim().to_string());
-    let audit_id = AuditService::new(pool.clone()).log_action_returning_id(
-        ctx.family_id,
-        ctx.user_id,
-        crate::models::audit::CreateAuditLogRequest {
-            action: crate::models::audit::AuditAction::Export,
-            entity_type: "transactions".to_string(),
-            entity_id: None,
-            old_values: None,
-            new_values: Some(serde_json::json!({
-                "count": count_for_audit,
-                "format": "csv",
-                "filters": {
-                    "account_id": req.account_id,
-                    "ledger_id": req.ledger_id,
-                    "category_id": req.category_id,
-                    "start_date": req.start_date,
-                    "end_date": req.end_date,
-                }
-            })),
-        },
-        ip,
-        ua,
-    ).await.ok();
+    let audit_id = AuditService::new(pool.clone())
+        .log_action_returning_id(
+            ctx.family_id,
+            ctx.user_id,
+            crate::models::audit::CreateAuditLogRequest {
+                action: crate::models::audit::AuditAction::Export,
+                entity_type: "transactions".to_string(),
+                entity_id: None,
+                old_values: None,
+                new_values: Some(serde_json::json!({
+                    "count": count_for_audit,
+                    "format": "csv",
+                    "filters": {
+                        "account_id": req.account_id,
+                        "ledger_id": req.ledger_id,
+                        "category_id": req.category_id,
+                        "start_date": req.start_date,
+                        "end_date": req.end_date,
+                    }
+                })),
+            },
+            ip,
+            ua,
+        )
+        .await
+        .ok();
     // Build response with optional X-Audit-Id header
     let mut resp_headers = HeaderMap::new();
     if let Some(aid) = audit_id {
@@ -320,14 +380,17 @@
     }
 
     // Also mirror audit id in the JSON for POST CSV
-    Ok((resp_headers, Json(serde_json::json!({
-        "success": true,
-        "file_name": file_name,
-        "mime_type": "text/csv",
-        "download_url": url,
-        "size": bytes.len(),
-        "audit_id": audit_id,
-    }))))
+    Ok((
+        resp_headers,
+        Json(serde_json::json!({
+            "success": true,
+            "file_name": file_name,
+            "mime_type": "text/csv",
+            "download_url": url,
+            "size": bytes.len(),
+            "audit_id": audit_id,
+        })),
+    ))
 }
 
 /// 流式 CSV 下载（更适合浏览器原生下载）
@@ -338,7 +401,9 @@
     Query(q): Query<ExportTransactionsRequest>,
 ) -> ApiResult<impl IntoResponse> {
     let user_id = claims.user_id()?;
-    let family_id = claims.family_id.ok_or(ApiError::BadRequest("缺少 family_id 上下文".to_string()))?;
+    let family_id = claims
+        .family_id
+        .ok_or(ApiError::BadRequest("缺少 family_id 上下文".to_string()))?;
     let auth_service = AuthService::new(pool.clone());
     let ctx = auth_service
         .validate_family_access(user_id, family_id)
@@ -359,17 +424,28 @@
          WHERE t.deleted_at IS NULL AND l.family_id = "
     );
     query.push_bind(ctx.family_id);
-    if let Some(account_id) = q.account_id { query.push(" AND t.account_id = "); query.push_bind(account_id); }
-    if let Some(ledger_id) = q.ledger_id { query.push(" AND t.ledger_id = "); query.push_bind(ledger_id); }
-    if let Some(category_id) = q.category_id { query.push(" AND t.category_id = "); query.push_bind(category_id); }
-    if let Some(start_date) = q.start_date { query.push(" AND t.transaction_date >= "); query.push_bind(start_date); }
-    if let Some(end_date) = q.end_date { query.push(" AND t.transaction_date <= "); query.push_bind(end_date); }
+    if let Some(account_id) = q.account_id {
+        query.push(" AND t.account_id = ");
+        query.push_bind(account_id);
+    }
+    if let Some(ledger_id) = q.ledger_id {
+        query.push(" AND t.ledger_id = ");
+        query.push_bind(ledger_id);
+    }
+    if let Some(category_id) = q.category_id {
+        query.push(" AND t.category_id = ");
+        query.push_bind(category_id);
+    }
+    if let Some(start_date) = q.start_date {
+        query.push(" AND t.transaction_date >= ");
+        query.push_bind(start_date);
+    }
+    if let Some(end_date) = q.end_date {
+        query.push(" AND t.transaction_date <= ");
+        query.push_bind(end_date);
+    }
     query.push(" ORDER BY t.transaction_date DESC, t.id DESC");
 
-<<<<<<< HEAD
-    // Execute fully and build CSV body (simple, reliable)
-    let rows_all = query.build().fetch_all(&pool).await
-=======
     // When export_stream feature enabled, stream rows instead of buffering entire CSV
     #[cfg(feature = "export_stream")]
     {
@@ -465,10 +541,10 @@
         .build()
         .fetch_all(&pool)
         .await
->>>>>>> 8a449f1d
         .map_err(|e| ApiError::DatabaseError(format!("查询交易失败: {}", e)))?;
     #[cfg(feature = "core_export")]
     let body_bytes: Vec<u8> = {
+        let include_header = q.include_header.unwrap_or(true);
         let mapped: Vec<SimpleTransactionExport> = rows_all
             .into_iter()
             .map(|row| {
@@ -498,61 +574,88 @@
             })
             .collect();
         let core = CoreExportService {};
-        core
-            .generate_csv_simple(&mapped, Some(&CsvExportConfig::default()))
+        let cfg = CsvExportConfig::default().with_include_header(include_header);
+        core.generate_csv_simple(&mapped, Some(&cfg))
             .map_err(|_e| ApiError::InternalServerError)?
     };
 
     #[cfg(not(feature = "core_export"))]
-    let body_bytes: Vec<u8> = {
-        let cfg = CsvExportConfig::default();
-        let mut out = String::new();
-        if cfg.include_header {
-            out.push_str(&format!(
-                "Date{}Description{}Amount{}Category{}Account{}Payee{}Type\n",
-                cfg.delimiter, cfg.delimiter, cfg.delimiter, cfg.delimiter, cfg.delimiter, cfg.delimiter
-            ));
-        }
-        for row in rows_all.iter() {
-            let date: NaiveDate = row.get("transaction_date");
-            let desc: String = row.try_get::<String, _>("description").unwrap_or_default();
-            let amount: Decimal = row.get("amount");
-            let category: Option<String> = row
-                .try_get::<String, _>("category_name")
-                .ok()
-                .and_then(|s| if s.is_empty() { None } else { Some(s) });
-            let account_id: Uuid = row.get("account_id");
-            let payee: Option<String> = row
-                .try_get::<String, _>("payee_name")
-                .ok()
-                .and_then(|s| if s.is_empty() { None } else { Some(s) });
-            let ttype: String = row.get("transaction_type");
-            let fields = [
-                date.to_string(),
-                csv_escape_cell(desc, cfg.delimiter),
-                amount.to_string(),
-                csv_escape_cell(category.clone().unwrap_or_default(), cfg.delimiter),
-                account_id.to_string(),
-                csv_escape_cell(payee.clone().unwrap_or_default(), cfg.delimiter),
-                csv_escape_cell(ttype, cfg.delimiter),
-            ];
-            out.push_str(&fields.join(&cfg.delimiter.to_string()));
-            out.push('\n');
-        }
-        out.into_bytes()
-    };
+    let body_bytes: Vec<u8> =
+        {
+            let cfg = CsvExportConfig {
+                include_header: q.include_header.unwrap_or(true),
+                ..CsvExportConfig::default()
+            };
+            let mut out = String::new();
+            if cfg.include_header {
+                out.push_str(&format!(
+                    "Date{}Description{}Amount{}Category{}Account{}Payee{}Type\n",
+                    cfg.delimiter,
+                    cfg.delimiter,
+                    cfg.delimiter,
+                    cfg.delimiter,
+                    cfg.delimiter,
+                    cfg.delimiter
+                ));
+            }
+            for row in rows_all.iter() {
+                let date: NaiveDate = row.get("transaction_date");
+                let desc: String = row.try_get::<String, _>("description").unwrap_or_default();
+                let amount: Decimal = row.get("amount");
+                let category: Option<String> = row
+                    .try_get::<String, _>("category_name")
+                    .ok()
+                    .and_then(|s| if s.is_empty() { None } else { Some(s) });
+                let account_id: Uuid = row.get("account_id");
+                let payee: Option<String> = row
+                    .try_get::<String, _>("payee_name")
+                    .ok()
+                    .and_then(|s| if s.is_empty() { None } else { Some(s) });
+                let ttype: String = row.get("transaction_type");
+                let fields = [
+                    date.to_string(),
+                    csv_escape_cell(desc, cfg.delimiter),
+                    amount.to_string(),
+                    csv_escape_cell(category.clone().unwrap_or_default(), cfg.delimiter),
+                    account_id.to_string(),
+                    csv_escape_cell(payee.clone().unwrap_or_default(), cfg.delimiter),
+                    csv_escape_cell(ttype, cfg.delimiter),
+                ];
+                out.push_str(&fields.join(&cfg.delimiter.to_string()));
+                out.push('\n');
+            }
+            out.into_bytes()
+        };
 
     // Audit log the export action (best-effort, ignore errors). We estimate row count via a COUNT query.
     let mut count_q = QueryBuilder::new(
         "SELECT COUNT(*) AS c FROM transactions t JOIN ledgers l ON t.ledger_id = l.id WHERE t.deleted_at IS NULL AND l.family_id = "
     );
     count_q.push_bind(ctx.family_id);
-    if let Some(account_id) = q.account_id { count_q.push(" AND t.account_id = "); count_q.push_bind(account_id); }
-    if let Some(ledger_id) = q.ledger_id { count_q.push(" AND t.ledger_id = "); count_q.push_bind(ledger_id); }
-    if let Some(category_id) = q.category_id { count_q.push(" AND t.category_id = "); count_q.push_bind(category_id); }
-    if let Some(start_date) = q.start_date { count_q.push(" AND t.transaction_date >= "); count_q.push_bind(start_date); }
-    if let Some(end_date) = q.end_date { count_q.push(" AND t.transaction_date <= "); count_q.push_bind(end_date); }
-    let estimated_count: i64 = count_q.build().fetch_one(&pool).await
+    if let Some(account_id) = q.account_id {
+        count_q.push(" AND t.account_id = ");
+        count_q.push_bind(account_id);
+    }
+    if let Some(ledger_id) = q.ledger_id {
+        count_q.push(" AND t.ledger_id = ");
+        count_q.push_bind(ledger_id);
+    }
+    if let Some(category_id) = q.category_id {
+        count_q.push(" AND t.category_id = ");
+        count_q.push_bind(category_id);
+    }
+    if let Some(start_date) = q.start_date {
+        count_q.push(" AND t.transaction_date >= ");
+        count_q.push_bind(start_date);
+    }
+    if let Some(end_date) = q.end_date {
+        count_q.push(" AND t.transaction_date <= ");
+        count_q.push_bind(end_date);
+    }
+    let estimated_count: i64 = count_q
+        .build()
+        .fetch_one(&pool)
+        .await
         .ok()
         .and_then(|row| row.try_get::<i64, _>("c").ok())
         .unwrap_or(0);
@@ -568,37 +671,50 @@
         .and_then(|v| v.to_str().ok())
         .map(|s| s.split(',').next().unwrap_or(s).trim().to_string());
 
-    let audit_id = AuditService::new(pool.clone()).log_action_returning_id(
-        ctx.family_id,
-        ctx.user_id,
-        crate::models::audit::CreateAuditLogRequest {
-            action: crate::models::audit::AuditAction::Export,
-            entity_type: "transactions".to_string(),
-            entity_id: None,
-            old_values: None,
-            new_values: Some(serde_json::json!({
-                "estimated_count": estimated_count,
-                "filters": {
-                    "account_id": q.account_id,
-                    "ledger_id": q.ledger_id,
-                    "category_id": q.category_id,
-                    "start_date": q.start_date,
-                    "end_date": q.end_date,
-                }
-            })),
-        },
-        ip,
-        ua,
-    ).await.ok();
-
-    let filename = format!("transactions_export_{}.csv", Utc::now().format("%Y%m%d%H%M%S"));
+    let audit_id = AuditService::new(pool.clone())
+        .log_action_returning_id(
+            ctx.family_id,
+            ctx.user_id,
+            crate::models::audit::CreateAuditLogRequest {
+                action: crate::models::audit::AuditAction::Export,
+                entity_type: "transactions".to_string(),
+                entity_id: None,
+                old_values: None,
+                new_values: Some(serde_json::json!({
+                    "estimated_count": estimated_count,
+                    "filters": {
+                        "account_id": q.account_id,
+                        "ledger_id": q.ledger_id,
+                        "category_id": q.category_id,
+                        "start_date": q.start_date,
+                        "end_date": q.end_date,
+                    }
+                })),
+            },
+            ip,
+            ua,
+        )
+        .await
+        .ok();
+
+    let filename = format!(
+        "transactions_export_{}.csv",
+        Utc::now().format("%Y%m%d%H%M%S")
+    );
     let mut headers_map = header::HeaderMap::new();
-    headers_map.insert(header::CONTENT_TYPE, "text/csv; charset=utf-8".parse().unwrap());
+    headers_map.insert(
+        header::CONTENT_TYPE,
+        "text/csv; charset=utf-8".parse().unwrap(),
+    );
     headers_map.insert(
         header::CONTENT_DISPOSITION,
-        format!("attachment; filename=\"{}\"", filename).parse().unwrap(),
+        format!("attachment; filename=\"{}\"", filename)
+            .parse()
+            .unwrap(),
     );
-    if let Some(aid) = audit_id { headers_map.insert("x-audit-id", aid.to_string().parse().unwrap()); }
+    if let Some(aid) = audit_id {
+        headers_map.insert("x-audit-id", aid.to_string().parse().unwrap());
+    }
     Ok((headers_map, Body::from(body_bytes)))
 }
 
@@ -733,60 +849,60 @@
          FROM transactions t
          LEFT JOIN categories c ON t.category_id = c.id
          LEFT JOIN payees p ON t.payee_id = p.id
-         WHERE t.deleted_at IS NULL"
+         WHERE t.deleted_at IS NULL",
     );
-    
+
     // 添加过滤条件
     if let Some(account_id) = params.account_id {
         query.push(" AND t.account_id = ");
         query.push_bind(account_id);
     }
-    
+
     if let Some(ledger_id) = params.ledger_id {
         query.push(" AND t.ledger_id = ");
         query.push_bind(ledger_id);
     }
-    
+
     if let Some(category_id) = params.category_id {
         query.push(" AND t.category_id = ");
         query.push_bind(category_id);
     }
-    
+
     if let Some(payee_id) = params.payee_id {
         query.push(" AND t.payee_id = ");
         query.push_bind(payee_id);
     }
-    
+
     if let Some(start_date) = params.start_date {
         query.push(" AND t.transaction_date >= ");
         query.push_bind(start_date);
     }
-    
+
     if let Some(end_date) = params.end_date {
         query.push(" AND t.transaction_date <= ");
         query.push_bind(end_date);
     }
-    
+
     if let Some(min_amount) = params.min_amount {
         query.push(" AND ABS(t.amount) >= ");
         query.push_bind(min_amount);
     }
-    
+
     if let Some(max_amount) = params.max_amount {
         query.push(" AND ABS(t.amount) <= ");
         query.push_bind(max_amount);
     }
-    
+
     if let Some(transaction_type) = params.transaction_type {
         query.push(" AND t.transaction_type = ");
         query.push_bind(transaction_type);
     }
-    
+
     if let Some(status) = params.status {
         query.push(" AND t.status = ");
         query.push_bind(status);
     }
-    
+
     if let Some(search) = params.search {
         query.push(" AND (t.description ILIKE ");
         query.push_bind(format!("%{}%", search));
@@ -796,33 +912,35 @@
         query.push_bind(format!("%{}%", search));
         query.push(")");
     }
-    
+
     // 排序 - 处理字段名映射
-    let sort_by = params.sort_by.unwrap_or_else(|| "transaction_date".to_string());
+    let sort_by = params
+        .sort_by
+        .unwrap_or_else(|| "transaction_date".to_string());
     let sort_column = match sort_by.as_str() {
         "date" => "transaction_date",
         other => other,
     };
     let sort_order = params.sort_order.unwrap_or_else(|| "DESC".to_string());
     query.push(format!(" ORDER BY t.{} {}", sort_column, sort_order));
-    
+
     // 分页
     let page = params.page.unwrap_or(1);
     let per_page = params.per_page.unwrap_or(50);
     let offset = ((page - 1) * per_page) as i64;
-    
+
     query.push(" LIMIT ");
     query.push_bind(per_page as i64);
     query.push(" OFFSET ");
     query.push_bind(offset);
-    
+
     // 执行查询
     let transactions = query
         .build()
         .fetch_all(&pool)
         .await
         .map_err(|e| ApiError::DatabaseError(e.to_string()))?;
-    
+
     // 转换为响应格式
     let mut response = Vec::new();
     for row in transactions {
@@ -838,7 +956,7 @@
         } else {
             Vec::new()
         };
-        
+
         response.push(TransactionResponse {
             id: row.get("id"),
             account_id: row.get("account_id"),
@@ -849,7 +967,10 @@
             category_id: row.get("category_id"),
             category_name: row.try_get("category_name").ok(),
             payee_id: row.get("payee_id"),
-            payee_name: row.try_get("payee_name").ok().or_else(|| row.get("payee_name")),
+            payee_name: row
+                .try_get("payee_name")
+                .ok()
+                .or_else(|| row.get("payee_name")),
             description: row.get("description"),
             notes: row.get("notes"),
             tags,
@@ -862,7 +983,7 @@
             updated_at: row.get("updated_at"),
         });
     }
-    
+
     Ok(Json(response))
 }
 
@@ -878,14 +999,14 @@
         LEFT JOIN categories c ON t.category_id = c.id
         LEFT JOIN payees p ON t.payee_id = p.id
         WHERE t.id = $1 AND t.deleted_at IS NULL
-        "#
+        "#,
     )
     .bind(id)
     .fetch_optional(&pool)
     .await
     .map_err(|e| ApiError::DatabaseError(e.to_string()))?
     .ok_or(ApiError::NotFound("Transaction not found".to_string()))?;
-    
+
     let tags_json: Option<serde_json::Value> = row.get("tags");
     let tags = if let Some(json_val) = tags_json {
         if let Some(arr) = json_val.as_array() {
@@ -898,7 +1019,7 @@
     } else {
         Vec::new()
     };
-    
+
     let response = TransactionResponse {
         id: row.get("id"),
         account_id: row.get("account_id"),
@@ -921,7 +1042,7 @@
         created_at: row.get("created_at"),
         updated_at: row.get("updated_at"),
     };
-    
+
     Ok(Json(response))
 }
 
@@ -932,11 +1053,13 @@
 ) -> ApiResult<Json<TransactionResponse>> {
     let id = Uuid::new_v4();
     let _tags_json = req.tags.map(|t| serde_json::json!(t));
-    
+
     // 开始事务
-    let mut tx = pool.begin().await
+    let mut tx = pool
+        .begin()
+        .await
         .map_err(|e| ApiError::DatabaseError(e.to_string()))?;
-    
+
     // 创建交易
     sqlx::query(
         r#"
@@ -949,7 +1072,7 @@
             $1, $2, $3, $4, $5, $6, $7, $8, $9, $10, 
             $11, $12, $13, $14, $15, $16, $17, NOW(), NOW()
         )
-        "#
+        "#,
     )
     .bind(id)
     .bind(req.account_id)
@@ -958,7 +1081,11 @@
     .bind(&req.transaction_type)
     .bind(req.transaction_date)
     .bind(req.category_id)
-    .bind(req.payee_name.clone().or_else(|| Some("Unknown".to_string())))
+    .bind(
+        req.payee_name
+            .clone()
+            .or_else(|| Some("Unknown".to_string())),
+    )
     .bind(req.payee_id)
     .bind(req.payee_name.clone())
     .bind(req.description.clone())
@@ -971,32 +1098,33 @@
     .execute(&mut *tx)
     .await
     .map_err(|e| ApiError::DatabaseError(e.to_string()))?;
-    
+
     // 更新账户余额
     let amount_change = if req.transaction_type == "expense" {
         -req.amount
     } else {
         req.amount
     };
-    
+
     sqlx::query(
         r#"
         UPDATE accounts 
         SET current_balance = current_balance + $1,
             updated_at = NOW()
         WHERE id = $2
-        "#
+        "#,
     )
     .bind(amount_change)
     .bind(req.account_id)
     .execute(&mut *tx)
     .await
     .map_err(|e| ApiError::DatabaseError(e.to_string()))?;
-    
+
     // 提交事务
-    tx.commit().await
+    tx.commit()
+        .await
         .map_err(|e| ApiError::DatabaseError(e.to_string()))?;
-    
+
     // 查询完整的交易信息
     get_transaction(Path(id), State(pool)).await
 }
@@ -1009,76 +1137,76 @@
 ) -> ApiResult<Json<TransactionResponse>> {
     // 构建动态更新查询
     let mut query = QueryBuilder::new("UPDATE transactions SET updated_at = NOW()");
-    
+
     if let Some(amount) = req.amount {
         query.push(", amount = ");
         query.push_bind(amount);
     }
-    
+
     if let Some(transaction_date) = req.transaction_date {
         query.push(", transaction_date = ");
         query.push_bind(transaction_date);
     }
-    
+
     if let Some(category_id) = req.category_id {
         query.push(", category_id = ");
         query.push_bind(category_id);
     }
-    
+
     if let Some(payee_id) = req.payee_id {
         query.push(", payee_id = ");
         query.push_bind(payee_id);
     }
-    
+
     if let Some(payee_name) = &req.payee_name {
         query.push(", payee_name = ");
         query.push_bind(payee_name);
     }
-    
+
     if let Some(description) = &req.description {
         query.push(", description = ");
         query.push_bind(description);
     }
-    
+
     if let Some(notes) = &req.notes {
         query.push(", notes = ");
         query.push_bind(notes);
     }
-    
+
     if let Some(tags) = req.tags {
         query.push(", tags = ");
         query.push_bind(serde_json::json!(tags));
     }
-    
+
     if let Some(location) = &req.location {
         query.push(", location = ");
         query.push_bind(location);
     }
-    
+
     if let Some(receipt_url) = &req.receipt_url {
         query.push(", receipt_url = ");
         query.push_bind(receipt_url);
     }
-    
+
     if let Some(status) = &req.status {
         query.push(", status = ");
         query.push_bind(status);
     }
-    
+
     query.push(" WHERE id = ");
     query.push_bind(id);
     query.push(" AND deleted_at IS NULL");
-    
+
     let result = query
         .build()
         .execute(&pool)
         .await
         .map_err(|e| ApiError::DatabaseError(e.to_string()))?;
-    
+
     if result.rows_affected() == 0 {
         return Err(ApiError::NotFound("Transaction not found".to_string()));
     }
-    
+
     // 返回更新后的交易
     get_transaction(Path(id), State(pool)).await
 }
@@ -1089,9 +1217,11 @@
     State(pool): State<PgPool>,
 ) -> ApiResult<StatusCode> {
     // 开始事务
-    let mut tx = pool.begin().await
+    let mut tx = pool
+        .begin()
+        .await
         .map_err(|e| ApiError::DatabaseError(e.to_string()))?;
-    
+
     // 获取交易信息以便回滚余额
     let row = sqlx::query(
         "SELECT account_id, amount, transaction_type FROM transactions WHERE id = $1 AND deleted_at IS NULL"
@@ -1101,45 +1231,44 @@
     .await
     .map_err(|e| ApiError::DatabaseError(e.to_string()))?
     .ok_or(ApiError::NotFound("Transaction not found".to_string()))?;
-    
+
     let account_id: Uuid = row.get("account_id");
     let amount: Decimal = row.get("amount");
     let transaction_type: String = row.get("transaction_type");
-    
+
     // 软删除交易
-    sqlx::query(
-        "UPDATE transactions SET deleted_at = NOW(), updated_at = NOW() WHERE id = $1"
-    )
-    .bind(id)
-    .execute(&mut *tx)
-    .await
-    .map_err(|e| ApiError::DatabaseError(e.to_string()))?;
-    
+    sqlx::query("UPDATE transactions SET deleted_at = NOW(), updated_at = NOW() WHERE id = $1")
+        .bind(id)
+        .execute(&mut *tx)
+        .await
+        .map_err(|e| ApiError::DatabaseError(e.to_string()))?;
+
     // 回滚账户余额
     let amount_change = if transaction_type == "expense" {
         amount
     } else {
         -amount
     };
-    
+
     sqlx::query(
         r#"
         UPDATE accounts 
         SET current_balance = current_balance + $1,
             updated_at = NOW()
         WHERE id = $2
-        "#
+        "#,
     )
     .bind(amount_change)
     .bind(account_id)
     .execute(&mut *tx)
     .await
     .map_err(|e| ApiError::DatabaseError(e.to_string()))?;
-    
+
     // 提交事务
-    tx.commit().await
+    tx.commit()
+        .await
         .map_err(|e| ApiError::DatabaseError(e.to_string()))?;
-    
+
     Ok(StatusCode::NO_CONTENT)
 }
 
@@ -1152,81 +1281,79 @@
         "delete" => {
             // 批量软删除
             let mut query = QueryBuilder::new(
-                "UPDATE transactions SET deleted_at = NOW(), updated_at = NOW() WHERE id IN ("
+                "UPDATE transactions SET deleted_at = NOW(), updated_at = NOW() WHERE id IN (",
             );
-            
+
             let mut separated = query.separated(", ");
             for id in &req.transaction_ids {
                 separated.push_bind(id);
             }
             query.push(") AND deleted_at IS NULL");
-            
+
             let result = query
                 .build()
                 .execute(&pool)
                 .await
                 .map_err(|e| ApiError::DatabaseError(e.to_string()))?;
-            
+
             Ok(Json(serde_json::json!({
                 "operation": "delete",
                 "affected": result.rows_affected()
             })))
         }
         "update_category" => {
-            let category_id = req.category_id
+            let category_id = req
+                .category_id
                 .ok_or(ApiError::BadRequest("category_id is required".to_string()))?;
-            
-            let mut query = QueryBuilder::new(
-                "UPDATE transactions SET category_id = "
-            );
+
+            let mut query = QueryBuilder::new("UPDATE transactions SET category_id = ");
             query.push_bind(category_id);
             query.push(", updated_at = NOW() WHERE id IN (");
-            
+
             let mut separated = query.separated(", ");
             for id in &req.transaction_ids {
                 separated.push_bind(id);
             }
             query.push(") AND deleted_at IS NULL");
-            
+
             let result = query
                 .build()
                 .execute(&pool)
                 .await
                 .map_err(|e| ApiError::DatabaseError(e.to_string()))?;
-            
+
             Ok(Json(serde_json::json!({
                 "operation": "update_category",
                 "affected": result.rows_affected()
             })))
         }
         "update_status" => {
-            let status = req.status
+            let status = req
+                .status
                 .ok_or(ApiError::BadRequest("status is required".to_string()))?;
-            
-            let mut query = QueryBuilder::new(
-                "UPDATE transactions SET status = "
-            );
+
+            let mut query = QueryBuilder::new("UPDATE transactions SET status = ");
             query.push_bind(status);
             query.push(", updated_at = NOW() WHERE id IN (");
-            
+
             let mut separated = query.separated(", ");
             for id in &req.transaction_ids {
                 separated.push_bind(id);
             }
             query.push(") AND deleted_at IS NULL");
-            
+
             let result = query
                 .build()
                 .execute(&pool)
                 .await
                 .map_err(|e| ApiError::DatabaseError(e.to_string()))?;
-            
+
             Ok(Json(serde_json::json!({
                 "operation": "update_status",
                 "affected": result.rows_affected()
             })))
         }
-        _ => Err(ApiError::BadRequest("Invalid operation".to_string()))
+        _ => Err(ApiError::BadRequest("Invalid operation".to_string())),
     }
 }
 
@@ -1235,9 +1362,10 @@
     Query(params): Query<TransactionQuery>,
     State(pool): State<PgPool>,
 ) -> ApiResult<Json<TransactionStatistics>> {
-    let ledger_id = params.ledger_id
+    let ledger_id = params
+        .ledger_id
         .ok_or(ApiError::BadRequest("ledger_id is required".to_string()))?;
-    
+
     // 获取总体统计
     let stats = sqlx::query(
         r#"
@@ -1247,13 +1375,13 @@
             SUM(CASE WHEN transaction_type = 'expense' THEN amount ELSE 0 END) as total_expense
         FROM transactions
         WHERE ledger_id = $1 AND deleted_at IS NULL
-        "#
+        "#,
     )
     .bind(ledger_id)
     .fetch_one(&pool)
     .await
     .map_err(|e| ApiError::DatabaseError(e.to_string()))?;
-    
+
     let total_count: i64 = stats.try_get("total_count").unwrap_or(0);
     let total_income: Option<Decimal> = stats.try_get("total_income").ok();
     let total_expense: Option<Decimal> = stats.try_get("total_expense").ok();
@@ -1265,7 +1393,7 @@
     } else {
         Decimal::ZERO
     };
-    
+
     // 按分类统计
     let category_stats = sqlx::query(
         r#"
@@ -1278,13 +1406,13 @@
         WHERE ledger_id = $1 AND deleted_at IS NULL AND category_id IS NOT NULL
         GROUP BY category_id, category_name
         ORDER BY total_amount DESC
-        "#
+        "#,
     )
     .bind(ledger_id)
     .fetch_all(&pool)
     .await
     .map_err(|e| ApiError::DatabaseError(e.to_string()))?;
-    
+
     let total_categorized = category_stats
         .iter()
         .map(|s| {
@@ -1292,23 +1420,25 @@
             amount.unwrap_or(Decimal::ZERO)
         })
         .sum::<Decimal>();
-    
+
     let by_category: Vec<CategoryStatistics> = category_stats
         .into_iter()
         .filter_map(|row| {
             let category_id: Option<Uuid> = row.try_get("category_id").ok();
             let category_name: Option<String> = row.try_get("category_name").ok();
-            
+
             if let (Some(id), Some(name)) = (category_id, category_name) {
                 let count: i64 = row.try_get("count").unwrap_or(0);
                 let total_amount: Option<Decimal> = row.try_get("total_amount").ok();
                 let amount = total_amount.unwrap_or(Decimal::ZERO);
                 let percentage = if total_categorized > Decimal::ZERO {
-                    (amount / total_categorized * Decimal::from(100)).to_f64().unwrap_or(0.0)
+                    (amount / total_categorized * Decimal::from(100))
+                        .to_f64()
+                        .unwrap_or(0.0)
                 } else {
                     0.0
                 };
-                
+
                 Some(CategoryStatistics {
                     category_id: id,
                     category_name: name,
@@ -1321,7 +1451,7 @@
             }
         })
         .collect();
-    
+
     // 按月统计（最近12个月）
     let monthly_stats = sqlx::query(
         r#"
@@ -1336,13 +1466,13 @@
             AND transaction_date >= CURRENT_DATE - INTERVAL '12 months'
         GROUP BY TO_CHAR(transaction_date, 'YYYY-MM')
         ORDER BY month DESC
-        "#
+        "#,
     )
     .bind(ledger_id)
     .fetch_all(&pool)
     .await
     .map_err(|e| ApiError::DatabaseError(e.to_string()))?;
-    
+
     let by_month: Vec<MonthlyStatistics> = monthly_stats
         .into_iter()
         .map(|row| {
@@ -1350,10 +1480,10 @@
             let income: Option<Decimal> = row.try_get("income").ok();
             let expense: Option<Decimal> = row.try_get("expense").ok();
             let transaction_count: i64 = row.try_get("transaction_count").unwrap_or(0);
-            
+
             let income = income.unwrap_or(Decimal::ZERO);
             let expense = expense.unwrap_or(Decimal::ZERO);
-            
+
             MonthlyStatistics {
                 month,
                 income,
@@ -1363,7 +1493,7 @@
             }
         })
         .collect();
-    
+
     let response = TransactionStatistics {
         total_count,
         total_income,
@@ -1373,6 +1503,6 @@
         by_category,
         by_month,
     };
-    
+
     Ok(Json(response))
 }