#![allow(dead_code)]
//! 认证相关API处理器
//! 提供用户注册、登录、令牌刷新等功能

use axum::{
    extract::State,
    http::StatusCode,
    response::Json,
    Extension,
};
use serde::{Deserialize, Serialize};
use serde_json::Value;
use sqlx::PgPool;
use uuid::Uuid;
use chrono::{DateTime, Utc};
use argon2::{
    password_hash::{rand_core::OsRng, PasswordHash, PasswordHasher, PasswordVerifier, SaltString},
    Argon2,
};

use crate::auth::{Claims, LoginRequest, LoginResponse, RegisterRequest, RegisterResponse};
use crate::error::{ApiError, ApiResult};
use crate::services::AuthService;
use super::family_handler::{ApiResponse, ApiError as FamilyApiError};

/// 用户模型
#[derive(Debug, Serialize, Deserialize)]
pub struct User {
    pub id: Uuid,
    pub email: String,
    pub name: String,
    pub password_hash: String,
    pub family_id: Option<Uuid>,
    pub is_active: bool,
    pub is_verified: bool,
    pub last_login_at: Option<DateTime<Utc>>,
    pub created_at: DateTime<Utc>,
    pub updated_at: DateTime<Utc>,
}

/// 增强的注册（创建个人Family）
pub async fn register_with_family(
    State(pool): State<PgPool>,
    Json(req): Json<RegisterRequest>,
) -> ApiResult<Json<RegisterResponse>> {
    // Support username-only input by generating placeholder email
    let input = req.email.trim().to_string();
    let (final_email, username_opt) = if input.contains('@') {
        (input.clone(), None)
    } else {
        (format!("{}@noemail.local", input.to_lowercase()), Some(input.clone()))
    };

    let auth_service = AuthService::new(pool.clone());
    let register_req = crate::services::auth_service::RegisterRequest {
        email: final_email,
        password: req.password.clone(),
        name: Some(req.name.clone()),
        username: username_opt,
    };
    
    match auth_service.register_with_family(register_req).await {
        Ok(user_ctx) => {
            // Generate JWT token
            let token = crate::auth::generate_jwt(user_ctx.user_id, user_ctx.current_family_id)?;
            
            Ok(Json(RegisterResponse {
                user_id: user_ctx.user_id,
                email: user_ctx.email,
                token,
            }))
        },
        Err(e) => {
            Err(ApiError::BadRequest(format!("Registration failed: {:?}", e)))
        }
    }
}

/// 用户注册（保留原版本以兼容）
pub async fn register(
    State(pool): State<PgPool>,
    Json(req): Json<RegisterRequest>,
) -> ApiResult<Json<RegisterResponse>> {
    // 支持无邮箱注册：传入值不包含'@'，视为用户名，生成占位邮箱 username@noemail.local
    let input = req.email.trim().to_string();
    let (final_email, username_opt) = if input.contains('@') {
        (input.clone(), None)
    } else {
        (format!("{}@noemail.local", input.to_lowercase()), Some(input.clone()))
    };
    
    // 检查邮箱是否已存在
    let existing = sqlx::query(
        "SELECT id FROM users WHERE LOWER(email) = LOWER($1)"
    )
    .bind(&final_email)
    .fetch_optional(&pool)
    .await
    .map_err(|e| ApiError::DatabaseError(e.to_string()))?;
    
    if existing.is_some() {
        return Err(ApiError::BadRequest("Email already registered".to_string()));
    }
    
    // 若为用户名注册，校验用户名唯一
    if let Some(ref username) = username_opt {
        let existing_username = sqlx::query(
            "SELECT id FROM users WHERE LOWER(username) = LOWER($1)"
        )
        .bind(username)
        .fetch_optional(&pool)
        .await
        .map_err(|e| ApiError::DatabaseError(e.to_string()))?;
        if existing_username.is_some() {
            return Err(ApiError::BadRequest("Username already taken".to_string()));
        }
    }
    
    // 生成密码哈希
    let salt = SaltString::generate(&mut OsRng);
    let argon2 = Argon2::default();
    let password_hash = argon2
        .hash_password(req.password.as_bytes(), &salt)
        .map_err(|_| ApiError::InternalServerError)?
        .to_string();

    // 创建用户与家庭的 ID
    let user_id = Uuid::new_v4();
    let family_id = Uuid::new_v4();

    // 开始事务
    let mut tx = pool.begin().await
        .map_err(|e| ApiError::DatabaseError(e.to_string()))?;

    // 先创建用户（避免 families.owner_id 外键约束失败）
    tracing::info!(target: "auth_register", user_id = %user_id, family_id = %family_id, email = %final_email, "Creating user then family with owner_id");
    sqlx::query(
        r#"
        INSERT INTO users (
            id, email, username, name, full_name, password_hash,
            is_active, email_verified, created_at, updated_at
        ) VALUES (
            $1, $2, $3, $4, $5, $6,
            true, false, NOW(), NOW()
        )
        "#
    )
    .bind(user_id)
    .bind(&final_email)
    .bind(&username_opt)
    .bind(&req.name)
    .bind(&req.name)
    .bind(password_hash)
    .execute(&mut *tx)
    .await
    .map_err(|e| ApiError::DatabaseError(e.to_string()))?;

    // 再创建家庭（带 owner_id）
    tracing::info!(target: "auth_register", user_id = %user_id, family_id = %family_id, "Inserting family with owner_id in register");
    sqlx::query(
        r#"
        INSERT INTO families (id, name, owner_id, created_at, updated_at)
        VALUES ($1, $2, $3, NOW(), NOW())
        "#
    )
    .bind(family_id)
    .bind(format!("{}'s Family", req.name))
    .bind(user_id)
    .execute(&mut *tx)
    .await
    .map_err(|e| ApiError::DatabaseError(e.to_string()))?;

    // 创建默认账本（标记 is_default，记录创建者）
    let ledger_id = Uuid::new_v4();
    sqlx::query(
        r#"
        INSERT INTO ledgers (id, family_id, name, currency, created_by, is_default, created_at, updated_at)
        VALUES ($1, $2, '默认账本', 'CNY', $3, true, NOW(), NOW())
        "#
    )
    .bind(ledger_id)
    .bind(family_id)
    .bind(user_id)
    .execute(&mut *tx)
    .await
    .map_err(|e| ApiError::DatabaseError(e.to_string()))?;

    // 绑定用户的当前家庭并提交事务
    tracing::info!(target: "auth_register", user_id = %user_id, family_id = %family_id, "Binding current_family_id and committing");
    sqlx::query("UPDATE users SET current_family_id = $1 WHERE id = $2")
        .bind(family_id)
        .bind(user_id)
        .execute(&mut *tx)
        .await
        .map_err(|e| ApiError::DatabaseError(e.to_string()))?;

    // 提交事务
    tx.commit().await
        .map_err(|e| ApiError::DatabaseError(e.to_string()))?;
    
    // 生成JWT令牌
    let claims = Claims::new(user_id, final_email.clone(), Some(family_id));
    let token = claims.to_token()?;
    
    Ok(Json(RegisterResponse {
        user_id,
        email: final_email,
        token,
    }))
}

/// 用户登录
pub async fn login(
    State(pool): State<PgPool>,
    Json(req): Json<LoginRequest>,
) -> ApiResult<Json<Value>> {
    // 允许在输入为“superadmin”时映射为统一邮箱（便于本地/测试环境）
    // 不影响密码校验，仅做标识规范化
    let mut login_input = req.email.trim().to_string();
    if !login_input.contains('@') && login_input.eq_ignore_ascii_case("superadmin") {
        login_input = "superadmin@jive.money".to_string();
    }

    // 查找用户
    let query_by_email = login_input.contains('@');
    let row = if query_by_email {
        sqlx::query(
            r#"
            SELECT id, email, COALESCE(full_name, name) as name, password_hash,
                   is_active, email_verified, last_login_at,
                   created_at, updated_at
            FROM users
            WHERE LOWER(email) = LOWER($1)
            "#
        )
        .bind(&login_input)
        .fetch_optional(&pool)
        .await
        .map_err(|e| ApiError::DatabaseError(e.to_string()))?
    } else {
        sqlx::query(
            r#"
            SELECT id, email, COALESCE(full_name, name) as name, password_hash,
                   is_active, email_verified, last_login_at,
                   created_at, updated_at
            FROM users
            WHERE LOWER(username) = LOWER($1)
            "#
        )
        .bind(&login_input)
        .fetch_optional(&pool)
        .await
        .map_err(|e| ApiError::DatabaseError(e.to_string()))?
    }
<<<<<<< HEAD
    .ok_or(ApiError::Unauthorized)?;
    
=======
    .ok_or_else(|| {
        if cfg!(debug_assertions) { println!("DEBUG[login]: user not found for input={}", &login_input); }
        state.metrics.increment_login_fail();
        ApiError::Unauthorized
    })?;

>>>>>>> 71f79f01
    use sqlx::Row;
    let user = User {
        id: row.try_get("id").map_err(|e| ApiError::DatabaseError(e.to_string()))?,
        email: row.try_get("email").map_err(|e| ApiError::DatabaseError(e.to_string()))?,
        name: row.try_get("name").unwrap_or_else(|_| "".to_string()),
        password_hash: row.try_get("password_hash").map_err(|e| ApiError::DatabaseError(e.to_string()))?,
        family_id: None, // Will fetch from family_members table if needed
        is_active: row.try_get("is_active").unwrap_or(true),
        is_verified: row.try_get("email_verified").unwrap_or(false),
        last_login_at: row.try_get("last_login_at").ok(),
        created_at: row.try_get("created_at").map_err(|e| ApiError::DatabaseError(e.to_string()))?,
        updated_at: row.try_get("updated_at").map_err(|e| ApiError::DatabaseError(e.to_string()))?,
    };
    
    // 检查用户状态
    if !user.is_active {
<<<<<<< HEAD
        return Err(ApiError::Forbidden);
    }
    
    // 验证密码
    println!("DEBUG: Attempting to verify password for user: {}", user.email);
    println!("DEBUG: Password hash from DB: {}", &user.password_hash[..50.min(user.password_hash.len())]);
    
    let parsed_hash = PasswordHash::new(&user.password_hash)
        .map_err(|e| {
            println!("DEBUG: Failed to parse password hash: {:?}", e);
            ApiError::InternalServerError
        })?;
    
    let argon2 = Argon2::default();
    argon2
        .verify_password(req.password.as_bytes(), &parsed_hash)
        .map_err(|e| {
            println!("DEBUG: Password verification failed: {:?}", e);
            ApiError::Unauthorized
        })?;
    
=======
        if cfg!(debug_assertions) { println!("DEBUG[login]: user inactive: {}", user.email); }
        state.metrics.increment_login_inactive();
        return Err(ApiError::Forbidden);
    }

    // 验证密码（调试信息仅在 debug 构建下输出）
    #[cfg(debug_assertions)]
    {
        println!(
            "DEBUG[login]: attempting password verify for {}",
            user.email
        );
        // 避免泄露完整哈希，仅打印前缀长度信息
        let hash_len = user.password_hash.len();
        let prefix: String = user.password_hash.chars().take(7).collect();
        println!("DEBUG[login]: hash prefix={} (len={})", prefix, hash_len);
    }

    let hash = user.password_hash.as_str();
    // 其余详细哈希打印已在上方受限
    // Support Argon2 (preferred) and bcrypt (legacy) hashes
    // Allow disabling opportunistic rehash via REHASH_ON_LOGIN=0
    let enable_rehash = std::env::var("REHASH_ON_LOGIN")
        .map(|v| matches!(v.as_str(), "1" | "true" | "TRUE"))
        .unwrap_or(true);

    if hash.starts_with("$argon2") {
        let parsed_hash = PasswordHash::new(hash).map_err(|e| { #[cfg(debug_assertions)] println!("DEBUG[login]: failed to parse Argon2 hash: {:?}", e); state.metrics.increment_login_fail(); ApiError::InternalServerError })?;
        let argon2 = Argon2::default();
        argon2
            .verify_password(req.password.as_bytes(), &parsed_hash)
            .map_err(|_| ApiError::Unauthorized)?;
    } else if hash.starts_with("$2") {
        // bcrypt format ($2a$, $2b$, $2y$)
        let ok = bcrypt::verify(&req.password, hash).unwrap_or(false);
        if !ok { state.metrics.increment_login_fail(); return Err(ApiError::Unauthorized); }

        if enable_rehash {
            // Password rehash: transparently upgrade bcrypt to Argon2id on successful login
            // Non-blocking: failures only logged.
            let argon2 = Argon2::default();
            let salt = SaltString::generate(&mut OsRng);
            match argon2.hash_password(req.password.as_bytes(), &salt) {
                Ok(new_hash) => {
                    if let Err(e) = sqlx::query(
                        "UPDATE users SET password_hash = $1, updated_at = NOW() WHERE id = $2",
                    )
                    .bind(new_hash.to_string())
                    .bind(user.id)
                    .execute(pool)
                    .await
                    {
                        tracing::warn!(user_id=%user.id, error=?e, "password rehash failed");
                        // 记录重哈希失败次数
                        state.metrics.increment_rehash_fail();
                        state.metrics.inc_rehash_fail_update();
                    } else {
                        tracing::debug!(user_id=%user.id, "password rehash succeeded: bcrypt→argon2id");
                        // Increment rehash metrics
                        state.metrics.increment_rehash();
                    }
                }
                Err(e) => { tracing::warn!(user_id=%user.id, error=?e, "failed to generate Argon2id hash"); state.metrics.increment_rehash_fail(); state.metrics.inc_rehash_fail_hash(); }
            }
        }
    } else {
        // Unknown format: try Argon2 parse as best-effort, otherwise unauthorized
        match PasswordHash::new(hash) {
            Ok(parsed) => { let argon2 = Argon2::default(); argon2.verify_password(req.password.as_bytes(), &parsed).map_err(|_| { state.metrics.increment_login_fail(); ApiError::Unauthorized })?; }
            Err(_) => { state.metrics.increment_login_fail(); return Err(ApiError::Unauthorized); }
        }
    }

>>>>>>> 71f79f01
    // 获取用户的family_id（如果有）
    let family_row = sqlx::query(
        "SELECT family_id FROM family_members WHERE user_id = $1 LIMIT 1"
    )
    .bind(user.id)
    .fetch_optional(&pool)
    .await
    .map_err(|e| ApiError::DatabaseError(e.to_string()))?;
    
    let family_id = if let Some(row) = family_row {
        row.try_get("family_id").ok()
    } else {
        None
    };
    
    // 更新最后登录时间
    sqlx::query(
        "UPDATE users SET last_login_at = NOW() WHERE id = $1"
    )
    .bind(user.id)
    .execute(&pool)
    .await
    .map_err(|e| ApiError::DatabaseError(e.to_string()))?;
    
    // 生成JWT令牌
    let claims = Claims::new(user.id, user.email.clone(), family_id);
    let token = claims.to_token()?;
    
    // 构建用户响应对象以兼容Flutter
    let user_response = serde_json::json!({
        "id": user.id.to_string(),
        "email": user.email,
        "name": user.name,
        "family_id": family_id,
        "is_active": user.is_active,
        "email_verified": user.is_verified,
        "phone_verified": false,
        "role": "user",
        "created_at": user.created_at.to_rfc3339(),
        "updated_at": user.updated_at.to_rfc3339(),
    });
    
    // 返回兼容Flutter的响应格式 - 包含完整的user对象
    let response = serde_json::json!({
        "success": true,
        "token": token,
        "user": user_response,
        "user_id": user.id,
        "email": user.email, 
        "family_id": family_id,
    });
    
    Ok(Json(response))
}

/// 刷新令牌
pub async fn refresh_token(
    claims: Claims,
    State(pool): State<PgPool>,
) -> ApiResult<Json<LoginResponse>> {
    let user_id = claims.user_id()?;
    
    // 验证用户是否仍然有效
    let user = sqlx::query("SELECT email, current_family_id, is_active FROM users WHERE id = $1")
        .bind(user_id)
        .fetch_optional(&pool)
        .await
        .map_err(|e| ApiError::DatabaseError(e.to_string()))?
        .ok_or(ApiError::Unauthorized)?;
    
    use sqlx::Row;
    
    let is_active: bool = user.try_get("is_active").unwrap_or(false);
    if !is_active {
        return Err(ApiError::Forbidden);
    }
    
    let email: String = user.try_get("email").map_err(|e| ApiError::DatabaseError(e.to_string()))?;
    let family_id: Option<Uuid> = user.try_get("current_family_id").ok();
    
    // 生成新令牌
    let new_claims = Claims::new(user_id, email.clone(), family_id);
    let token = new_claims.to_token()?;
    
    Ok(Json(LoginResponse {
        token,
        user_id,
        email,
        family_id,
    }))
}

/// 获取当前用户信息
pub async fn get_current_user(
    claims: Claims,
    State(pool): State<PgPool>,
) -> ApiResult<Json<UserProfile>> {
    let user_id = claims.user_id()?;
    
    let user = sqlx::query(
        r#"
        SELECT u.*, f.name as family_name
        FROM users u
        LEFT JOIN families f ON u.current_family_id = f.id
        WHERE u.id = $1
        "#
    )
    .bind(user_id)
    .fetch_optional(&pool)
    .await
    .map_err(|e| ApiError::DatabaseError(e.to_string()))?
    .ok_or(ApiError::NotFound("User not found".to_string()))?;
    
    use sqlx::Row;
    
    Ok(Json(UserProfile {
        id: user.try_get("id").map_err(|e| ApiError::DatabaseError(e.to_string()))?,
        email: user.try_get("email").map_err(|e| ApiError::DatabaseError(e.to_string()))?,
        name: user.try_get("full_name").map_err(|e| ApiError::DatabaseError(e.to_string()))?,
        family_id: user.try_get("current_family_id").ok(),
        family_name: user.try_get("family_name").ok(),
        is_verified: user.try_get("email_verified").unwrap_or(false),
        created_at: user.try_get("created_at").map_err(|e| ApiError::DatabaseError(e.to_string()))?,
    }))
}

/// 更新用户信息
pub async fn update_user(
    claims: Claims,
    State(pool): State<PgPool>,
    Json(req): Json<UpdateUserRequest>,
) -> ApiResult<StatusCode> {
    let user_id = claims.user_id()?;
    
    if let Some(name) = req.name {
        sqlx::query(
            "UPDATE users SET full_name = $1, updated_at = NOW() WHERE id = $2"
        )
        .bind(name)
        .bind(user_id)
        .execute(&pool)
        .await
        .map_err(|e| ApiError::DatabaseError(e.to_string()))?;
    }
    
    Ok(StatusCode::OK)
}

/// 修改密码
pub async fn change_password(
    claims: Claims,
    State(pool): State<PgPool>,
    Json(req): Json<ChangePasswordRequest>,
) -> ApiResult<StatusCode> {
    let user_id = claims.user_id()?;
    
    // 获取当前密码哈希
    let row = sqlx::query("SELECT password_hash FROM users WHERE id = $1")
        .bind(user_id)
        .fetch_one(&pool)
        .await
        .map_err(|e| ApiError::DatabaseError(e.to_string()))?;
    
    use sqlx::Row;
    let current_hash: String = row.try_get("password_hash")
        .map_err(|e| ApiError::DatabaseError(e.to_string()))?;
    
    // 验证旧密码
    let parsed_hash = PasswordHash::new(&current_hash)
        .map_err(|_| ApiError::InternalServerError)?;
    
    let argon2 = Argon2::default();
    argon2
        .verify_password(req.old_password.as_bytes(), &parsed_hash)
        .map_err(|_| ApiError::Unauthorized)?;
    
    // 生成新密码哈希
    let salt = SaltString::generate(&mut OsRng);
    let new_hash = argon2
        .hash_password(req.new_password.as_bytes(), &salt)
        .map_err(|_| ApiError::InternalServerError)?
        .to_string();
    
    // 更新密码
    sqlx::query(
        "UPDATE users SET password_hash = $1, updated_at = NOW() WHERE id = $2"
    )
    .bind(new_hash)
    .bind(user_id)
    .execute(&pool)
    .await
    .map_err(|e| ApiError::DatabaseError(e.to_string()))?;
    
    Ok(StatusCode::OK)
}

/// 获取用户上下文（包含所有Family）
pub async fn get_user_context(
    State(pool): State<PgPool>,
    Extension(user_id): Extension<Uuid>,
) -> ApiResult<Json<crate::services::auth_service::UserContext>> {
    
    let auth_service = AuthService::new(pool);
    
    match auth_service.get_user_context(user_id).await {
        Ok(context) => Ok(Json(context)),
        Err(_e) => {
            Err(ApiError::InternalServerError)
        }
    }
}

/// 用户信息响应
#[derive(Debug, Serialize)]
pub struct UserProfile {
    pub id: Uuid,
    pub email: String,
    pub name: String,
    pub family_id: Option<Uuid>,
    pub family_name: Option<String>,
    pub is_verified: bool,
    pub created_at: DateTime<Utc>,
}

/// 更新用户请求
#[derive(Debug, Deserialize)]
pub struct UpdateUserRequest {
    pub name: Option<String>,
}

/// 修改密码请求
#[derive(Debug, Deserialize)]
pub struct ChangePasswordRequest {
    pub old_password: String,
    pub new_password: String,
}

// Delete user account with verification
#[derive(Debug, Deserialize)]
pub struct DeleteAccountRequest {
    pub verification_code: String,
    pub confirm_delete: bool, // Extra confirmation
}

pub async fn delete_account(
    State(pool): State<PgPool>,
    State(redis): State<Option<redis::aio::ConnectionManager>>,
    claims: Claims,
    Json(request): Json<DeleteAccountRequest>,
) -> Result<Json<ApiResponse<()>>, StatusCode> {
    let user_id = match claims.user_id() {
        Ok(id) => id,
        Err(_) => return Err(StatusCode::UNAUTHORIZED),
    };
    
    if !request.confirm_delete {
        return Ok(Json(ApiResponse::<()> {
            success: false,
            data: None,
            error: Some(FamilyApiError {
                code: "CONFIRMATION_REQUIRED".to_string(),
                message: "请确认删除操作".to_string(),
                details: None,
            }),
            timestamp: chrono::Utc::now(),
        }));
    }
    
    // Verify the code first
    if let Some(redis_conn) = redis {
        let verification_service = crate::services::VerificationService::new(Some(redis_conn));
        
        match verification_service.verify_code(
            &user_id.to_string(),
            "delete_user",
            &request.verification_code
        ).await {
            Ok(true) => {
                // Code is valid, proceed with account deletion
            let mut tx = pool.begin().await.map_err(|e| {
                eprintln!("Database error: {:?}", e);
                StatusCode::INTERNAL_SERVER_ERROR
            })?;
            
            // Check if user owns any families
            let owned_families: i64 = sqlx::query_scalar(
                "SELECT COUNT(*) FROM family_members WHERE user_id = $1 AND role = 'owner'"
            )
            .bind(user_id)
            .fetch_one(&mut *tx)
            .await
            .map_err(|e| {
                eprintln!("Database error: {:?}", e);
                StatusCode::INTERNAL_SERVER_ERROR
            })?;
            
            if owned_families > 0 {
                return Ok(Json(ApiResponse::<()> {
                    success: false,
                    data: None,
                    error: Some(FamilyApiError {
                        code: "OWNS_FAMILIES".to_string(),
                        message: "请先转让或删除您拥有的家庭后再删除账户".to_string(),
                        details: None,
                    }),
                    timestamp: chrono::Utc::now(),
                }));
            }
            
            // Remove user from all families
            sqlx::query("DELETE FROM family_members WHERE user_id = $1")
                .bind(user_id)
                .execute(&mut *tx)
                .await
                .map_err(|e| {
                    eprintln!("Database error: {:?}", e);
                    StatusCode::INTERNAL_SERVER_ERROR
                })?;
            
            // Delete user account
            sqlx::query("DELETE FROM users WHERE id = $1")
                .bind(user_id)
                .execute(&mut *tx)
                .await
                .map_err(|e| {
                    eprintln!("Database error: {:?}", e);
                    StatusCode::INTERNAL_SERVER_ERROR
                })?;
            
            tx.commit().await.map_err(|e| {
                eprintln!("Database error: {:?}", e);
                StatusCode::INTERNAL_SERVER_ERROR
            })?;
            
            Ok(Json(ApiResponse::success(())))
            }
            Ok(false) => {
                Ok(Json(ApiResponse::<()> {
                    success: false,
                    data: None,
                    error: Some(FamilyApiError {
                        code: "INVALID_VERIFICATION_CODE".to_string(),
                        message: "验证码错误或已过期".to_string(),
                        details: None,
                    }),
                    timestamp: chrono::Utc::now(),
                }))
            }
            Err(_) => {
                Ok(Json(ApiResponse::<()> {
                    success: false,
                    data: None,
                    error: Some(FamilyApiError {
                        code: "VERIFICATION_SERVICE_ERROR".to_string(),
                        message: "验证码服务暂时不可用".to_string(),
                        details: None,
                    }),
                    timestamp: chrono::Utc::now(),
                }))
            }
        }
    } else {
        // Redis not available, skip verification in development
        // In production, this should return an error
        let mut tx = pool.begin().await.map_err(|e| {
            eprintln!("Database error: {:?}", e);
            StatusCode::INTERNAL_SERVER_ERROR
        })?;
        
        // Check if user owns any families
        let owned_families: i64 = sqlx::query_scalar(
            "SELECT COUNT(*) FROM family_members WHERE user_id = $1 AND role = 'owner'"
        )
        .bind(user_id)
        .fetch_one(&mut *tx)
        .await
        .map_err(|e| {
            eprintln!("Database error: {:?}", e);
            StatusCode::INTERNAL_SERVER_ERROR
        })?;
        
        if owned_families > 0 {
            return Ok(Json(ApiResponse::<()> {
                success: false,
                data: None,
                error: Some(FamilyApiError {
                    code: "OWNS_FAMILIES".to_string(),
                    message: "您还拥有家庭群组，请先转让所有权".to_string(),
                    details: None,
                }),
                timestamp: chrono::Utc::now(),
            }));
        }
        
        // Delete user's data
        sqlx::query("DELETE FROM users WHERE id = $1")
            .bind(user_id)
            .execute(&mut *tx)
            .await
            .map_err(|e| {
                eprintln!("Database error: {:?}", e);
                StatusCode::INTERNAL_SERVER_ERROR
            })?;
        
        tx.commit().await.map_err(|e| {
            eprintln!("Database error: {:?}", e);
            StatusCode::INTERNAL_SERVER_ERROR
        })?;
        
        Ok(Json(ApiResponse::success(())))
    }
}

/// Update avatar request
#[derive(Debug, Deserialize)]
pub struct UpdateAvatarRequest {
    pub avatar_type: String,
    pub avatar_data: Option<String>,
    pub avatar_color: Option<String>,
    pub avatar_background: Option<String>,
}

/// Update user avatar
pub async fn update_avatar(
    State(pool): State<PgPool>,
    claims: Claims,
    Json(req): Json<UpdateAvatarRequest>,
) -> ApiResult<Json<ApiResponse<()>>> {
    let user_id = claims.user_id()?;
    
    // Update avatar fields in database
    sqlx::query(
        r#"
        UPDATE users 
        SET 
            avatar_style = $2,
            avatar_color = $3,
            avatar_background = $4,
            updated_at = NOW()
        WHERE id = $1
        "#
    )
    .bind(user_id)
    .bind(&req.avatar_type)
    .bind(&req.avatar_color)
    .bind(&req.avatar_background)
    .execute(&pool)
    .await
    .map_err(|e| ApiError::DatabaseError(e.to_string()))?;
    
    Ok(Json(ApiResponse::success(())))
}<|MERGE_RESOLUTION|>--- conflicted
+++ resolved
@@ -2,26 +2,21 @@
 //! 认证相关API处理器
 //! 提供用户注册、登录、令牌刷新等功能
 
-use axum::{
-    extract::State,
-    http::StatusCode,
-    response::Json,
-    Extension,
+use argon2::{
+    password_hash::{rand_core::OsRng, PasswordHash, PasswordHasher, PasswordVerifier, SaltString},
+    Argon2,
 };
+use axum::{extract::State, http::StatusCode, response::Json, Extension};
+use chrono::{DateTime, Utc};
 use serde::{Deserialize, Serialize};
 use serde_json::Value;
 use sqlx::PgPool;
 use uuid::Uuid;
-use chrono::{DateTime, Utc};
-use argon2::{
-    password_hash::{rand_core::OsRng, PasswordHash, PasswordHasher, PasswordVerifier, SaltString},
-    Argon2,
-};
-
+
+use super::family_handler::{ApiError as FamilyApiError, ApiResponse};
 use crate::auth::{Claims, LoginRequest, LoginResponse, RegisterRequest, RegisterResponse};
 use crate::error::{ApiError, ApiResult};
 use crate::services::AuthService;
-use super::family_handler::{ApiResponse, ApiError as FamilyApiError};
 
 /// 用户模型
 #[derive(Debug, Serialize, Deserialize)]
@@ -48,7 +43,10 @@
     let (final_email, username_opt) = if input.contains('@') {
         (input.clone(), None)
     } else {
-        (format!("{}@noemail.local", input.to_lowercase()), Some(input.clone()))
+        (
+            format!("{}@noemail.local", input.to_lowercase()),
+            Some(input.clone()),
+        )
     };
 
     let auth_service = AuthService::new(pool.clone());
@@ -58,21 +56,22 @@
         name: Some(req.name.clone()),
         username: username_opt,
     };
-    
+
     match auth_service.register_with_family(register_req).await {
         Ok(user_ctx) => {
             // Generate JWT token
             let token = crate::auth::generate_jwt(user_ctx.user_id, user_ctx.current_family_id)?;
-            
+
             Ok(Json(RegisterResponse {
                 user_id: user_ctx.user_id,
                 email: user_ctx.email,
                 token,
             }))
-        },
-        Err(e) => {
-            Err(ApiError::BadRequest(format!("Registration failed: {:?}", e)))
         }
+        Err(e) => Err(ApiError::BadRequest(format!(
+            "Registration failed: {:?}",
+            e
+        ))),
     }
 }
 
@@ -86,36 +85,36 @@
     let (final_email, username_opt) = if input.contains('@') {
         (input.clone(), None)
     } else {
-        (format!("{}@noemail.local", input.to_lowercase()), Some(input.clone()))
+        (
+            format!("{}@noemail.local", input.to_lowercase()),
+            Some(input.clone()),
+        )
     };
-    
+
     // 检查邮箱是否已存在
-    let existing = sqlx::query(
-        "SELECT id FROM users WHERE LOWER(email) = LOWER($1)"
-    )
-    .bind(&final_email)
-    .fetch_optional(&pool)
-    .await
-    .map_err(|e| ApiError::DatabaseError(e.to_string()))?;
-    
+    let existing = sqlx::query("SELECT id FROM users WHERE LOWER(email) = LOWER($1)")
+        .bind(&final_email)
+        .fetch_optional(&pool)
+        .await
+        .map_err(|e| ApiError::DatabaseError(e.to_string()))?;
+
     if existing.is_some() {
         return Err(ApiError::BadRequest("Email already registered".to_string()));
     }
-    
+
     // 若为用户名注册，校验用户名唯一
     if let Some(ref username) = username_opt {
-        let existing_username = sqlx::query(
-            "SELECT id FROM users WHERE LOWER(username) = LOWER($1)"
-        )
-        .bind(username)
-        .fetch_optional(&pool)
-        .await
-        .map_err(|e| ApiError::DatabaseError(e.to_string()))?;
+        let existing_username =
+            sqlx::query("SELECT id FROM users WHERE LOWER(username) = LOWER($1)")
+                .bind(username)
+                .fetch_optional(&pool)
+                .await
+                .map_err(|e| ApiError::DatabaseError(e.to_string()))?;
         if existing_username.is_some() {
             return Err(ApiError::BadRequest("Username already taken".to_string()));
         }
     }
-    
+
     // 生成密码哈希
     let salt = SaltString::generate(&mut OsRng);
     let argon2 = Argon2::default();
@@ -124,84 +123,73 @@
         .map_err(|_| ApiError::InternalServerError)?
         .to_string();
 
-    // 创建用户与家庭的 ID
+    // 创建用户
     let user_id = Uuid::new_v4();
-    let family_id = Uuid::new_v4();
+    let family_id = Uuid::new_v4(); // 为新用户创建默认家庭
 
     // 开始事务
-    let mut tx = pool.begin().await
+    let mut tx = pool
+        .begin()
+        .await
         .map_err(|e| ApiError::DatabaseError(e.to_string()))?;
 
-    // 先创建用户（避免 families.owner_id 外键约束失败）
-    tracing::info!(target: "auth_register", user_id = %user_id, family_id = %family_id, email = %final_email, "Creating user then family with owner_id");
+    // 创建家庭
+    sqlx::query(
+        r#"
+        INSERT INTO families (id, name, created_at, updated_at)
+        VALUES ($1, $2, NOW(), NOW())
+        "#,
+    )
+    .bind(family_id)
+    .bind(format!("{}'s Family", req.name))
+    .execute(&mut *tx)
+    .await
+    .map_err(|e| ApiError::DatabaseError(e.to_string()))?;
+
+    // 创建用户（将 name 写入 name 与 full_name，便于后续使用）
     sqlx::query(
         r#"
         INSERT INTO users (
-            id, email, username, name, full_name, password_hash,
-            is_active, email_verified, created_at, updated_at
+            id, email, username, full_name, password_hash, current_family_id,
+            status, email_verified, created_at, updated_at
         ) VALUES (
-            $1, $2, $3, $4, $5, $6,
-            true, false, NOW(), NOW()
+            $1, $2, $3, $4, $5, $6, 'active', false, NOW(), NOW()
         )
-        "#
+        "#,
     )
     .bind(user_id)
     .bind(&final_email)
     .bind(&username_opt)
     .bind(&req.name)
-    .bind(&req.name)
     .bind(password_hash)
+    .bind(family_id)
     .execute(&mut *tx)
     .await
     .map_err(|e| ApiError::DatabaseError(e.to_string()))?;
 
-    // 再创建家庭（带 owner_id）
-    tracing::info!(target: "auth_register", user_id = %user_id, family_id = %family_id, "Inserting family with owner_id in register");
+    // 创建默认账本
+    let ledger_id = Uuid::new_v4();
     sqlx::query(
         r#"
-        INSERT INTO families (id, name, owner_id, created_at, updated_at)
-        VALUES ($1, $2, $3, NOW(), NOW())
-        "#
+        INSERT INTO ledgers (id, family_id, name, currency, created_at, updated_at)
+        VALUES ($1, $2, '默认账本', 'CNY', NOW(), NOW())
+        "#,
     )
+    .bind(ledger_id)
     .bind(family_id)
-    .bind(format!("{}'s Family", req.name))
-    .bind(user_id)
     .execute(&mut *tx)
     .await
     .map_err(|e| ApiError::DatabaseError(e.to_string()))?;
 
-    // 创建默认账本（标记 is_default，记录创建者）
-    let ledger_id = Uuid::new_v4();
-    sqlx::query(
-        r#"
-        INSERT INTO ledgers (id, family_id, name, currency, created_by, is_default, created_at, updated_at)
-        VALUES ($1, $2, '默认账本', 'CNY', $3, true, NOW(), NOW())
-        "#
-    )
-    .bind(ledger_id)
-    .bind(family_id)
-    .bind(user_id)
-    .execute(&mut *tx)
-    .await
-    .map_err(|e| ApiError::DatabaseError(e.to_string()))?;
-
-    // 绑定用户的当前家庭并提交事务
-    tracing::info!(target: "auth_register", user_id = %user_id, family_id = %family_id, "Binding current_family_id and committing");
-    sqlx::query("UPDATE users SET current_family_id = $1 WHERE id = $2")
-        .bind(family_id)
-        .bind(user_id)
-        .execute(&mut *tx)
+    // 提交事务
+    tx.commit()
         .await
         .map_err(|e| ApiError::DatabaseError(e.to_string()))?;
 
-    // 提交事务
-    tx.commit().await
-        .map_err(|e| ApiError::DatabaseError(e.to_string()))?;
-    
     // 生成JWT令牌
     let claims = Claims::new(user_id, final_email.clone(), Some(family_id));
     let token = claims.to_token()?;
-    
+
     Ok(Json(RegisterResponse {
         user_id,
         email: final_email,
@@ -211,9 +199,10 @@
 
 /// 用户登录
 pub async fn login(
-    State(pool): State<PgPool>,
+    State(state): State<crate::AppState>,
     Json(req): Json<LoginRequest>,
 ) -> ApiResult<Json<Value>> {
+    let pool = &state.pool;
     // 允许在输入为“superadmin”时映射为统一邮箱（便于本地/测试环境）
     // 不影响密码校验，仅做标识规范化
     let mut login_input = req.email.trim().to_string();
@@ -223,6 +212,12 @@
 
     // 查找用户
     let query_by_email = login_input.contains('@');
+    if cfg!(debug_assertions) {
+        println!(
+            "DEBUG[login]: query_by_email={}, input={}",
+            query_by_email, &login_input
+        );
+    }
     let row = if query_by_email {
         sqlx::query(
             r#"
@@ -231,10 +226,10 @@
                    created_at, updated_at
             FROM users
             WHERE LOWER(email) = LOWER($1)
-            "#
+            "#,
         )
         .bind(&login_input)
-        .fetch_optional(&pool)
+        .fetch_optional(&state.pool)
         .await
         .map_err(|e| ApiError::DatabaseError(e.to_string()))?
     } else {
@@ -245,63 +240,45 @@
                    created_at, updated_at
             FROM users
             WHERE LOWER(username) = LOWER($1)
-            "#
+            "#,
         )
         .bind(&login_input)
-        .fetch_optional(&pool)
+        .fetch_optional(&state.pool)
         .await
         .map_err(|e| ApiError::DatabaseError(e.to_string()))?
     }
-<<<<<<< HEAD
-    .ok_or(ApiError::Unauthorized)?;
-    
-=======
     .ok_or_else(|| {
         if cfg!(debug_assertions) { println!("DEBUG[login]: user not found for input={}", &login_input); }
         state.metrics.increment_login_fail();
         ApiError::Unauthorized
     })?;
 
->>>>>>> 71f79f01
     use sqlx::Row;
     let user = User {
-        id: row.try_get("id").map_err(|e| ApiError::DatabaseError(e.to_string()))?,
-        email: row.try_get("email").map_err(|e| ApiError::DatabaseError(e.to_string()))?,
+        id: row
+            .try_get("id")
+            .map_err(|e| ApiError::DatabaseError(e.to_string()))?,
+        email: row
+            .try_get("email")
+            .map_err(|e| ApiError::DatabaseError(e.to_string()))?,
         name: row.try_get("name").unwrap_or_else(|_| "".to_string()),
-        password_hash: row.try_get("password_hash").map_err(|e| ApiError::DatabaseError(e.to_string()))?,
+        password_hash: row
+            .try_get("password_hash")
+            .map_err(|e| ApiError::DatabaseError(e.to_string()))?,
         family_id: None, // Will fetch from family_members table if needed
         is_active: row.try_get("is_active").unwrap_or(true),
         is_verified: row.try_get("email_verified").unwrap_or(false),
         last_login_at: row.try_get("last_login_at").ok(),
-        created_at: row.try_get("created_at").map_err(|e| ApiError::DatabaseError(e.to_string()))?,
-        updated_at: row.try_get("updated_at").map_err(|e| ApiError::DatabaseError(e.to_string()))?,
+        created_at: row
+            .try_get("created_at")
+            .map_err(|e| ApiError::DatabaseError(e.to_string()))?,
+        updated_at: row
+            .try_get("updated_at")
+            .map_err(|e| ApiError::DatabaseError(e.to_string()))?,
     };
-    
+
     // 检查用户状态
     if !user.is_active {
-<<<<<<< HEAD
-        return Err(ApiError::Forbidden);
-    }
-    
-    // 验证密码
-    println!("DEBUG: Attempting to verify password for user: {}", user.email);
-    println!("DEBUG: Password hash from DB: {}", &user.password_hash[..50.min(user.password_hash.len())]);
-    
-    let parsed_hash = PasswordHash::new(&user.password_hash)
-        .map_err(|e| {
-            println!("DEBUG: Failed to parse password hash: {:?}", e);
-            ApiError::InternalServerError
-        })?;
-    
-    let argon2 = Argon2::default();
-    argon2
-        .verify_password(req.password.as_bytes(), &parsed_hash)
-        .map_err(|e| {
-            println!("DEBUG: Password verification failed: {:?}", e);
-            ApiError::Unauthorized
-        })?;
-    
-=======
         if cfg!(debug_assertions) { println!("DEBUG[login]: user inactive: {}", user.email); }
         state.metrics.increment_login_inactive();
         return Err(ApiError::Forbidden);
@@ -375,35 +352,30 @@
         }
     }
 
->>>>>>> 71f79f01
     // 获取用户的family_id（如果有）
-    let family_row = sqlx::query(
-        "SELECT family_id FROM family_members WHERE user_id = $1 LIMIT 1"
-    )
-    .bind(user.id)
-    .fetch_optional(&pool)
-    .await
-    .map_err(|e| ApiError::DatabaseError(e.to_string()))?;
-    
+    let family_row = sqlx::query("SELECT family_id FROM family_members WHERE user_id = $1 LIMIT 1")
+        .bind(user.id)
+        .fetch_optional(pool)
+        .await
+        .map_err(|e| ApiError::DatabaseError(e.to_string()))?;
+
     let family_id = if let Some(row) = family_row {
         row.try_get("family_id").ok()
     } else {
         None
     };
-    
+
     // 更新最后登录时间
-    sqlx::query(
-        "UPDATE users SET last_login_at = NOW() WHERE id = $1"
-    )
-    .bind(user.id)
-    .execute(&pool)
-    .await
-    .map_err(|e| ApiError::DatabaseError(e.to_string()))?;
-    
+    sqlx::query("UPDATE users SET last_login_at = NOW() WHERE id = $1")
+        .bind(user.id)
+        .execute(pool)
+        .await
+        .map_err(|e| ApiError::DatabaseError(e.to_string()))?;
+
     // 生成JWT令牌
     let claims = Claims::new(user.id, user.email.clone(), family_id);
     let token = claims.to_token()?;
-    
+
     // 构建用户响应对象以兼容Flutter
     let user_response = serde_json::json!({
         "id": user.id.to_string(),
@@ -417,17 +389,17 @@
         "created_at": user.created_at.to_rfc3339(),
         "updated_at": user.updated_at.to_rfc3339(),
     });
-    
+
     // 返回兼容Flutter的响应格式 - 包含完整的user对象
     let response = serde_json::json!({
         "success": true,
         "token": token,
         "user": user_response,
         "user_id": user.id,
-        "email": user.email, 
+        "email": user.email,
         "family_id": family_id,
     });
-    
+
     Ok(Json(response))
 }
 
@@ -437,7 +409,7 @@
     State(pool): State<PgPool>,
 ) -> ApiResult<Json<LoginResponse>> {
     let user_id = claims.user_id()?;
-    
+
     // 验证用户是否仍然有效
     let user = sqlx::query("SELECT email, current_family_id, is_active FROM users WHERE id = $1")
         .bind(user_id)
@@ -445,21 +417,23 @@
         .await
         .map_err(|e| ApiError::DatabaseError(e.to_string()))?
         .ok_or(ApiError::Unauthorized)?;
-    
+
     use sqlx::Row;
-    
+
     let is_active: bool = user.try_get("is_active").unwrap_or(false);
     if !is_active {
         return Err(ApiError::Forbidden);
     }
-    
-    let email: String = user.try_get("email").map_err(|e| ApiError::DatabaseError(e.to_string()))?;
+
+    let email: String = user
+        .try_get("email")
+        .map_err(|e| ApiError::DatabaseError(e.to_string()))?;
     let family_id: Option<Uuid> = user.try_get("current_family_id").ok();
-    
+
     // 生成新令牌
     let new_claims = Claims::new(user_id, email.clone(), family_id);
     let token = new_claims.to_token()?;
-    
+
     Ok(Json(LoginResponse {
         token,
         user_id,
@@ -474,31 +448,39 @@
     State(pool): State<PgPool>,
 ) -> ApiResult<Json<UserProfile>> {
     let user_id = claims.user_id()?;
-    
+
     let user = sqlx::query(
         r#"
         SELECT u.*, f.name as family_name
         FROM users u
         LEFT JOIN families f ON u.current_family_id = f.id
         WHERE u.id = $1
-        "#
+        "#,
     )
     .bind(user_id)
     .fetch_optional(&pool)
     .await
     .map_err(|e| ApiError::DatabaseError(e.to_string()))?
     .ok_or(ApiError::NotFound("User not found".to_string()))?;
-    
+
     use sqlx::Row;
-    
+
     Ok(Json(UserProfile {
-        id: user.try_get("id").map_err(|e| ApiError::DatabaseError(e.to_string()))?,
-        email: user.try_get("email").map_err(|e| ApiError::DatabaseError(e.to_string()))?,
-        name: user.try_get("full_name").map_err(|e| ApiError::DatabaseError(e.to_string()))?,
+        id: user
+            .try_get("id")
+            .map_err(|e| ApiError::DatabaseError(e.to_string()))?,
+        email: user
+            .try_get("email")
+            .map_err(|e| ApiError::DatabaseError(e.to_string()))?,
+        name: user
+            .try_get("full_name")
+            .map_err(|e| ApiError::DatabaseError(e.to_string()))?,
         family_id: user.try_get("current_family_id").ok(),
         family_name: user.try_get("family_name").ok(),
         is_verified: user.try_get("email_verified").unwrap_or(false),
-        created_at: user.try_get("created_at").map_err(|e| ApiError::DatabaseError(e.to_string()))?,
+        created_at: user
+            .try_get("created_at")
+            .map_err(|e| ApiError::DatabaseError(e.to_string()))?,
     }))
 }
 
@@ -509,18 +491,16 @@
     Json(req): Json<UpdateUserRequest>,
 ) -> ApiResult<StatusCode> {
     let user_id = claims.user_id()?;
-    
+
     if let Some(name) = req.name {
-        sqlx::query(
-            "UPDATE users SET full_name = $1, updated_at = NOW() WHERE id = $2"
-        )
-        .bind(name)
-        .bind(user_id)
-        .execute(&pool)
-        .await
-        .map_err(|e| ApiError::DatabaseError(e.to_string()))?;
-    }
-    
+        sqlx::query("UPDATE users SET full_name = $1, updated_at = NOW() WHERE id = $2")
+            .bind(name)
+            .bind(user_id)
+            .execute(&pool)
+            .await
+            .map_err(|e| ApiError::DatabaseError(e.to_string()))?;
+    }
+
     Ok(StatusCode::OK)
 }
 
@@ -531,44 +511,43 @@
     Json(req): Json<ChangePasswordRequest>,
 ) -> ApiResult<StatusCode> {
     let user_id = claims.user_id()?;
-    
+
     // 获取当前密码哈希
     let row = sqlx::query("SELECT password_hash FROM users WHERE id = $1")
         .bind(user_id)
         .fetch_one(&pool)
         .await
         .map_err(|e| ApiError::DatabaseError(e.to_string()))?;
-    
+
     use sqlx::Row;
-    let current_hash: String = row.try_get("password_hash")
+    let current_hash: String = row
+        .try_get("password_hash")
         .map_err(|e| ApiError::DatabaseError(e.to_string()))?;
-    
+
     // 验证旧密码
-    let parsed_hash = PasswordHash::new(&current_hash)
-        .map_err(|_| ApiError::InternalServerError)?;
-    
+    let parsed_hash =
+        PasswordHash::new(&current_hash).map_err(|_| ApiError::InternalServerError)?;
+
     let argon2 = Argon2::default();
     argon2
         .verify_password(req.old_password.as_bytes(), &parsed_hash)
         .map_err(|_| ApiError::Unauthorized)?;
-    
+
     // 生成新密码哈希
     let salt = SaltString::generate(&mut OsRng);
     let new_hash = argon2
         .hash_password(req.new_password.as_bytes(), &salt)
         .map_err(|_| ApiError::InternalServerError)?
         .to_string();
-    
+
     // 更新密码
-    sqlx::query(
-        "UPDATE users SET password_hash = $1, updated_at = NOW() WHERE id = $2"
-    )
-    .bind(new_hash)
-    .bind(user_id)
-    .execute(&pool)
-    .await
-    .map_err(|e| ApiError::DatabaseError(e.to_string()))?;
-    
+    sqlx::query("UPDATE users SET password_hash = $1, updated_at = NOW() WHERE id = $2")
+        .bind(new_hash)
+        .bind(user_id)
+        .execute(&pool)
+        .await
+        .map_err(|e| ApiError::DatabaseError(e.to_string()))?;
+
     Ok(StatusCode::OK)
 }
 
@@ -577,14 +556,11 @@
     State(pool): State<PgPool>,
     Extension(user_id): Extension<Uuid>,
 ) -> ApiResult<Json<crate::services::auth_service::UserContext>> {
-    
     let auth_service = AuthService::new(pool);
-    
+
     match auth_service.get_user_context(user_id).await {
         Ok(context) => Ok(Json(context)),
-        Err(_e) => {
-            Err(ApiError::InternalServerError)
-        }
+        Err(_e) => Err(ApiError::InternalServerError),
     }
 }
 
@@ -630,7 +606,7 @@
         Ok(id) => id,
         Err(_) => return Err(StatusCode::UNAUTHORIZED),
     };
-    
+
     if !request.confirm_delete {
         return Ok(Json(ApiResponse::<()> {
             success: false,
@@ -643,99 +619,98 @@
             timestamp: chrono::Utc::now(),
         }));
     }
-    
+
     // Verify the code first
     if let Some(redis_conn) = redis {
         let verification_service = crate::services::VerificationService::new(Some(redis_conn));
-        
-        match verification_service.verify_code(
-            &user_id.to_string(),
-            "delete_user",
-            &request.verification_code
-        ).await {
+
+        match verification_service
+            .verify_code(
+                &user_id.to_string(),
+                "delete_user",
+                &request.verification_code,
+            )
+            .await
+        {
             Ok(true) => {
                 // Code is valid, proceed with account deletion
-            let mut tx = pool.begin().await.map_err(|e| {
-                eprintln!("Database error: {:?}", e);
-                StatusCode::INTERNAL_SERVER_ERROR
-            })?;
-            
-            // Check if user owns any families
-            let owned_families: i64 = sqlx::query_scalar(
-                "SELECT COUNT(*) FROM family_members WHERE user_id = $1 AND role = 'owner'"
-            )
-            .bind(user_id)
-            .fetch_one(&mut *tx)
-            .await
-            .map_err(|e| {
-                eprintln!("Database error: {:?}", e);
-                StatusCode::INTERNAL_SERVER_ERROR
-            })?;
-            
-            if owned_families > 0 {
-                return Ok(Json(ApiResponse::<()> {
-                    success: false,
-                    data: None,
-                    error: Some(FamilyApiError {
-                        code: "OWNS_FAMILIES".to_string(),
-                        message: "请先转让或删除您拥有的家庭后再删除账户".to_string(),
-                        details: None,
-                    }),
-                    timestamp: chrono::Utc::now(),
-                }));
-            }
-            
-            // Remove user from all families
-            sqlx::query("DELETE FROM family_members WHERE user_id = $1")
+                let mut tx = pool.begin().await.map_err(|e| {
+                    eprintln!("Database error: {:?}", e);
+                    StatusCode::INTERNAL_SERVER_ERROR
+                })?;
+
+                // Check if user owns any families
+                let owned_families: i64 = sqlx::query_scalar(
+                    "SELECT COUNT(*) FROM family_members WHERE user_id = $1 AND role = 'owner'",
+                )
                 .bind(user_id)
-                .execute(&mut *tx)
+                .fetch_one(&mut *tx)
                 .await
                 .map_err(|e| {
                     eprintln!("Database error: {:?}", e);
                     StatusCode::INTERNAL_SERVER_ERROR
                 })?;
-            
-            // Delete user account
-            sqlx::query("DELETE FROM users WHERE id = $1")
-                .bind(user_id)
-                .execute(&mut *tx)
-                .await
-                .map_err(|e| {
+
+                if owned_families > 0 {
+                    return Ok(Json(ApiResponse::<()> {
+                        success: false,
+                        data: None,
+                        error: Some(FamilyApiError {
+                            code: "OWNS_FAMILIES".to_string(),
+                            message: "请先转让或删除您拥有的家庭后再删除账户".to_string(),
+                            details: None,
+                        }),
+                        timestamp: chrono::Utc::now(),
+                    }));
+                }
+
+                // Remove user from all families
+                sqlx::query("DELETE FROM family_members WHERE user_id = $1")
+                    .bind(user_id)
+                    .execute(&mut *tx)
+                    .await
+                    .map_err(|e| {
+                        eprintln!("Database error: {:?}", e);
+                        StatusCode::INTERNAL_SERVER_ERROR
+                    })?;
+
+                // Delete user account
+                sqlx::query("DELETE FROM users WHERE id = $1")
+                    .bind(user_id)
+                    .execute(&mut *tx)
+                    .await
+                    .map_err(|e| {
+                        eprintln!("Database error: {:?}", e);
+                        StatusCode::INTERNAL_SERVER_ERROR
+                    })?;
+
+                tx.commit().await.map_err(|e| {
                     eprintln!("Database error: {:?}", e);
                     StatusCode::INTERNAL_SERVER_ERROR
                 })?;
-            
-            tx.commit().await.map_err(|e| {
-                eprintln!("Database error: {:?}", e);
-                StatusCode::INTERNAL_SERVER_ERROR
-            })?;
-            
-            Ok(Json(ApiResponse::success(())))
+
+                Ok(Json(ApiResponse::success(())))
             }
-            Ok(false) => {
-                Ok(Json(ApiResponse::<()> {
-                    success: false,
-                    data: None,
-                    error: Some(FamilyApiError {
-                        code: "INVALID_VERIFICATION_CODE".to_string(),
-                        message: "验证码错误或已过期".to_string(),
-                        details: None,
-                    }),
-                    timestamp: chrono::Utc::now(),
-                }))
-            }
-            Err(_) => {
-                Ok(Json(ApiResponse::<()> {
-                    success: false,
-                    data: None,
-                    error: Some(FamilyApiError {
-                        code: "VERIFICATION_SERVICE_ERROR".to_string(),
-                        message: "验证码服务暂时不可用".to_string(),
-                        details: None,
-                    }),
-                    timestamp: chrono::Utc::now(),
-                }))
-            }
+            Ok(false) => Ok(Json(ApiResponse::<()> {
+                success: false,
+                data: None,
+                error: Some(FamilyApiError {
+                    code: "INVALID_VERIFICATION_CODE".to_string(),
+                    message: "验证码错误或已过期".to_string(),
+                    details: None,
+                }),
+                timestamp: chrono::Utc::now(),
+            })),
+            Err(_) => Ok(Json(ApiResponse::<()> {
+                success: false,
+                data: None,
+                error: Some(FamilyApiError {
+                    code: "VERIFICATION_SERVICE_ERROR".to_string(),
+                    message: "验证码服务暂时不可用".to_string(),
+                    details: None,
+                }),
+                timestamp: chrono::Utc::now(),
+            })),
         }
     } else {
         // Redis not available, skip verification in development
@@ -744,10 +719,10 @@
             eprintln!("Database error: {:?}", e);
             StatusCode::INTERNAL_SERVER_ERROR
         })?;
-        
+
         // Check if user owns any families
         let owned_families: i64 = sqlx::query_scalar(
-            "SELECT COUNT(*) FROM family_members WHERE user_id = $1 AND role = 'owner'"
+            "SELECT COUNT(*) FROM family_members WHERE user_id = $1 AND role = 'owner'",
         )
         .bind(user_id)
         .fetch_one(&mut *tx)
@@ -756,7 +731,7 @@
             eprintln!("Database error: {:?}", e);
             StatusCode::INTERNAL_SERVER_ERROR
         })?;
-        
+
         if owned_families > 0 {
             return Ok(Json(ApiResponse::<()> {
                 success: false,
@@ -769,7 +744,7 @@
                 timestamp: chrono::Utc::now(),
             }));
         }
-        
+
         // Delete user's data
         sqlx::query("DELETE FROM users WHERE id = $1")
             .bind(user_id)
@@ -779,12 +754,12 @@
                 eprintln!("Database error: {:?}", e);
                 StatusCode::INTERNAL_SERVER_ERROR
             })?;
-        
+
         tx.commit().await.map_err(|e| {
             eprintln!("Database error: {:?}", e);
             StatusCode::INTERNAL_SERVER_ERROR
         })?;
-        
+
         Ok(Json(ApiResponse::success(())))
     }
 }
@@ -805,7 +780,7 @@
     Json(req): Json<UpdateAvatarRequest>,
 ) -> ApiResult<Json<ApiResponse<()>>> {
     let user_id = claims.user_id()?;
-    
+
     // Update avatar fields in database
     sqlx::query(
         r#"
@@ -816,7 +791,7 @@
             avatar_background = $4,
             updated_at = NOW()
         WHERE id = $1
-        "#
+        "#,
     )
     .bind(user_id)
     .bind(&req.avatar_type)
@@ -825,6 +800,6 @@
     .execute(&pool)
     .await
     .map_err(|e| ApiError::DatabaseError(e.to_string()))?;
-    
+
     Ok(Json(ApiResponse::success(())))
 }