//! 用户分类管理 API（最小可用版本）
use axum::{
    extract::{Path, Query, State},
    http::StatusCode,
    response::Json,
};
use serde::{Deserialize, Serialize};
use sqlx::{PgPool, Row};
use uuid::Uuid;

use crate::auth::Claims;

#[derive(Debug, Deserialize)]
pub struct ListParams {
    pub ledger_id: Option<Uuid>,
    pub classification: Option<String>, // expense|income|transfer
}

#[derive(Debug, Serialize)]
pub struct CategoryDto {
    pub id: Uuid,
    pub ledger_id: Uuid,
    pub name: String,
    pub color: Option<String>,
    pub icon: Option<String>,
    pub classification: String,
    pub parent_id: Option<Uuid>,
    pub position: i32,
    pub usage_count: i32,
    pub last_used_at: Option<chrono::DateTime<chrono::Utc>>,
}

#[derive(Debug, Deserialize)]
pub struct CreateCategoryRequest {
    pub ledger_id: Uuid,
    pub name: String,
    pub color: Option<String>,
    pub icon: Option<String>,
    pub classification: String,
    pub parent_id: Option<Uuid>,
}

#[derive(Debug, Deserialize)]
pub struct UpdateCategoryRequest {
    pub name: Option<String>,
    pub color: Option<String>,
    pub icon: Option<String>,
    pub classification: Option<String>,
    pub parent_id: Option<Uuid>,
}

#[derive(Debug, Deserialize)]
pub struct ReorderItem {
    pub id: Uuid,
    pub position: i32,
}

#[derive(Debug, Deserialize)]
pub struct ReorderRequest {
    pub items: Vec<ReorderItem>,
}

pub async fn list_categories(
    claims: Claims,
    State(pool): State<PgPool>,
    Query(params): Query<ListParams>,
) -> Result<Json<Vec<CategoryDto>>, StatusCode> {
    let _user_id = claims.user_id().map_err(|_| StatusCode::UNAUTHORIZED)?;

    let mut query = sqlx::QueryBuilder::new(
        "SELECT id, ledger_id, name, color, icon, classification, parent_id, position, usage_count, last_used_at \
         FROM categories WHERE is_deleted = false"
    );
    if let Some(ledger) = params.ledger_id {
        query.push(" AND ledger_id = ").push_bind(ledger);
    }
    if let Some(classif) = params.classification {
        query.push(" AND classification = ").push_bind(classif);
    }
    query.push(" ORDER BY parent_id NULLS FIRST, position ASC, LOWER(name)");

    let rows = query
        .build()
        .fetch_all(&pool)
        .await
        .map_err(|_| StatusCode::INTERNAL_SERVER_ERROR)?;
    let mut items = Vec::with_capacity(rows.len());
    for r in rows {
        items.push(CategoryDto {
            id: r.get("id"),
            ledger_id: r.get("ledger_id"),
            name: r.get("name"),
            color: r.try_get("color").ok(),
            icon: r.try_get("icon").ok(),
            classification: r.get("classification"),
            parent_id: r.try_get("parent_id").ok(),
            position: r.try_get("position").unwrap_or(0),
            usage_count: r.try_get("usage_count").unwrap_or(0),
            last_used_at: r.try_get("last_used_at").ok(),
        });
    }
    Ok(Json(items))
}

pub async fn create_category(
    claims: Claims,
    State(pool): State<PgPool>,
    Json(req): Json<CreateCategoryRequest>,
) -> Result<Json<CategoryDto>, StatusCode> {
    let _user_id = claims.user_id().map_err(|_| StatusCode::UNAUTHORIZED)?;

    let rec = sqlx::query(
        r#"INSERT INTO categories (id, ledger_id, name, color, icon, classification, parent_id, position, usage_count)
           VALUES ($1,$2,$3,$4,$5,$6,$7, COALESCE((SELECT COALESCE(MAX(position),-1)+1 FROM categories WHERE ledger_id=$2 AND parent_id IS NOT DISTINCT FROM $7),0), 0)
           RETURNING id, ledger_id, name, color, icon, classification, parent_id, position, usage_count, last_used_at"#
    )
    .bind(Uuid::new_v4())
    .bind(req.ledger_id)
    .bind(&req.name)
    .bind(&req.color)
    .bind(&req.icon)
    .bind(&req.classification)
    .bind(req.parent_id)
    .fetch_one(&pool).await.map_err(|e|{ eprintln!("create_category err: {:?}", e); StatusCode::BAD_REQUEST })?;

    Ok(Json(CategoryDto {
        id: rec.get("id"),
        ledger_id: rec.get("ledger_id"),
        name: rec.get("name"),
        color: rec.try_get("color").ok(),
        icon: rec.try_get("icon").ok(),
        classification: rec.get("classification"),
        parent_id: rec.try_get("parent_id").ok(),
        position: rec.try_get("position").unwrap_or(0),
        usage_count: rec.try_get("usage_count").unwrap_or(0),
        last_used_at: rec.try_get("last_used_at").ok(),
    }))
}

pub async fn update_category(
    claims: Claims,
    State(pool): State<PgPool>,
    Path(id): Path<Uuid>,
    Json(req): Json<UpdateCategoryRequest>,
) -> Result<StatusCode, StatusCode> {
    let _user_id = claims.user_id().map_err(|_| StatusCode::UNAUTHORIZED)?;

    let mut qb = sqlx::QueryBuilder::new("UPDATE categories SET updated_at = NOW()");
    if let Some(name) = req.name {
        qb.push(", name = ").push_bind(name);
    }
    if let Some(color) = req.color {
        qb.push(", color = ").push_bind(color);
    }
    if let Some(icon) = req.icon {
        qb.push(", icon = ").push_bind(icon);
    }
    if let Some(cls) = req.classification {
        qb.push(", classification = ").push_bind(cls);
    }
    if let Some(pid) = req.parent_id {
        qb.push(", parent_id = ").push_bind(pid);
    }
    qb.push(" WHERE id = ").push_bind(id);
    let res = qb
        .build()
        .execute(&pool)
        .await
        .map_err(|_| StatusCode::BAD_REQUEST)?;
    if res.rows_affected() == 0 {
        return Err(StatusCode::NOT_FOUND);
    }
    Ok(StatusCode::NO_CONTENT)
}

pub async fn delete_category(
    claims: Claims,
    State(pool): State<PgPool>,
    Path(id): Path<Uuid>,
) -> Result<StatusCode, StatusCode> {
    let _user_id = claims.user_id().map_err(|_| StatusCode::UNAUTHORIZED)?;
    // MVP: forbid deletion if used
    let in_use: (i64,) = sqlx::query_as("SELECT COUNT(1) FROM transactions WHERE category_id = $1")
        .bind(id)
        .fetch_one(&pool)
        .await
        .map_err(|_| StatusCode::INTERNAL_SERVER_ERROR)?;
    if in_use.0 > 0 {
        return Err(StatusCode::CONFLICT);
    }
    let res = sqlx::query("UPDATE categories SET is_deleted=true, deleted_at=NOW() WHERE id=$1")
        .bind(id)
        .execute(&pool)
        .await
        .map_err(|_| StatusCode::BAD_REQUEST)?;
    if res.rows_affected() == 0 {
        return Err(StatusCode::NOT_FOUND);
    }
    Ok(StatusCode::NO_CONTENT)
}

pub async fn reorder_categories(
    claims: Claims,
    State(pool): State<PgPool>,
    Json(req): Json<ReorderRequest>,
) -> Result<StatusCode, StatusCode> {
    let _user_id = claims.user_id().map_err(|_| StatusCode::UNAUTHORIZED)?;
    let mut tx = pool
        .begin()
        .await
        .map_err(|_| StatusCode::INTERNAL_SERVER_ERROR)?;
    for item in req.items {
        sqlx::query("UPDATE categories SET position=$1, updated_at=NOW() WHERE id=$2")
            .bind(item.position)
            .bind(item.id)
            .execute(&mut *tx)
            .await
            .map_err(|_| StatusCode::BAD_REQUEST)?;
    }
    tx.commit()
        .await
        .map_err(|_| StatusCode::INTERNAL_SERVER_ERROR)?;
    Ok(StatusCode::NO_CONTENT)
}

#[derive(Debug, Deserialize)]
pub struct ImportTemplateRequest {
    pub ledger_id: Uuid,
    pub template_id: Uuid,
}

pub async fn import_template(
    claims: Claims,
    State(pool): State<PgPool>,
    Json(req): Json<ImportTemplateRequest>,
) -> Result<Json<CategoryDto>, StatusCode> {
    let _user_id = claims.user_id().map_err(|_| StatusCode::UNAUTHORIZED)?;

    let tpl = sqlx::query(
        r#"SELECT id, name, name_en, name_zh, classification, color, icon, version FROM system_category_templates WHERE id = $1 AND is_active = true"#
    ).bind(req.template_id).fetch_optional(&pool).await.map_err(|_| StatusCode::INTERNAL_SERVER_ERROR)?
     .ok_or(StatusCode::NOT_FOUND)?;

    let id = Uuid::new_v4();
    let rec = sqlx::query(
        r#"INSERT INTO categories (id, ledger_id, name, color, icon, classification, position, usage_count, source_type, template_id, template_version)
           VALUES ($1,$2,$3,$4,$5,$6,
                   COALESCE((SELECT COALESCE(MAX(position),-1)+1 FROM categories WHERE ledger_id=$2),0),
                   0,'system',$7,$8)
           RETURNING id, ledger_id, name, color, icon, classification, parent_id, position, usage_count, last_used_at"#
    )
    .bind(id)
    .bind(req.ledger_id)
    .bind::<String>(tpl.get("name"))
    .bind::<Option<String>>(tpl.try_get("color").ok())
    .bind::<Option<String>>(tpl.try_get("icon").ok())
    .bind::<String>(tpl.get("classification"))
    .bind::<Uuid>(tpl.get("id"))
    .bind::<String>(tpl.get("version"))
    .fetch_one(&pool).await.map_err(|e|{ eprintln!("import_template err: {:?}", e); StatusCode::BAD_REQUEST })?;

    Ok(Json(CategoryDto {
        id: rec.get("id"),
        ledger_id: rec.get("ledger_id"),
        name: rec.get("name"),
        color: rec.try_get("color").ok(),
        icon: rec.try_get("icon").ok(),
        classification: rec.get("classification"),
        parent_id: rec.try_get("parent_id").ok(),
        position: rec.try_get("position").unwrap_or(0),
        usage_count: rec.try_get("usage_count").unwrap_or(0),
        last_used_at: rec.try_get("last_used_at").ok(),
    }))
}

// -------- Batch import from system templates --------

#[derive(Debug, Deserialize)]
pub struct ImportOverride {
    pub name: Option<String>,
    pub color: Option<String>,
    pub icon: Option<String>,
    pub classification: Option<String>,
    pub parent_id: Option<Uuid>,
}

#[derive(Debug, Deserialize)]
pub struct ImportItem {
    pub template_id: Uuid,
    #[serde(default)]
    pub overrides: Option<ImportOverride>,
}

#[derive(Debug, Deserialize)]
pub struct BatchImportRequest {
    pub ledger_id: Uuid,
    #[serde(default)]
    pub items: Option<Vec<ImportItem>>, // Preferred shape
    // Back-compat shape used by some clients
    #[serde(default)]
    pub template_ids: Option<Vec<Uuid>>,
    #[serde(default)]
    pub on_conflict: Option<String>, // skip|rename|update (default: skip)
    // Back-compat nested options: { skip_existing: bool, customize: {..} }
    #[serde(default)]
    pub options: Option<serde_json::Value>,
    #[serde(default)]
    pub dry_run: Option<bool>,
}

#[derive(Debug, Serialize)]
pub struct BatchImportResult {
    pub imported: i32,
    pub skipped: i32,
    pub failed: i32,
    pub categories: Vec<CategoryDto>,
    #[serde(skip_serializing_if = "Vec::is_empty", default)]
    pub details: Vec<ImportActionDetail>,
}

#[derive(Debug, Serialize)]
#[serde(rename_all = "snake_case")]
<<<<<<< HEAD
pub enum ImportActionKind {
    Imported,
    Updated,
    Renamed,
    Skipped,
    Failed,
}
=======
pub enum ImportActionKind { Imported, Updated, Renamed, Skipped, Failed }
>>>>>>> 11a7eeaa

#[derive(Debug, Serialize)]
pub struct ImportActionDetail {
    pub template_id: Uuid,
    pub action: ImportActionKind,
    pub original_name: String,
    #[serde(skip_serializing_if = "Option::is_none")]
    pub final_name: Option<String>,
    #[serde(skip_serializing_if = "Option::is_none")]
    pub category_id: Option<Uuid>,
    #[serde(skip_serializing_if = "Option::is_none")]
    pub reason: Option<String>,
<<<<<<< HEAD
    #[serde(skip_serializing_if = "Option::is_none")]
    pub predicted_name: Option<String>,
    #[serde(skip_serializing_if = "Option::is_none")]
    pub existing_category_id: Option<Uuid>,
    #[serde(skip_serializing_if = "Option::is_none")]
    pub existing_category_name: Option<String>,
    #[serde(skip_serializing_if = "Option::is_none")]
    pub final_classification: Option<String>,
    #[serde(skip_serializing_if = "Option::is_none")]
    pub final_parent_id: Option<Uuid>,
=======
>>>>>>> 11a7eeaa
}

pub async fn batch_import_templates(
    claims: Claims,
    State(pool): State<PgPool>,
    Json(req): Json<BatchImportRequest>,
) -> Result<Json<BatchImportResult>, StatusCode> {
    let _user_id = claims.user_id().map_err(|_| StatusCode::UNAUTHORIZED)?;

    // Normalize request into items
    let mut items: Vec<ImportItem> = Vec::new();
    if let Some(list) = req.items {
        items = list;
    } else if let Some(ids) = req.template_ids.clone() {
        // Map template_ids to items without overrides
<<<<<<< HEAD
        items = ids
            .into_iter()
            .map(|id| ImportItem {
                template_id: id,
                overrides: None,
            })
            .collect();
    }
    if items.is_empty() {
        return Err(StatusCode::BAD_REQUEST);
    }
=======
        items = ids.into_iter().map(|id| ImportItem { template_id: id, overrides: None }).collect();
    }
    if items.is_empty() { return Err(StatusCode::BAD_REQUEST); }
>>>>>>> 11a7eeaa

    // Resolve conflict strategy
    let mut strategy = req.on_conflict.unwrap_or_else(|| "skip".to_string());
    if let Some(opts) = &req.options {
        if let Some(skip) = opts.get("skip_existing").and_then(|v| v.as_bool()) {
<<<<<<< HEAD
            if skip {
                strategy = "skip".to_string();
            }
=======
            if skip { strategy = "skip".to_string(); }
>>>>>>> 11a7eeaa
        }
    }

    let dry_run = req.dry_run.unwrap_or(false);

    let mut imported = 0i32;
    let mut skipped = 0i32;
    let mut failed = 0i32;
    let mut result_items: Vec<CategoryDto> = Vec::new();
    let mut details: Vec<ImportActionDetail> = Vec::new();

    'outer: for it in items {
        // Load template
        let tpl = match sqlx::query(
            r#"SELECT id, name, name_en, name_zh, classification, color, icon, version FROM system_category_templates WHERE id = $1 AND is_active = true"#
        ).bind(it.template_id).fetch_optional(&pool).await {
            Ok(Some(row)) => row,
<<<<<<< HEAD
            Ok(None) => { failed += 1; details.push(ImportActionDetail{ template_id: it.template_id, action: ImportActionKind::Failed, original_name: "".into(), final_name: None, category_id: None, reason: Some("template_not_found".into()), predicted_name: None, existing_category_id: None, existing_category_name: None, final_classification: None, final_parent_id: None }); continue 'outer; },
            Err(_) => { failed += 1; details.push(ImportActionDetail{ template_id: it.template_id, action: ImportActionKind::Failed, original_name: "".into(), final_name: None, category_id: None, reason: Some("template_query_error".into()), predicted_name: None, existing_category_id: None, existing_category_name: None, final_classification: None, final_parent_id: None }); continue 'outer; }
        };

        // Resolve fields with overrides
        let mut name: String = it
            .overrides
            .as_ref()
            .and_then(|o| o.name.clone())
            .unwrap_or_else(|| tpl.get::<String, _>("name"));
        let color: Option<String> = it
            .overrides
            .as_ref()
            .and_then(|o| o.color.clone())
            .or_else(|| tpl.try_get("color").ok());
        let icon: Option<String> = it
            .overrides
            .as_ref()
            .and_then(|o| o.icon.clone())
            .or_else(|| tpl.try_get("icon").ok());
        let classification: String = it
            .overrides
            .as_ref()
            .and_then(|o| o.classification.clone())
            .unwrap_or_else(|| tpl.get::<String, _>("classification"));
=======
            Ok(None) => { failed += 1; details.push(ImportActionDetail{ template_id: it.template_id, action: ImportActionKind::Failed, original_name: "".into(), final_name: None, category_id: None, reason: Some("template_not_found".into())}); continue 'outer; },
            Err(_) => { failed += 1; details.push(ImportActionDetail{ template_id: it.template_id, action: ImportActionKind::Failed, original_name: "".into(), final_name: None, category_id: None, reason: Some("template_query_error".into())}); continue 'outer; }
        };

        // Resolve fields with overrides
        let mut name: String = it.overrides.as_ref().and_then(|o| o.name.clone()).unwrap_or_else(|| tpl.get::<String, _>("name"));
        let color: Option<String> = it.overrides.as_ref().and_then(|o| o.color.clone()).or_else(|| tpl.try_get("color").ok());
        let icon: Option<String> = it.overrides.as_ref().and_then(|o| o.icon.clone()).or_else(|| tpl.try_get("icon").ok());
        let classification: String = it.overrides.as_ref().and_then(|o| o.classification.clone()).unwrap_or_else(|| tpl.get::<String, _>("classification"));
>>>>>>> 11a7eeaa
        let parent_id: Option<Uuid> = it.overrides.as_ref().and_then(|o| o.parent_id);
        let template_version: String = tpl.get::<String, _>("version");
        let template_id: Uuid = tpl.get::<Uuid, _>("id");

        // Try insert; handle conflict strategy
        // First, check existence by name (case-insensitive) for active categories within ledger
        let exists: Option<(Uuid,)> = sqlx::query_as(
            "SELECT id FROM categories WHERE ledger_id=$1 AND LOWER(name)=LOWER($2) AND is_deleted=false LIMIT 1"
<<<<<<< HEAD
        ).bind(req.ledger_id).bind(&name).fetch_optional(&pool).await.map_err(|_| StatusCode::INTERNAL_SERVER_ERROR)?;

        if let Some((existing_id,)) = exists {
            match strategy.as_str() {
                "skip" => {
                    skipped += 1;
                    details.push(ImportActionDetail {
                        template_id,
                        action: ImportActionKind::Skipped,
                        original_name: name.clone(),
                        final_name: Some(name.clone()),
                        category_id: Some(existing_id),
                        reason: Some("duplicate_name".into()),
                        predicted_name: None,
                        existing_category_id: Some(existing_id),
                        existing_category_name: None,
                        final_classification: Some(classification.clone()),
                        final_parent_id: parent_id,
                    });
                    continue 'outer;
                }
=======
        ).bind(&req.ledger_id).bind(&name).fetch_optional(&pool).await.map_err(|_| StatusCode::INTERNAL_SERVER_ERROR)?;

        if let Some((existing_id,)) = exists {
            match strategy.as_str() {
                "skip" => { skipped += 1; details.push(ImportActionDetail{ template_id, action: ImportActionKind::Skipped, original_name: name.clone(), final_name: Some(name.clone()), category_id: Some(existing_id), reason: Some("duplicate_name".into())}); continue 'outer; }
>>>>>>> 11a7eeaa
                "update" => {
                    // Update existing entry fields
                    if !dry_run {
                        let _ = sqlx::query(
                            "UPDATE categories SET color=COALESCE($1,color), icon=COALESCE($2,icon), classification=$3, updated_at=NOW() WHERE id=$4"
                        )
                        .bind(&color)
                        .bind(&icon)
                        .bind(&classification)
                        .bind(existing_id)
                        .execute(&pool).await.map_err(|_| StatusCode::BAD_REQUEST)?;
                        // Return updated row
                        let row = sqlx::query(
                            "SELECT id, ledger_id, name, color, icon, classification, parent_id, position, usage_count, last_used_at FROM categories WHERE id=$1"
                        ).bind(existing_id).fetch_one(&pool).await.map_err(|_| StatusCode::INTERNAL_SERVER_ERROR)?;
<<<<<<< HEAD
                        result_items.push(CategoryDto {
                            id: row.get("id"),
                            ledger_id: row.get("ledger_id"),
                            name: row.get("name"),
                            color: row.try_get("color").ok(),
                            icon: row.try_get("icon").ok(),
                            classification: row.get("classification"),
                            parent_id: row.try_get("parent_id").ok(),
                            position: row.try_get("position").unwrap_or(0),
                            usage_count: row.try_get("usage_count").unwrap_or(0),
                            last_used_at: row.try_get("last_used_at").ok(),
                        });
                    }
                    imported += 1; // treat update as success
                    details.push(ImportActionDetail {
                        template_id,
                        action: ImportActionKind::Updated,
                        original_name: name.clone(),
                        final_name: Some(name.clone()),
                        category_id: Some(existing_id),
                        reason: None,
                        predicted_name: None,
                        existing_category_id: Some(existing_id),
                        existing_category_name: None,
                        final_classification: Some(classification.clone()),
                        final_parent_id: parent_id,
                    });
=======
                        result_items.push(CategoryDto{
                            id: row.get("id"), ledger_id: row.get("ledger_id"), name: row.get("name"),
                            color: row.try_get("color").ok(), icon: row.try_get("icon").ok(), classification: row.get("classification"),
                            parent_id: row.try_get("parent_id").ok(), position: row.try_get("position").unwrap_or(0),
                            usage_count: row.try_get("usage_count").unwrap_or(0), last_used_at: row.try_get("last_used_at").ok(),
                        });
                    }
                    imported += 1; // treat update as success
                    details.push(ImportActionDetail{ template_id, action: ImportActionKind::Updated, original_name: name.clone(), final_name: Some(name.clone()), category_id: Some(existing_id), reason: None});
>>>>>>> 11a7eeaa
                    continue 'outer;
                }
                "rename" => {
                    // Find unique name by suffix
                    let mut suffix = 2;
                    let base = name.clone();
                    loop {
                        let candidate = format!("{} ({})", base, suffix);
                        let taken: Option<(Uuid,)> = sqlx::query_as(
                            "SELECT id FROM categories WHERE ledger_id=$1 AND LOWER(name)=LOWER($2) AND is_deleted=false LIMIT 1"
<<<<<<< HEAD
                        ).bind(req.ledger_id).bind(&candidate).fetch_optional(&pool).await.map_err(|_| StatusCode::INTERNAL_SERVER_ERROR)?;
                        if taken.is_none() {
                            name = candidate;
                            break;
                        }
                        suffix += 1;
                        if suffix > 100 {
                            failed += 1;
                            details.push(ImportActionDetail {
                                template_id,
                                action: ImportActionKind::Failed,
                                original_name: base.clone(),
                                final_name: None,
                                category_id: None,
                                reason: Some("rename_exhausted".into()),
                                predicted_name: None,
                                existing_category_id: Some(existing_id),
                                existing_category_name: None,
                                final_classification: Some(classification.clone()),
                                final_parent_id: parent_id,
                            });
                            continue 'outer;
                        }
                    }
                }
                _ => {
                    skipped += 1;
                    continue 'outer;
                }
=======
                        ).bind(&req.ledger_id).bind(&candidate).fetch_optional(&pool).await.map_err(|_| StatusCode::INTERNAL_SERVER_ERROR)?;
                        if taken.is_none() { name = candidate; break; }
                        suffix += 1;
                        if suffix > 100 { failed += 1; details.push(ImportActionDetail{ template_id, action: ImportActionKind::Failed, original_name: base.clone(), final_name: None, category_id: None, reason: Some("rename_exhausted".into())}); continue 'outer; }
                    }
                }
                _ => { skipped += 1; continue 'outer; }
>>>>>>> 11a7eeaa
            }
        }

        // Insert new row (or simulate in dry_run)
        let rec = if dry_run {
            // Skip actual DB write
            Err(sqlx::Error::Protocol("dry_run".into()))
<<<<<<< HEAD
        } else {
            Ok(sqlx::query(
                r#"INSERT INTO categories (id, ledger_id, name, color, icon, classification, parent_id, position, usage_count, source_type, template_id, template_version)
                   VALUES ($1,$2,$3,$4,$5,$6,$7,
                           COALESCE((SELECT COALESCE(MAX(position),-1)+1 FROM categories WHERE ledger_id=$2 AND parent_id IS NOT DISTINCT FROM $7),0),
                           0,'system',$8,$9)
                   RETURNING id, ledger_id, name, color, icon, classification, parent_id, position, usage_count, last_used_at"#,
            ))
        };

        let query_result = match rec {
            Ok(query) => {
                query
                    .bind(Uuid::new_v4())
                    .bind(req.ledger_id)
                    .bind(&name)
                    .bind(&color)
                    .bind(&icon)
                    .bind(&classification)
                    .bind(parent_id)
                    .bind(template_id)
                    .bind(template_version)
                    .fetch_one(&pool)
                    .await
            }
            Err(e) => Err(e),
        };

        match query_result {
            Ok(row) => {
                result_items.push(CategoryDto {
                    id: row.get("id"),
                    ledger_id: row.get("ledger_id"),
                    name: row.get("name"),
                    color: row.try_get("color").ok(),
                    icon: row.try_get("icon").ok(),
                    classification: row.get("classification"),
                    parent_id: row.try_get("parent_id").ok(),
                    position: row.try_get("position").unwrap_or(0),
                    usage_count: row.try_get("usage_count").unwrap_or(0),
                    last_used_at: row.try_get("last_used_at").ok(),
                });
                imported += 1;
                details.push(ImportActionDetail {
                    template_id,
                    action: if exists.is_some() {
                        ImportActionKind::Renamed
                    } else {
                        ImportActionKind::Imported
                    },
                    original_name: tpl.get::<String, _>("name"),
                    final_name: Some(name.clone()),
                    category_id: Some(row.get("id")),
                    reason: None,
                    predicted_name: None,
                    existing_category_id: exists.map(|t| t.0),
                    existing_category_name: None,
                    final_classification: Some(classification.clone()),
                    final_parent_id: parent_id,
                });
=======
        } else { sqlx::query(
            r#"INSERT INTO categories (id, ledger_id, name, color, icon, classification, parent_id, position, usage_count, source_type, template_id, template_version)
               VALUES ($1,$2,$3,$4,$5,$6,$7,
                       COALESCE((SELECT COALESCE(MAX(position),-1)+1 FROM categories WHERE ledger_id=$2 AND parent_id IS NOT DISTINCT FROM $7),0),
                       0,'system',$8,$9)
               RETURNING id, ledger_id, name, color, icon, classification, parent_id, position, usage_count, last_used_at"#
        ) }
        .bind(Uuid::new_v4())
        .bind(&req.ledger_id)
        .bind(&name)
        .bind(&color)
        .bind(&icon)
        .bind(&classification)
        .bind(&parent_id)
        .bind(template_id)
        .bind(template_version)
        .fetch_one(&pool).await;

        match rec {
            Ok(row) => {
                result_items.push(CategoryDto{
                    id: row.get("id"), ledger_id: row.get("ledger_id"), name: row.get("name"),
                    color: row.try_get("color").ok(), icon: row.try_get("icon").ok(), classification: row.get("classification"),
                    parent_id: row.try_get("parent_id").ok(), position: row.try_get("position").unwrap_or(0),
                    usage_count: row.try_get("usage_count").unwrap_or(0), last_used_at: row.try_get("last_used_at").ok(),
                });
                imported += 1;
                details.push(ImportActionDetail{ template_id, action: if exists.is_some() { ImportActionKind::Renamed } else { ImportActionKind::Imported }, original_name: tpl.get::<String,_>("name"), final_name: Some(name.clone()), category_id: Some(row.get("id")), reason: None});
>>>>>>> 11a7eeaa
            }
            Err(e) => {
                if dry_run {
                    imported += 1;
<<<<<<< HEAD
                    details.push(ImportActionDetail {
                        template_id,
                        action: if exists.is_some() {
                            ImportActionKind::Renamed
                        } else {
                            ImportActionKind::Imported
                        },
                        original_name: tpl.get::<String, _>("name"),
                        final_name: Some(name.clone()),
                        category_id: None,
                        reason: None,
                        predicted_name: if exists.is_some() {
                            Some(name.clone())
                        } else {
                            None
                        },
                        existing_category_id: exists.map(|t| t.0),
                        existing_category_name: None,
                        final_classification: Some(classification.clone()),
                        final_parent_id: parent_id,
                    });
                } else {
                    eprintln!("batch_import insert error: {:?}", e);
                    failed += 1;
                    details.push(ImportActionDetail {
                        template_id,
                        action: ImportActionKind::Failed,
                        original_name: name.clone(),
                        final_name: None,
                        category_id: None,
                        reason: Some("insert_error".into()),
                        predicted_name: None,
                        existing_category_id: exists.map(|t| t.0),
                        existing_category_name: None,
                        final_classification: Some(classification.clone()),
                        final_parent_id: parent_id,
                    });
                }
            }
        }
    }

    Ok(Json(BatchImportResult {
        imported,
        skipped,
        failed,
        categories: result_items,
        details,
    }))
=======
                    details.push(ImportActionDetail{ template_id, action: if exists.is_some() { ImportActionKind::Renamed } else { ImportActionKind::Imported }, original_name: tpl.get::<String,_>("name"), final_name: Some(name.clone()), category_id: None, reason: None});
                } else {
                    eprintln!("batch_import insert error: {:?}", e);
                    failed += 1;
                    details.push(ImportActionDetail{ template_id, action: ImportActionKind::Failed, original_name: name.clone(), final_name: None, category_id: None, reason: Some("insert_error".into())});
                }
            }
        }
    }

    Ok(Json(BatchImportResult{ imported, skipped, failed, categories: result_items, details }))
>>>>>>> 11a7eeaa
}<|MERGE_RESOLUTION|>--- conflicted
+++ resolved
@@ -1,9 +1,5 @@
 //! 用户分类管理 API（最小可用版本）
-use axum::{
-    extract::{Path, Query, State},
-    http::StatusCode,
-    response::Json,
-};
+use axum::{extract::{Path, Query, State}, http::StatusCode, response::Json};
 use serde::{Deserialize, Serialize};
 use sqlx::{PgPool, Row};
 use uuid::Uuid;
@@ -50,43 +46,30 @@
 }
 
 #[derive(Debug, Deserialize)]
-pub struct ReorderItem {
-    pub id: Uuid,
-    pub position: i32,
-}
-
-#[derive(Debug, Deserialize)]
-pub struct ReorderRequest {
-    pub items: Vec<ReorderItem>,
-}
+pub struct ReorderItem { pub id: Uuid, pub position: i32 }
+
+#[derive(Debug, Deserialize)]
+pub struct ReorderRequest { pub items: Vec<ReorderItem> }
 
 pub async fn list_categories(
     claims: Claims,
     State(pool): State<PgPool>,
     Query(params): Query<ListParams>,
-) -> Result<Json<Vec<CategoryDto>>, StatusCode> {
+)-> Result<Json<Vec<CategoryDto>>, StatusCode> {
     let _user_id = claims.user_id().map_err(|_| StatusCode::UNAUTHORIZED)?;
 
     let mut query = sqlx::QueryBuilder::new(
         "SELECT id, ledger_id, name, color, icon, classification, parent_id, position, usage_count, last_used_at \
          FROM categories WHERE is_deleted = false"
     );
-    if let Some(ledger) = params.ledger_id {
-        query.push(" AND ledger_id = ").push_bind(ledger);
-    }
-    if let Some(classif) = params.classification {
-        query.push(" AND classification = ").push_bind(classif);
-    }
+    if let Some(ledger) = params.ledger_id { query.push(" AND ledger_id = ").push_bind(ledger); }
+    if let Some(classif) = params.classification { query.push(" AND classification = ").push_bind(classif); }
     query.push(" ORDER BY parent_id NULLS FIRST, position ASC, LOWER(name)");
 
-    let rows = query
-        .build()
-        .fetch_all(&pool)
-        .await
-        .map_err(|_| StatusCode::INTERNAL_SERVER_ERROR)?;
+    let rows = query.build().fetch_all(&pool).await.map_err(|_| StatusCode::INTERNAL_SERVER_ERROR)?;
     let mut items = Vec::with_capacity(rows.len());
     for r in rows {
-        items.push(CategoryDto {
+        items.push(CategoryDto{
             id: r.get("id"),
             ledger_id: r.get("ledger_id"),
             name: r.get("name"),
@@ -115,25 +98,19 @@
            RETURNING id, ledger_id, name, color, icon, classification, parent_id, position, usage_count, last_used_at"#
     )
     .bind(Uuid::new_v4())
-    .bind(req.ledger_id)
+    .bind(&req.ledger_id)
     .bind(&req.name)
     .bind(&req.color)
     .bind(&req.icon)
     .bind(&req.classification)
-    .bind(req.parent_id)
+    .bind(&req.parent_id)
     .fetch_one(&pool).await.map_err(|e|{ eprintln!("create_category err: {:?}", e); StatusCode::BAD_REQUEST })?;
 
-    Ok(Json(CategoryDto {
-        id: rec.get("id"),
-        ledger_id: rec.get("ledger_id"),
-        name: rec.get("name"),
-        color: rec.try_get("color").ok(),
-        icon: rec.try_get("icon").ok(),
-        classification: rec.get("classification"),
-        parent_id: rec.try_get("parent_id").ok(),
-        position: rec.try_get("position").unwrap_or(0),
-        usage_count: rec.try_get("usage_count").unwrap_or(0),
-        last_used_at: rec.try_get("last_used_at").ok(),
+    Ok(Json(CategoryDto{
+        id: rec.get("id"), ledger_id: rec.get("ledger_id"), name: rec.get("name"),
+        color: rec.try_get("color").ok(), icon: rec.try_get("icon").ok(), classification: rec.get("classification"),
+        parent_id: rec.try_get("parent_id").ok(), position: rec.try_get("position").unwrap_or(0),
+        usage_count: rec.try_get("usage_count").unwrap_or(0), last_used_at: rec.try_get("last_used_at").ok(),
     }))
 }
 
@@ -146,30 +123,14 @@
     let _user_id = claims.user_id().map_err(|_| StatusCode::UNAUTHORIZED)?;
 
     let mut qb = sqlx::QueryBuilder::new("UPDATE categories SET updated_at = NOW()");
-    if let Some(name) = req.name {
-        qb.push(", name = ").push_bind(name);
-    }
-    if let Some(color) = req.color {
-        qb.push(", color = ").push_bind(color);
-    }
-    if let Some(icon) = req.icon {
-        qb.push(", icon = ").push_bind(icon);
-    }
-    if let Some(cls) = req.classification {
-        qb.push(", classification = ").push_bind(cls);
-    }
-    if let Some(pid) = req.parent_id {
-        qb.push(", parent_id = ").push_bind(pid);
-    }
+    if let Some(name) = req.name { qb.push(", name = ").push_bind(name); }
+    if let Some(color) = req.color { qb.push(", color = ").push_bind(color); }
+    if let Some(icon) = req.icon { qb.push(", icon = ").push_bind(icon); }
+    if let Some(cls) = req.classification { qb.push(", classification = ").push_bind(cls); }
+    if let Some(pid) = req.parent_id { qb.push(", parent_id = ").push_bind(pid); }
     qb.push(" WHERE id = ").push_bind(id);
-    let res = qb
-        .build()
-        .execute(&pool)
-        .await
-        .map_err(|_| StatusCode::BAD_REQUEST)?;
-    if res.rows_affected() == 0 {
-        return Err(StatusCode::NOT_FOUND);
-    }
+    let res = qb.build().execute(&pool).await.map_err(|_| StatusCode::BAD_REQUEST)?;
+    if res.rows_affected() == 0 { return Err(StatusCode::NOT_FOUND); }
     Ok(StatusCode::NO_CONTENT)
 }
 
@@ -181,21 +142,11 @@
     let _user_id = claims.user_id().map_err(|_| StatusCode::UNAUTHORIZED)?;
     // MVP: forbid deletion if used
     let in_use: (i64,) = sqlx::query_as("SELECT COUNT(1) FROM transactions WHERE category_id = $1")
-        .bind(id)
-        .fetch_one(&pool)
-        .await
-        .map_err(|_| StatusCode::INTERNAL_SERVER_ERROR)?;
-    if in_use.0 > 0 {
-        return Err(StatusCode::CONFLICT);
-    }
+        .bind(id).fetch_one(&pool).await.map_err(|_| StatusCode::INTERNAL_SERVER_ERROR)?;
+    if in_use.0 > 0 { return Err(StatusCode::CONFLICT); }
     let res = sqlx::query("UPDATE categories SET is_deleted=true, deleted_at=NOW() WHERE id=$1")
-        .bind(id)
-        .execute(&pool)
-        .await
-        .map_err(|_| StatusCode::BAD_REQUEST)?;
-    if res.rows_affected() == 0 {
-        return Err(StatusCode::NOT_FOUND);
-    }
+        .bind(id).execute(&pool).await.map_err(|_| StatusCode::BAD_REQUEST)?;
+    if res.rows_affected() == 0 { return Err(StatusCode::NOT_FOUND); }
     Ok(StatusCode::NO_CONTENT)
 }
 
@@ -205,29 +156,14 @@
     Json(req): Json<ReorderRequest>,
 ) -> Result<StatusCode, StatusCode> {
     let _user_id = claims.user_id().map_err(|_| StatusCode::UNAUTHORIZED)?;
-    let mut tx = pool
-        .begin()
-        .await
-        .map_err(|_| StatusCode::INTERNAL_SERVER_ERROR)?;
-    for item in req.items {
-        sqlx::query("UPDATE categories SET position=$1, updated_at=NOW() WHERE id=$2")
-            .bind(item.position)
-            .bind(item.id)
-            .execute(&mut *tx)
-            .await
-            .map_err(|_| StatusCode::BAD_REQUEST)?;
-    }
-    tx.commit()
-        .await
-        .map_err(|_| StatusCode::INTERNAL_SERVER_ERROR)?;
+    let mut tx = pool.begin().await.map_err(|_| StatusCode::INTERNAL_SERVER_ERROR)?;
+    for item in req.items { sqlx::query("UPDATE categories SET position=$1, updated_at=NOW() WHERE id=$2").bind(item.position).bind(item.id).execute(&mut *tx).await.map_err(|_| StatusCode::BAD_REQUEST)?; }
+    tx.commit().await.map_err(|_| StatusCode::INTERNAL_SERVER_ERROR)?;
     Ok(StatusCode::NO_CONTENT)
 }
 
 #[derive(Debug, Deserialize)]
-pub struct ImportTemplateRequest {
-    pub ledger_id: Uuid,
-    pub template_id: Uuid,
-}
+pub struct ImportTemplateRequest { pub ledger_id: Uuid, pub template_id: Uuid }
 
 pub async fn import_template(
     claims: Claims,
@@ -250,7 +186,7 @@
            RETURNING id, ledger_id, name, color, icon, classification, parent_id, position, usage_count, last_used_at"#
     )
     .bind(id)
-    .bind(req.ledger_id)
+    .bind(&req.ledger_id)
     .bind::<String>(tpl.get("name"))
     .bind::<Option<String>>(tpl.try_get("color").ok())
     .bind::<Option<String>>(tpl.try_get("icon").ok())
@@ -259,17 +195,11 @@
     .bind::<String>(tpl.get("version"))
     .fetch_one(&pool).await.map_err(|e|{ eprintln!("import_template err: {:?}", e); StatusCode::BAD_REQUEST })?;
 
-    Ok(Json(CategoryDto {
-        id: rec.get("id"),
-        ledger_id: rec.get("ledger_id"),
-        name: rec.get("name"),
-        color: rec.try_get("color").ok(),
-        icon: rec.try_get("icon").ok(),
-        classification: rec.get("classification"),
-        parent_id: rec.try_get("parent_id").ok(),
-        position: rec.try_get("position").unwrap_or(0),
-        usage_count: rec.try_get("usage_count").unwrap_or(0),
-        last_used_at: rec.try_get("last_used_at").ok(),
+    Ok(Json(CategoryDto{
+        id: rec.get("id"), ledger_id: rec.get("ledger_id"), name: rec.get("name"),
+        color: rec.try_get("color").ok(), icon: rec.try_get("icon").ok(), classification: rec.get("classification"),
+        parent_id: rec.try_get("parent_id").ok(), position: rec.try_get("position").unwrap_or(0),
+        usage_count: rec.try_get("usage_count").unwrap_or(0), last_used_at: rec.try_get("last_used_at").ok(),
     }))
 }
 
@@ -320,17 +250,7 @@
 
 #[derive(Debug, Serialize)]
 #[serde(rename_all = "snake_case")]
-<<<<<<< HEAD
-pub enum ImportActionKind {
-    Imported,
-    Updated,
-    Renamed,
-    Skipped,
-    Failed,
-}
-=======
 pub enum ImportActionKind { Imported, Updated, Renamed, Skipped, Failed }
->>>>>>> 11a7eeaa
 
 #[derive(Debug, Serialize)]
 pub struct ImportActionDetail {
@@ -343,19 +263,6 @@
     pub category_id: Option<Uuid>,
     #[serde(skip_serializing_if = "Option::is_none")]
     pub reason: Option<String>,
-<<<<<<< HEAD
-    #[serde(skip_serializing_if = "Option::is_none")]
-    pub predicted_name: Option<String>,
-    #[serde(skip_serializing_if = "Option::is_none")]
-    pub existing_category_id: Option<Uuid>,
-    #[serde(skip_serializing_if = "Option::is_none")]
-    pub existing_category_name: Option<String>,
-    #[serde(skip_serializing_if = "Option::is_none")]
-    pub final_classification: Option<String>,
-    #[serde(skip_serializing_if = "Option::is_none")]
-    pub final_parent_id: Option<Uuid>,
-=======
->>>>>>> 11a7eeaa
 }
 
 pub async fn batch_import_templates(
@@ -371,35 +278,15 @@
         items = list;
     } else if let Some(ids) = req.template_ids.clone() {
         // Map template_ids to items without overrides
-<<<<<<< HEAD
-        items = ids
-            .into_iter()
-            .map(|id| ImportItem {
-                template_id: id,
-                overrides: None,
-            })
-            .collect();
-    }
-    if items.is_empty() {
-        return Err(StatusCode::BAD_REQUEST);
-    }
-=======
         items = ids.into_iter().map(|id| ImportItem { template_id: id, overrides: None }).collect();
     }
     if items.is_empty() { return Err(StatusCode::BAD_REQUEST); }
->>>>>>> 11a7eeaa
 
     // Resolve conflict strategy
     let mut strategy = req.on_conflict.unwrap_or_else(|| "skip".to_string());
     if let Some(opts) = &req.options {
         if let Some(skip) = opts.get("skip_existing").and_then(|v| v.as_bool()) {
-<<<<<<< HEAD
-            if skip {
-                strategy = "skip".to_string();
-            }
-=======
             if skip { strategy = "skip".to_string(); }
->>>>>>> 11a7eeaa
         }
     }
 
@@ -417,33 +304,6 @@
             r#"SELECT id, name, name_en, name_zh, classification, color, icon, version FROM system_category_templates WHERE id = $1 AND is_active = true"#
         ).bind(it.template_id).fetch_optional(&pool).await {
             Ok(Some(row)) => row,
-<<<<<<< HEAD
-            Ok(None) => { failed += 1; details.push(ImportActionDetail{ template_id: it.template_id, action: ImportActionKind::Failed, original_name: "".into(), final_name: None, category_id: None, reason: Some("template_not_found".into()), predicted_name: None, existing_category_id: None, existing_category_name: None, final_classification: None, final_parent_id: None }); continue 'outer; },
-            Err(_) => { failed += 1; details.push(ImportActionDetail{ template_id: it.template_id, action: ImportActionKind::Failed, original_name: "".into(), final_name: None, category_id: None, reason: Some("template_query_error".into()), predicted_name: None, existing_category_id: None, existing_category_name: None, final_classification: None, final_parent_id: None }); continue 'outer; }
-        };
-
-        // Resolve fields with overrides
-        let mut name: String = it
-            .overrides
-            .as_ref()
-            .and_then(|o| o.name.clone())
-            .unwrap_or_else(|| tpl.get::<String, _>("name"));
-        let color: Option<String> = it
-            .overrides
-            .as_ref()
-            .and_then(|o| o.color.clone())
-            .or_else(|| tpl.try_get("color").ok());
-        let icon: Option<String> = it
-            .overrides
-            .as_ref()
-            .and_then(|o| o.icon.clone())
-            .or_else(|| tpl.try_get("icon").ok());
-        let classification: String = it
-            .overrides
-            .as_ref()
-            .and_then(|o| o.classification.clone())
-            .unwrap_or_else(|| tpl.get::<String, _>("classification"));
-=======
             Ok(None) => { failed += 1; details.push(ImportActionDetail{ template_id: it.template_id, action: ImportActionKind::Failed, original_name: "".into(), final_name: None, category_id: None, reason: Some("template_not_found".into())}); continue 'outer; },
             Err(_) => { failed += 1; details.push(ImportActionDetail{ template_id: it.template_id, action: ImportActionKind::Failed, original_name: "".into(), final_name: None, category_id: None, reason: Some("template_query_error".into())}); continue 'outer; }
         };
@@ -453,7 +313,6 @@
         let color: Option<String> = it.overrides.as_ref().and_then(|o| o.color.clone()).or_else(|| tpl.try_get("color").ok());
         let icon: Option<String> = it.overrides.as_ref().and_then(|o| o.icon.clone()).or_else(|| tpl.try_get("icon").ok());
         let classification: String = it.overrides.as_ref().and_then(|o| o.classification.clone()).unwrap_or_else(|| tpl.get::<String, _>("classification"));
->>>>>>> 11a7eeaa
         let parent_id: Option<Uuid> = it.overrides.as_ref().and_then(|o| o.parent_id);
         let template_version: String = tpl.get::<String, _>("version");
         let template_id: Uuid = tpl.get::<Uuid, _>("id");
@@ -462,35 +321,11 @@
         // First, check existence by name (case-insensitive) for active categories within ledger
         let exists: Option<(Uuid,)> = sqlx::query_as(
             "SELECT id FROM categories WHERE ledger_id=$1 AND LOWER(name)=LOWER($2) AND is_deleted=false LIMIT 1"
-<<<<<<< HEAD
-        ).bind(req.ledger_id).bind(&name).fetch_optional(&pool).await.map_err(|_| StatusCode::INTERNAL_SERVER_ERROR)?;
-
-        if let Some((existing_id,)) = exists {
-            match strategy.as_str() {
-                "skip" => {
-                    skipped += 1;
-                    details.push(ImportActionDetail {
-                        template_id,
-                        action: ImportActionKind::Skipped,
-                        original_name: name.clone(),
-                        final_name: Some(name.clone()),
-                        category_id: Some(existing_id),
-                        reason: Some("duplicate_name".into()),
-                        predicted_name: None,
-                        existing_category_id: Some(existing_id),
-                        existing_category_name: None,
-                        final_classification: Some(classification.clone()),
-                        final_parent_id: parent_id,
-                    });
-                    continue 'outer;
-                }
-=======
         ).bind(&req.ledger_id).bind(&name).fetch_optional(&pool).await.map_err(|_| StatusCode::INTERNAL_SERVER_ERROR)?;
 
         if let Some((existing_id,)) = exists {
             match strategy.as_str() {
                 "skip" => { skipped += 1; details.push(ImportActionDetail{ template_id, action: ImportActionKind::Skipped, original_name: name.clone(), final_name: Some(name.clone()), category_id: Some(existing_id), reason: Some("duplicate_name".into())}); continue 'outer; }
->>>>>>> 11a7eeaa
                 "update" => {
                     // Update existing entry fields
                     if !dry_run {
@@ -506,35 +341,6 @@
                         let row = sqlx::query(
                             "SELECT id, ledger_id, name, color, icon, classification, parent_id, position, usage_count, last_used_at FROM categories WHERE id=$1"
                         ).bind(existing_id).fetch_one(&pool).await.map_err(|_| StatusCode::INTERNAL_SERVER_ERROR)?;
-<<<<<<< HEAD
-                        result_items.push(CategoryDto {
-                            id: row.get("id"),
-                            ledger_id: row.get("ledger_id"),
-                            name: row.get("name"),
-                            color: row.try_get("color").ok(),
-                            icon: row.try_get("icon").ok(),
-                            classification: row.get("classification"),
-                            parent_id: row.try_get("parent_id").ok(),
-                            position: row.try_get("position").unwrap_or(0),
-                            usage_count: row.try_get("usage_count").unwrap_or(0),
-                            last_used_at: row.try_get("last_used_at").ok(),
-                        });
-                    }
-                    imported += 1; // treat update as success
-                    details.push(ImportActionDetail {
-                        template_id,
-                        action: ImportActionKind::Updated,
-                        original_name: name.clone(),
-                        final_name: Some(name.clone()),
-                        category_id: Some(existing_id),
-                        reason: None,
-                        predicted_name: None,
-                        existing_category_id: Some(existing_id),
-                        existing_category_name: None,
-                        final_classification: Some(classification.clone()),
-                        final_parent_id: parent_id,
-                    });
-=======
                         result_items.push(CategoryDto{
                             id: row.get("id"), ledger_id: row.get("ledger_id"), name: row.get("name"),
                             color: row.try_get("color").ok(), icon: row.try_get("icon").ok(), classification: row.get("classification"),
@@ -544,7 +350,6 @@
                     }
                     imported += 1; // treat update as success
                     details.push(ImportActionDetail{ template_id, action: ImportActionKind::Updated, original_name: name.clone(), final_name: Some(name.clone()), category_id: Some(existing_id), reason: None});
->>>>>>> 11a7eeaa
                     continue 'outer;
                 }
                 "rename" => {
@@ -555,37 +360,6 @@
                         let candidate = format!("{} ({})", base, suffix);
                         let taken: Option<(Uuid,)> = sqlx::query_as(
                             "SELECT id FROM categories WHERE ledger_id=$1 AND LOWER(name)=LOWER($2) AND is_deleted=false LIMIT 1"
-<<<<<<< HEAD
-                        ).bind(req.ledger_id).bind(&candidate).fetch_optional(&pool).await.map_err(|_| StatusCode::INTERNAL_SERVER_ERROR)?;
-                        if taken.is_none() {
-                            name = candidate;
-                            break;
-                        }
-                        suffix += 1;
-                        if suffix > 100 {
-                            failed += 1;
-                            details.push(ImportActionDetail {
-                                template_id,
-                                action: ImportActionKind::Failed,
-                                original_name: base.clone(),
-                                final_name: None,
-                                category_id: None,
-                                reason: Some("rename_exhausted".into()),
-                                predicted_name: None,
-                                existing_category_id: Some(existing_id),
-                                existing_category_name: None,
-                                final_classification: Some(classification.clone()),
-                                final_parent_id: parent_id,
-                            });
-                            continue 'outer;
-                        }
-                    }
-                }
-                _ => {
-                    skipped += 1;
-                    continue 'outer;
-                }
-=======
                         ).bind(&req.ledger_id).bind(&candidate).fetch_optional(&pool).await.map_err(|_| StatusCode::INTERNAL_SERVER_ERROR)?;
                         if taken.is_none() { name = candidate; break; }
                         suffix += 1;
@@ -593,7 +367,6 @@
                     }
                 }
                 _ => { skipped += 1; continue 'outer; }
->>>>>>> 11a7eeaa
             }
         }
 
@@ -601,68 +374,6 @@
         let rec = if dry_run {
             // Skip actual DB write
             Err(sqlx::Error::Protocol("dry_run".into()))
-<<<<<<< HEAD
-        } else {
-            Ok(sqlx::query(
-                r#"INSERT INTO categories (id, ledger_id, name, color, icon, classification, parent_id, position, usage_count, source_type, template_id, template_version)
-                   VALUES ($1,$2,$3,$4,$5,$6,$7,
-                           COALESCE((SELECT COALESCE(MAX(position),-1)+1 FROM categories WHERE ledger_id=$2 AND parent_id IS NOT DISTINCT FROM $7),0),
-                           0,'system',$8,$9)
-                   RETURNING id, ledger_id, name, color, icon, classification, parent_id, position, usage_count, last_used_at"#,
-            ))
-        };
-
-        let query_result = match rec {
-            Ok(query) => {
-                query
-                    .bind(Uuid::new_v4())
-                    .bind(req.ledger_id)
-                    .bind(&name)
-                    .bind(&color)
-                    .bind(&icon)
-                    .bind(&classification)
-                    .bind(parent_id)
-                    .bind(template_id)
-                    .bind(template_version)
-                    .fetch_one(&pool)
-                    .await
-            }
-            Err(e) => Err(e),
-        };
-
-        match query_result {
-            Ok(row) => {
-                result_items.push(CategoryDto {
-                    id: row.get("id"),
-                    ledger_id: row.get("ledger_id"),
-                    name: row.get("name"),
-                    color: row.try_get("color").ok(),
-                    icon: row.try_get("icon").ok(),
-                    classification: row.get("classification"),
-                    parent_id: row.try_get("parent_id").ok(),
-                    position: row.try_get("position").unwrap_or(0),
-                    usage_count: row.try_get("usage_count").unwrap_or(0),
-                    last_used_at: row.try_get("last_used_at").ok(),
-                });
-                imported += 1;
-                details.push(ImportActionDetail {
-                    template_id,
-                    action: if exists.is_some() {
-                        ImportActionKind::Renamed
-                    } else {
-                        ImportActionKind::Imported
-                    },
-                    original_name: tpl.get::<String, _>("name"),
-                    final_name: Some(name.clone()),
-                    category_id: Some(row.get("id")),
-                    reason: None,
-                    predicted_name: None,
-                    existing_category_id: exists.map(|t| t.0),
-                    existing_category_name: None,
-                    final_classification: Some(classification.clone()),
-                    final_parent_id: parent_id,
-                });
-=======
         } else { sqlx::query(
             r#"INSERT INTO categories (id, ledger_id, name, color, icon, classification, parent_id, position, usage_count, source_type, template_id, template_version)
                VALUES ($1,$2,$3,$4,$5,$6,$7,
@@ -691,62 +402,10 @@
                 });
                 imported += 1;
                 details.push(ImportActionDetail{ template_id, action: if exists.is_some() { ImportActionKind::Renamed } else { ImportActionKind::Imported }, original_name: tpl.get::<String,_>("name"), final_name: Some(name.clone()), category_id: Some(row.get("id")), reason: None});
->>>>>>> 11a7eeaa
             }
             Err(e) => {
                 if dry_run {
                     imported += 1;
-<<<<<<< HEAD
-                    details.push(ImportActionDetail {
-                        template_id,
-                        action: if exists.is_some() {
-                            ImportActionKind::Renamed
-                        } else {
-                            ImportActionKind::Imported
-                        },
-                        original_name: tpl.get::<String, _>("name"),
-                        final_name: Some(name.clone()),
-                        category_id: None,
-                        reason: None,
-                        predicted_name: if exists.is_some() {
-                            Some(name.clone())
-                        } else {
-                            None
-                        },
-                        existing_category_id: exists.map(|t| t.0),
-                        existing_category_name: None,
-                        final_classification: Some(classification.clone()),
-                        final_parent_id: parent_id,
-                    });
-                } else {
-                    eprintln!("batch_import insert error: {:?}", e);
-                    failed += 1;
-                    details.push(ImportActionDetail {
-                        template_id,
-                        action: ImportActionKind::Failed,
-                        original_name: name.clone(),
-                        final_name: None,
-                        category_id: None,
-                        reason: Some("insert_error".into()),
-                        predicted_name: None,
-                        existing_category_id: exists.map(|t| t.0),
-                        existing_category_name: None,
-                        final_classification: Some(classification.clone()),
-                        final_parent_id: parent_id,
-                    });
-                }
-            }
-        }
-    }
-
-    Ok(Json(BatchImportResult {
-        imported,
-        skipped,
-        failed,
-        categories: result_items,
-        details,
-    }))
-=======
                     details.push(ImportActionDetail{ template_id, action: if exists.is_some() { ImportActionKind::Renamed } else { ImportActionKind::Imported }, original_name: tpl.get::<String,_>("name"), final_name: Some(name.clone()), category_id: None, reason: None});
                 } else {
                     eprintln!("batch_import insert error: {:?}", e);
@@ -758,5 +417,4 @@
     }
 
     Ok(Json(BatchImportResult{ imported, skipped, failed, categories: result_items, details }))
->>>>>>> 11a7eeaa
 }