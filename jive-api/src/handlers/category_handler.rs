--- conflicted
+++ resolved
@@ -437,9 +437,6 @@
 
         if let Some((existing_id,)) = exists {
             match strategy.as_str() {
-<<<<<<< HEAD
-                "skip" => { skipped += 1; details.push(ImportActionDetail{ template_id, action: ImportActionKind::Skipped, original_name: name.clone(), final_name: Some(name.clone()), category_id: Some(existing_id), reason: Some("duplicate_name".into()), predicted_name: None, existing_category_id: Some(existing_id), existing_category_name: None, final_classification: Some(classification.clone()), final_parent_id: parent_id }); continue 'outer; }
-=======
                 "skip" => {
                     skipped += 1;
                     details.push(ImportActionDetail {
@@ -457,7 +454,6 @@
                     });
                     continue 'outer;
                 }
->>>>>>> 2e6a0dd5
                 "update" => {
                     // Update existing entry fields
                     if !dry_run {
@@ -487,9 +483,6 @@
                         });
                     }
                     imported += 1; // treat update as success
-<<<<<<< HEAD
-                    details.push(ImportActionDetail{ template_id, action: ImportActionKind::Updated, original_name: name.clone(), final_name: Some(name.clone()), category_id: Some(existing_id), reason: None, predicted_name: None, existing_category_id: Some(existing_id), existing_category_name: None, final_classification: Some(classification.clone()), final_parent_id: parent_id });
-=======
                     details.push(ImportActionDetail {
                         template_id,
                         action: ImportActionKind::Updated,
@@ -503,7 +496,6 @@
                         final_classification: Some(classification.clone()),
                         final_parent_id: parent_id,
                     });
->>>>>>> 2e6a0dd5
                     continue 'outer;
                 }
                 "rename" => {
@@ -520,9 +512,6 @@
                             break;
                         }
                         suffix += 1;
-<<<<<<< HEAD
-                        if suffix > 100 { failed += 1; details.push(ImportActionDetail{ template_id, action: ImportActionKind::Failed, original_name: base.clone(), final_name: None, category_id: None, reason: Some("rename_exhausted".into()), predicted_name: None, existing_category_id: Some(existing_id), existing_category_name: None, final_classification: Some(classification.clone()), final_parent_id: parent_id }); continue 'outer; }
-=======
                         if suffix > 100 {
                             failed += 1;
                             details.push(ImportActionDetail {
@@ -540,7 +529,6 @@
                             });
                             continue 'outer;
                         }
->>>>>>> 2e6a0dd5
                     }
                 }
                 _ => {
@@ -597,9 +585,6 @@
                     last_used_at: row.try_get("last_used_at").ok(),
                 });
                 imported += 1;
-<<<<<<< HEAD
-                details.push(ImportActionDetail{ template_id, action: if exists.is_some() { ImportActionKind::Renamed } else { ImportActionKind::Imported }, original_name: tpl.get::<String,_>("name"), final_name: Some(name.clone()), category_id: Some(row.get("id")), reason: None, predicted_name: None, existing_category_id: exists.map(|t| t.0), existing_category_name: None, final_classification: Some(classification.clone()), final_parent_id: parent_id });
-=======
                 details.push(ImportActionDetail {
                     template_id,
                     action: if exists.is_some() {
@@ -617,18 +602,10 @@
                     final_classification: Some(classification.clone()),
                     final_parent_id: parent_id,
                 });
->>>>>>> 2e6a0dd5
             }
             Err(e) => {
                 if dry_run {
                     imported += 1;
-<<<<<<< HEAD
-                    details.push(ImportActionDetail{ template_id, action: if exists.is_some() { ImportActionKind::Renamed } else { ImportActionKind::Imported }, original_name: tpl.get::<String,_>("name"), final_name: Some(name.clone()), category_id: None, reason: None, predicted_name: if exists.is_some() { Some(name.clone()) } else { None }, existing_category_id: exists.map(|t| t.0), existing_category_name: None, final_classification: Some(classification.clone()), final_parent_id: parent_id });
-                } else {
-                    eprintln!("batch_import insert error: {:?}", e);
-                    failed += 1;
-                    details.push(ImportActionDetail{ template_id, action: ImportActionKind::Failed, original_name: name.clone(), final_name: None, category_id: None, reason: Some("insert_error".into()), predicted_name: None, existing_category_id: exists.map(|t| t.0), existing_category_name: None, final_classification: Some(classification.clone()), final_parent_id: parent_id });
-=======
                     details.push(ImportActionDetail {
                         template_id,
                         action: if exists.is_some() {
@@ -666,7 +643,6 @@
                         final_classification: Some(classification.clone()),
                         final_parent_id: parent_id,
                     });
->>>>>>> 2e6a0dd5
                 }
             }
         }
