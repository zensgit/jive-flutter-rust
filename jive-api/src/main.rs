//! 完整版 API 服务器（包含 WebSocket 和所有功能）
//! 修复了所有模块依赖问题

use axum::{
    extract::{ws::WebSocketUpgrade, Query, State},
    http::StatusCode,
    response::{Json, Response},
    routing::{get, post, put, delete},
    Router,
};
use serde::Deserialize;
use serde_json::json;
use sqlx::postgres::PgPoolOptions;
use sqlx::Row;
use std::net::SocketAddr;
use std::sync::Arc;
use tokio::net::TcpListener;
use tower::ServiceBuilder;
use tower_http::{
    services::ServeDir,
    trace::TraceLayer,
};
use tracing::{info, warn, error};
use tracing_subscriber::{layer::SubscriberExt, util::SubscriberInitExt};
use redis::aio::ConnectionManager;
use redis::Client as RedisClient;

// 使用库中的模块
use jive_money_api::{handlers, services, ws};
mod metrics;

// 导入处理器
use handlers::template_handler::*;
use handlers::accounts::*;
use handlers::banks;
use handlers::transactions::*;
use handlers::payees::*;
use handlers::rules::*;
use handlers::auth as auth_handlers;
use handlers::enhanced_profile;
use handlers::currency_handler;
use handlers::currency_handler_enhanced;
use handlers::tag_handler;
use handlers::category_handler;
use handlers::travel;
use handlers::ledgers::{list_ledgers, create_ledger, get_current_ledger, get_ledger,
                         update_ledger, delete_ledger, get_ledger_statistics, get_ledger_members};
use handlers::family_handler::{list_families, create_family, get_family, update_family, delete_family, join_family, leave_family, request_verification_code, get_family_statistics, get_family_actions, get_role_descriptions, transfer_ownership};
use handlers::member_handler::{get_family_members, add_member, remove_member, update_member_role, update_member_permissions};
#[cfg(feature = "demo_endpoints")]
use handlers::placeholder::{export_data, activity_logs, advanced_settings, family_settings};
#[cfg(feature = "demo_endpoints")]
use handlers::audit_handler::{get_audit_logs, export_audit_logs, cleanup_audit_logs};

// 使用库中的 AppState
use jive_money_api::AppState;

/// WebSocket 查询参数
#[derive(Debug, Deserialize)]
pub struct WsQuery {
    pub token: Option<String>,
}

/// 处理 WebSocket 连接
async fn handle_websocket(
    ws: WebSocketUpgrade,
    Query(query): Query<WsQuery>,
    State(app_state): State<AppState>,
) -> Response {
    let pool = app_state.pool.clone();
    // 验证 token（简化版本）
    let token = query.token.unwrap_or_default();
    if token.is_empty() {
        return Response::builder()
            .status(StatusCode::UNAUTHORIZED)
            .body("Unauthorized: Missing token".into())
            .unwrap();
    }
    
    info!("WebSocket connection request with token: {}", &token[..20.min(token.len())]);
    
    // 升级为 WebSocket 连接
    ws.on_upgrade(move |socket| ws::handle_socket(socket, token, pool))
}

#[tokio::main]
async fn main() -> Result<(), Box<dyn std::error::Error>> {
    // 加载环境变量
    dotenv::dotenv().ok();
    
    // 初始化日志
    tracing_subscriber::registry()
        .with(
            tracing_subscriber::EnvFilter::try_from_default_env()
                .unwrap_or_else(|_| "info".into()),
        )
        .with(tracing_subscriber::fmt::layer())
        .init();

    info!("🚀 Starting Jive Money API Server (Complete Version)...");
    info!("📦 Features: WebSocket, Database, Redis (optional), Full API");

    // 数据库连接
    // DATABASE_URL 回退：开发脚本使用宿主 5433 端口映射容器 5432，这里同步保持一致，避免脚本外手动运行 API 时连接被拒绝
    let database_url = std::env::var("DATABASE_URL").unwrap_or_else(|_| {
        let db_port = std::env::var("DB_PORT").unwrap_or_else(|_| "5433".to_string());
        format!("postgresql://postgres:postgres@localhost:{}/jive_money", db_port)
    });
    
    info!("📦 Connecting to database...");
    
    let pool = match PgPoolOptions::new()
        .max_connections(20)
        .connect(&database_url)
        .await
    {
        Ok(pool) => {
            info!("✅ Database connected successfully");
            pool
        }
        Err(e) => {
            error!("❌ Failed to connect to database: {}", e);
            warn!("💡 Make sure PostgreSQL is running and database is created");
            warn!("💡 You can create the database with: createdb jive_money");
            std::process::exit(1);
        }
    };

    // 测试数据库连接
    match sqlx::query("SELECT 1").execute(&pool).await {
        Ok(_) => info!("✅ Database connection test passed"),
        Err(e) => {
            error!("❌ Database connection test failed: {}", e);
            std::process::exit(1);
        }
    }

    // 创建 WebSocket 管理器
    let ws_manager = Arc::new(ws::WsConnectionManager::new());
    info!("✅ WebSocket manager initialized");
    
    // Redis 连接（可选）
    let redis_manager = match std::env::var("REDIS_URL") {
        Ok(redis_url) => {
            info!("📦 Connecting to Redis...");
            match RedisClient::open(redis_url.as_str()) {
                Ok(client) => {
                    match ConnectionManager::new(client).await {
                        Ok(manager) => {
                            info!("✅ Redis connected successfully");
                            // 测试Redis连接
                            let mut conn = manager.clone();
                            match redis::cmd("PING").query_async::<String>(&mut conn).await {
                                Ok(_) => {
                                    info!("✅ Redis connection test passed");
                                    Some(manager)
                                }
                                Err(e) => {
                                    warn!("⚠️ Redis ping failed: {}", e);
                                    None
                                }
                            }
                        }
                        Err(e) => {
                            warn!("⚠️ Failed to create Redis connection manager: {}", e);
                            None
                        }
                    }
                }
                Err(e) => {
                    warn!("⚠️ Failed to connect to Redis: {}", e);
                    None
                }
            }
        }
        Err(_) => {
            // 尝试默认Redis连接
            match RedisClient::open("redis://127.0.0.1:6379") {
                Ok(client) => {
                    match ConnectionManager::new(client).await {
                        Ok(manager) => {
                            // 测试连接
                            let mut conn = manager.clone();
                            match redis::cmd("PING").query_async::<String>(&mut conn).await {
                                Ok(_) => {
                                    info!("✅ Redis connected successfully (default localhost:6379)");
                                    Some(manager)
                                }
                                Err(_) => {
                                    info!("ℹ️ Redis not available, running without cache");
                                    None
                                }
                            }
                        }
                        Err(_) => {
                            info!("ℹ️ Redis not available, running without cache");
                            None
                        }
                    }
                }
                Err(_) => {
                    info!("ℹ️ Redis not configured, running without cache");
                    None
                }
            }
        }
    };
    
    // 创建应用状态
    let app_state = AppState {
        pool: pool.clone(),
        ws_manager: Some(ws_manager.clone()),
        redis: redis_manager,
        rate_limited_counter: std::sync::Arc::new(std::sync::atomic::AtomicU64::new(0)),
    };
    
    // 启动定时任务（汇率更新等）
    info!("🕒 Starting scheduled tasks...");
    let pool_arc = Arc::new(pool.clone());
    services::scheduled_tasks::init_scheduled_tasks(pool_arc).await;
    info!("✅ Scheduled tasks started");

    // 统一使用 middleware/cors.rs 中的 CORS 配置，避免与其它入口重复/漂移
    use jive_money_api::middleware::cors::create_cors_layer;
    let cors = create_cors_layer();

    // 路由配置
    let app = Router::new()
        // 健康检查
        .route("/health", get(health_check))
        .route("/", get(api_info))
        
        // WebSocket 端点
        .route("/ws", get(handle_websocket))
        
        // 分类模板 API
        .route("/api/v1/templates/list", get(get_templates))
        .route("/api/v1/icons/list", get(get_icons))
        .route("/api/v1/templates/updates", get(get_template_updates))
        .route("/api/v1/templates/usage", post(submit_usage))
        
        // 超级管理员 API
        .route("/api/v1/admin/templates", post(create_template))
        .route("/api/v1/admin/templates/:template_id", put(update_template))
        .route("/api/v1/admin/templates/:template_id", delete(delete_template))
        
        // 账户管理 API
        .route("/api/v1/accounts", get(list_accounts))
        .route("/api/v1/accounts", post(create_account))
        .route("/api/v1/accounts/:id", get(get_account))
        .route("/api/v1/accounts/:id", put(update_account))
        .route("/api/v1/accounts/:id", delete(delete_account))
        .route("/api/v1/accounts/statistics", get(get_account_statistics))

        // 银行管理 API
        .route("/api/v1/banks", get(banks::list_banks))
        .route("/api/v1/banks/version", get(banks::get_banks_version))

        // 交易管理 API
        .route("/api/v1/transactions", get(list_transactions))
        .route("/api/v1/transactions", post(create_transaction))
        .route("/api/v1/transactions/export", post(export_transactions))
        .route("/api/v1/transactions/export.csv", get(export_transactions_csv_stream))
        .route("/api/v1/transactions/:id", get(get_transaction))
        .route("/api/v1/transactions/:id", put(update_transaction))
        .route("/api/v1/transactions/:id", delete(delete_transaction))
<<<<<<< HEAD
        .route("/api/v1/transactions/bulk", post(bulk_transaction_operations))
        .route("/api/v1/transactions/statistics", get(get_transaction_statistics))

        // 旅行模式 API
        .route("/api/v1/travel/events", get(travel::list_travel_events))
        .route("/api/v1/travel/events", post(travel::create_travel_event))
        .route("/api/v1/travel/events/active", get(travel::get_active_travel))
        .route("/api/v1/travel/events/:id", get(travel::get_travel_event))
        .route("/api/v1/travel/events/:id", put(travel::update_travel_event))
        .route("/api/v1/travel/events/:id/activate", post(travel::activate_travel))
        .route("/api/v1/travel/events/:id/complete", post(travel::complete_travel))
        .route("/api/v1/travel/events/:id/cancel", post(travel::cancel_travel))
        .route("/api/v1/travel/events/:id/transactions", post(travel::attach_transactions))
        .route("/api/v1/travel/events/:travel_id/transactions/:transaction_id", delete(travel::detach_transaction))
        .route("/api/v1/travel/events/:id/budgets", get(travel::get_travel_budgets))
        .route("/api/v1/travel/events/:id/budgets", post(travel::upsert_travel_budget))
        .route("/api/v1/travel/events/:id/statistics", get(travel::get_travel_statistics))

=======
        .route(
            "/api/v1/transactions/bulk",
            post(bulk_transaction_operations),
        )
        .route(
            "/api/v1/transactions/statistics",
            get(get_transaction_statistics),
        )
        // Metrics endpoint
        .route("/metrics", get(metrics::metrics_handler))
>>>>>>> 961362cb
        // 收款人管理 API
        .route("/api/v1/payees", get(list_payees))
        .route("/api/v1/payees", post(create_payee))
        .route("/api/v1/payees/:id", get(get_payee))
        .route("/api/v1/payees/:id", put(update_payee))
        .route("/api/v1/payees/:id", delete(delete_payee))
        .route("/api/v1/payees/suggestions", get(get_payee_suggestions))
        .route("/api/v1/payees/statistics", get(get_payee_statistics))
        .route("/api/v1/payees/merge", post(merge_payees))

        // 规则引擎 API
        .route("/api/v1/rules", get(list_rules))
        .route("/api/v1/rules", post(create_rule))
        .route("/api/v1/rules/:id", get(get_rule))
        .route("/api/v1/rules/:id", put(update_rule))
        .route("/api/v1/rules/:id", delete(delete_rule))
        .route("/api/v1/rules/execute", post(execute_rules))
        
        // 认证 API
        .route("/api/v1/auth/register", post(auth_handlers::register))
        .route("/api/v1/auth/login", post(auth_handlers::login))
        .route("/api/v1/auth/refresh", post(auth_handlers::refresh_token))
        .route("/api/v1/auth/user", get(auth_handlers::get_current_user))
        .route("/api/v1/auth/profile", get(auth_handlers::get_current_user))  // Alias for Flutter app
        .route("/api/v1/auth/user", put(auth_handlers::update_user))
        .route("/api/v1/auth/avatar", put(auth_handlers::update_avatar))
        .route("/api/v1/auth/password", post(auth_handlers::change_password))
        .route("/api/v1/auth/delete", delete(auth_handlers::delete_account))
        
        // Enhanced Profile API
        .route("/api/v1/auth/register-enhanced", post(enhanced_profile::register_with_preferences))
        .route("/api/v1/auth/profile-enhanced", get(enhanced_profile::get_enhanced_profile))
        .route("/api/v1/auth/preferences", put(enhanced_profile::update_preferences))
        .route("/api/v1/locales", get(enhanced_profile::get_supported_locales))
        
        // 家庭管理 API
        .route("/api/v1/families", get(list_families))
        .route("/api/v1/families", post(create_family))
        .route("/api/v1/families/join", post(join_family))
        .route("/api/v1/families/leave", post(leave_family))
        .route("/api/v1/families/:id", get(get_family))
        .route("/api/v1/families/:id", put(update_family))
        .route("/api/v1/families/:id", delete(delete_family))
        .route("/api/v1/families/:id/statistics", get(get_family_statistics))
        .route("/api/v1/families/:id/actions", get(get_family_actions))
        .route("/api/v1/families/:id/transfer-ownership", post(transfer_ownership))
        .route("/api/v1/roles/descriptions", get(get_role_descriptions))
        
        // 家庭成员管理 API
        .route("/api/v1/families/:id/members", get(get_family_members))
        .route("/api/v1/families/:id/members", post(add_member))
        .route("/api/v1/families/:id/members/:user_id", delete(remove_member))
        .route("/api/v1/families/:id/members/:user_id/role", put(update_member_role))
        .route("/api/v1/families/:id/members/:user_id/permissions", put(update_member_permissions))
        
        // 验证码 API
        .route("/api/v1/verification/request", post(request_verification_code))
        
        // 账本 API (Ledgers) - 完整版特有
        .route("/api/v1/ledgers", get(list_ledgers))
        .route("/api/v1/ledgers", post(create_ledger))
        .route("/api/v1/ledgers/current", get(get_current_ledger))
        .route("/api/v1/ledgers/:id", get(get_ledger))
        .route("/api/v1/ledgers/:id", put(update_ledger))
        .route("/api/v1/ledgers/:id", delete(delete_ledger))
        .route("/api/v1/ledgers/:id/statistics", get(get_ledger_statistics))
        .route("/api/v1/ledgers/:id/members", get(get_ledger_members))
        
        // 货币管理 API - 基础功能
        .route("/api/v1/currencies", get(currency_handler::get_supported_currencies))
        .route("/api/v1/currencies/preferences", get(currency_handler::get_user_currency_preferences))
        .route("/api/v1/currencies/preferences", post(currency_handler::set_user_currency_preferences))
        .route("/api/v1/currencies/rate", get(currency_handler::get_exchange_rate))
        .route("/api/v1/currencies/rates", post(currency_handler::get_batch_exchange_rates))
        .route("/api/v1/currencies/rates/add", post(currency_handler::add_exchange_rate))
        .route("/api/v1/currencies/rates/clear-manual", post(currency_handler::clear_manual_exchange_rate))
        .route("/api/v1/currencies/rates/clear-manual-batch", post(currency_handler::clear_manual_exchange_rates_batch))
        .route("/api/v1/currencies/convert", post(currency_handler::convert_amount))
        .route("/api/v1/currencies/history", get(currency_handler::get_exchange_rate_history))
        .route("/api/v1/currencies/popular-pairs", get(currency_handler::get_popular_exchange_pairs))
        .route("/api/v1/currencies/refresh", post(currency_handler::refresh_exchange_rates))
        .route("/api/v1/family/currency-settings", get(currency_handler::get_family_currency_settings))
        .route("/api/v1/family/currency-settings", put(currency_handler::update_family_currency_settings))
        
        // 货币管理 API - 增强功能
        .route("/api/v1/currencies/all", get(currency_handler_enhanced::get_all_currencies))
        .route("/api/v1/currencies/user-settings", get(currency_handler_enhanced::get_user_currency_settings))
        .route("/api/v1/currencies/user-settings", put(currency_handler_enhanced::update_user_currency_settings))
        .route("/api/v1/currencies/realtime-rates", get(currency_handler_enhanced::get_realtime_exchange_rates))
        .route("/api/v1/currencies/rates-detailed", post(currency_handler_enhanced::get_detailed_batch_rates))
        .route("/api/v1/currencies/manual-overrides", get(currency_handler_enhanced::get_manual_overrides))
        // 保留 GET 语义，去除临时 POST 兼容，前端统一改为 GET
        .route("/api/v1/currencies/crypto-prices", get(currency_handler_enhanced::get_crypto_prices))
        .route("/api/v1/currencies/convert-any", post(currency_handler_enhanced::convert_currency))
        .route("/api/v1/currencies/manual-refresh", post(currency_handler_enhanced::manual_refresh_rates))

        // 标签管理 API（Phase 1 最小集）
        .route("/api/v1/tags", get(tag_handler::list_tags))
        .route("/api/v1/tags", post(tag_handler::create_tag))
        .route("/api/v1/tags/:id", put(tag_handler::update_tag))
        .route("/api/v1/tags/:id", delete(tag_handler::delete_tag))
        .route("/api/v1/tags/merge", post(tag_handler::merge_tags))
        .route("/api/v1/tags/summary", get(tag_handler::tag_summary))

        // 分类管理 API（最小可用）
        .route("/api/v1/categories", get(category_handler::list_categories))
        .route("/api/v1/categories", post(category_handler::create_category))
        .route("/api/v1/categories/:id", put(category_handler::update_category))
        .route("/api/v1/categories/:id", delete(category_handler::delete_category))
        .route("/api/v1/categories/reorder", post(category_handler::reorder_categories))
        .route("/api/v1/categories/import-template", post(category_handler::import_template))
        .route("/api/v1/categories/import", post(category_handler::batch_import_templates))

        // 静态文件
        .route("/static/icons/*path", get(serve_icon))
        .nest_service("/static/bank_icons", ServeDir::new("static/bank_icons"));

    // 可选 Demo 占位符接口（按特性开关）
    #[cfg(feature = "demo_endpoints")]
    let app = app
        .route("/api/v1/families/:id/export", get(export_data))
        .route("/api/v1/families/:id/activity-logs", get(activity_logs))
        .route("/api/v1/families/:id/settings", get(family_settings))
        .route("/api/v1/families/:id/advanced-settings", get(advanced_settings))
        .route("/api/v1/export/data", post(export_data))
        .route("/api/v1/activity/logs", get(activity_logs))
        // 简化演示入口
        .route("/api/v1/export", get(export_data))
        .route("/api/v1/activity-logs", get(activity_logs))
        .route("/api/v1/advanced-settings", get(advanced_settings))
        .route("/api/v1/family-settings", get(family_settings));

    // Audit logs endpoints (also demo endpoints)
    #[cfg(feature = "demo_endpoints")]
    let app = app
        .route("/api/v1/families/:id/audit-logs", get(get_audit_logs))
        .route("/api/v1/families/:id/audit-logs/export", get(export_audit_logs))
        .route("/api/v1/families/:id/audit-logs/cleanup", post(cleanup_audit_logs));

    let app = app
        .layer(
            ServiceBuilder::new()
                .layer(TraceLayer::new_for_http())
                .layer(cors),
        )
        .with_state(app_state);

    // 启动服务器
    let host = std::env::var("HOST").unwrap_or_else(|_| "127.0.0.1".to_string());
    let port = std::env::var("API_PORT").unwrap_or_else(|_| "8012".to_string());
    let addr: SocketAddr = format!("{}:{}", host, port).parse()?;
    let listener = TcpListener::bind(addr).await?;
    
    info!("🌐 Server running at http://{}", addr);
    info!("🔌 WebSocket endpoint: ws://{}/ws?token=<jwt_token>", addr);
    info!("");
    info!("📋 API Documentation:");
    info!("  🔐 Authentication API:");
    info!("    POST /api/v1/auth/register     - 用户注册");
    info!("    POST /api/v1/auth/login        - 用户登录");
    info!("    POST /api/v1/auth/refresh      - 刷新令牌");
    info!("    GET  /api/v1/auth/user         - 获取用户信息");
    info!("    PUT  /api/v1/auth/user         - 更新用户信息");
    info!("    POST /api/v1/auth/password     - 修改密码");
    info!("");
    info!("  🔌 WebSocket:");
    info!("    WS   /ws?token=<jwt_token>     - WebSocket 连接");
    info!("");
    info!("  📊 Core APIs:");
    info!("    /api/v1/accounts                - 账户管理");
    info!("    /api/v1/transactions            - 交易管理");
    info!("    /api/v1/payees                  - 收款人管理");
    info!("    /api/v1/rules                   - 规则引擎");
    info!("    /api/v1/templates               - 分类模板");
    info!("    /api/v1/ledgers                 - 账本管理");
    info!("");
    info!("💡 Tips:");
    info!("  - Use Authorization header with 'Bearer <token>' for authenticated requests");
    info!("  - WebSocket requires token in query parameter");
    info!("  - All timestamps are in UTC");
    
    axum::serve(listener, app).await?;
    
    Ok(())
}

/// 健康检查接口（扩展：模式/近期指标）
async fn health_check(State(state): State<AppState>) -> Json<serde_json::Value> {
    // 运行模式：从 PID 标记或环境变量推断（最佳努力）
    let mode = std::fs::read_to_string(".pids/api.mode").ok().unwrap_or_else(|| {
        std::env::var("CORS_DEV").map(|v| if v == "1" { "dev".into() } else { "safe".into() }).unwrap_or_else(|_| "safe".into())
    });
    // 轻量指标（允许失败，不影响健康响应）
    let latest_updated_at = sqlx::query(
        r#"SELECT MAX(updated_at) AS ts FROM exchange_rates"#
    )
    .fetch_one(&state.pool)
    .await
    .ok()
    .and_then(|row| row.try_get::<chrono::DateTime<chrono::Utc>, _>("ts").ok())
    .map(|dt| dt.to_rfc3339());

    let todays_rows = sqlx::query(r#"SELECT COUNT(*) AS c FROM exchange_rates WHERE date = CURRENT_DATE"#)
        .fetch_one(&state.pool).await.ok()
        .and_then(|row| row.try_get::<i64, _>("c").ok())
        .unwrap_or(0);

    let manual_active = sqlx::query(
        r#"SELECT COUNT(*) AS c FROM exchange_rates 
           WHERE is_manual = true AND (manual_rate_expiry IS NULL OR manual_rate_expiry > NOW()) AND date = CURRENT_DATE"#
    ).fetch_one(&state.pool).await.ok()
     .and_then(|row| row.try_get::<i64, _>("c").ok())
     .unwrap_or(0);

    let manual_expired = sqlx::query(
        r#"SELECT COUNT(*) AS c FROM exchange_rates 
           WHERE is_manual = true AND manual_rate_expiry IS NOT NULL AND manual_rate_expiry <= NOW()"#
    ).fetch_one(&state.pool).await.ok()
     .and_then(|row| row.try_get::<i64, _>("c").ok())
     .unwrap_or(0);

    Json(json!({
        "status": "healthy",
        "service": "jive-money-api",
        "mode": mode.trim(),
        "features": {
            "websocket": true,
            "database": true,
            "auth": true,
            "ledgers": true,
            "redis": state.redis.is_some()
        },
        "metrics": {
            "exchange_rates": {
                "latest_updated_at": latest_updated_at,
                "todays_rows": todays_rows,
                "manual_overrides_active": manual_active,
                "manual_overrides_expired": manual_expired
            }
        },
        "timestamp": chrono::Utc::now().to_rfc3339()
    }))
}

/// API 信息接口
async fn api_info() -> Json<serde_json::Value> {
    Json(json!({
        "name": "Jive Money API (Complete Version)",
        "version": "1.0.0",
        "description": "Financial management API with WebSocket support",
        "features": [
            "websocket",
            "auth",
            "transactions",
            "accounts",
            "rules",
            "ledgers",
            "templates"
        ],
        "endpoints": {
            "websocket": "/ws",
            "health": "/health",
            "templates": "/api/v1/templates",
            "accounts": "/api/v1/accounts",
            "transactions": "/api/v1/transactions",
            "payees": "/api/v1/payees",
            "rules": "/api/v1/rules",
            "auth": "/api/v1/auth",
            "ledgers": "/api/v1/ledgers"
        },
        "documentation": "https://github.com/yourusername/jive-money-api/wiki"
    }))
}

/// 服务静态图标文件
async fn serve_icon() -> Result<Json<serde_json::Value>, StatusCode> {
    Ok(Json(json!({
        "message": "Icon serving endpoint",
        "cdn_base": "http://localhost:8012/static/icons"
    })))
}<|MERGE_RESOLUTION|>--- conflicted
+++ resolved
@@ -264,7 +264,6 @@
         .route("/api/v1/transactions/:id", get(get_transaction))
         .route("/api/v1/transactions/:id", put(update_transaction))
         .route("/api/v1/transactions/:id", delete(delete_transaction))
-<<<<<<< HEAD
         .route("/api/v1/transactions/bulk", post(bulk_transaction_operations))
         .route("/api/v1/transactions/statistics", get(get_transaction_statistics))
 
@@ -283,18 +282,9 @@
         .route("/api/v1/travel/events/:id/budgets", post(travel::upsert_travel_budget))
         .route("/api/v1/travel/events/:id/statistics", get(travel::get_travel_statistics))
 
-=======
-        .route(
-            "/api/v1/transactions/bulk",
-            post(bulk_transaction_operations),
-        )
-        .route(
-            "/api/v1/transactions/statistics",
-            get(get_transaction_statistics),
-        )
         // Metrics endpoint
         .route("/metrics", get(metrics::metrics_handler))
->>>>>>> 961362cb
+
         // 收款人管理 API
         .route("/api/v1/payees", get(list_payees))
         .route("/api/v1/payees", post(create_payee))
