--- conflicted
+++ resolved
@@ -1,27 +1,24 @@
 #![allow(dead_code, unused_imports)]
 
+pub mod auth;
+pub mod error;
 pub mod handlers;
-pub mod error;
-pub mod auth;
+pub mod middleware;
 pub mod models;
 pub mod services;
-pub mod middleware;
 pub mod ws;
 
+use axum::extract::FromRef;
 use sqlx::PgPool;
-use axum::extract::FromRef;
+use std::sync::atomic::{AtomicU64, Ordering};
+use std::sync::Arc;
 
 /// 应用状态
 #[derive(Clone)]
 pub struct AppState {
     pub pool: PgPool,
-    pub ws_manager: Option<std::sync::Arc<crate::ws::WsConnectionManager>>,  // Optional WebSocket manager
+    pub ws_manager: Option<std::sync::Arc<crate::ws::WsConnectionManager>>, // Optional WebSocket manager
     pub redis: Option<redis::aio::ConnectionManager>,
-<<<<<<< HEAD
-    // Minimal metrics surface for middleware to update rate-limited counter
-    // In full version, a richer AppMetrics can be reintroduced.
-    pub rate_limited_counter: std::sync::Arc<std::sync::atomic::AtomicU64>,
-=======
     pub metrics: AppMetrics,
 }
 
@@ -182,7 +179,6 @@
     pub fn get_rehash_fail_breakdown(&self) -> (u64,u64) { (self.rehash_fail_hash.load(Ordering::Relaxed), self.rehash_fail_update.load(Ordering::Relaxed)) }
     pub fn inc_login_rate_limited(&self) { self.auth_login_rate_limited.fetch_add(1, Ordering::Relaxed); }
     pub fn get_login_rate_limited(&self) -> u64 { self.auth_login_rate_limited.load(Ordering::Relaxed) }
->>>>>>> 71f79f01
 }
 
 // 实现FromRef trait以便子状态可以从AppState中提取
@@ -201,4 +197,4 @@
 
 // Re-export commonly used types
 pub use error::{ApiError, ApiResult};
-pub use services::{ServiceContext, ServiceError};
+pub use services::{ServiceContext, ServiceError};