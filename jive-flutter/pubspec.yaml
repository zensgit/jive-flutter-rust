--- conflicted
+++ resolved
@@ -63,7 +63,6 @@
   
   # 文件处理
   path_provider: ^2.1.5
-  path: ^1.9.0
   file_picker: ^8.3.7
   
   # 图片处理
@@ -79,11 +78,7 @@
 
   web_socket_channel: any
   mailer: any
-<<<<<<< HEAD
-  share_plus: ^12.0.0
-=======
   share_plus: any
->>>>>>> 0d33ab51
   screenshot: any
   uni_links: any
   qr_flutter: any
