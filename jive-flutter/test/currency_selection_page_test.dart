import 'dart:io';
import 'package:flutter/material.dart';
import 'package:flutter_test/flutter_test.dart';
import 'package:flutter_riverpod/flutter_riverpod.dart';
import 'package:hive/hive.dart';
import 'package:shared_preferences/shared_preferences.dart';

import 'package:jive_money/screens/management/currency_selection_page.dart';
import 'package:jive_money/providers/currency_provider.dart';
import 'package:jive_money/models/currency.dart' as model;
import 'package:jive_money/models/currency_api.dart' as api;
import 'package:jive_money/services/currency_service.dart';
import 'package:jive_money/services/exchange_rate_service.dart';
import 'package:jive_money/services/crypto_price_service.dart';

<<<<<<< HEAD
class _FakeRemote implements ICurrencyRemote {
  const _FakeRemote();
=======
class _FakeRemote extends CurrencyService {
  _FakeRemote(): super(null);
>>>>>>> b30ad4f0
  static const _usd = model.Currency(
      code: 'USD',
      name: 'US Dollar',
      nameZh: '美元',
      symbol: r'$',
      decimalPlaces: 2,
      flag: '🇺🇸',
      isCrypto: false);
  static const _cny = model.Currency(
      code: 'CNY',
      name: 'Chinese Yuan',
      nameZh: '人民币',
      symbol: '¥',
      decimalPlaces: 2,
      flag: '🇨🇳',
      isCrypto: false);
  @override
<<<<<<< HEAD
=======
  @override
>>>>>>> b30ad4f0
  Future<List<model.Currency>> getSupportedCurrencies() async => const [_usd,_cny];
  @override
  Future<CurrencyCatalogResult> getSupportedCurrenciesWithEtag({String? etag}) async => CurrencyCatalogResult(await getSupportedCurrencies(), null, false);
  @override
  Future<List<api.CurrencyPreference>> getUserCurrencyPreferences() async => const [];
  @override
  Future<void> setUserCurrencyPreferences(List<String> currencies, String primaryCurrency) async {}
  @override
  Future<api.FamilyCurrencySettings> getFamilyCurrencySettings() async => api.FamilyCurrencySettings(
      familyId: '', baseCurrency: 'USD', allowMultiCurrency: true, autoConvert: false, supportedCurrencies: const ['USD']);
  @override
  Future<void> updateFamilyCurrencySettings(Map<String, dynamic> updates) async {}
  @override
  Future<double> getExchangeRate(String from, String to, {DateTime? date}) async => 1.0;
  @override
  Future<Map<String,double>> getBatchExchangeRates(String baseCurrency, List<String> targetCurrencies) async => {};
  @override
  Future<api.ConvertAmountResponse> convertAmount(double amount, String from, String to, {DateTime? date}) async => api.ConvertAmountResponse(originalAmount: amount, convertedAmount: amount, fromCurrency: from, toCurrency: to, exchangeRate: 1.0);
  @override
  Future<List<api.ExchangeRate>> getExchangeRateHistory(String from, String to, int days) async => const [];
  @override
  Future<List<api.ExchangePair>> getPopularExchangePairs() async => const [];
  @override
  Future<void> refreshExchangeRates() async {}
}
class _NoopExchangeRateService extends ExchangeRateService {}
class _NoopCryptoService extends CryptoPriceService {}
class _FakeNotifier extends CurrencyNotifier {
  _FakeNotifier()
      : super(
          Hive.box('preferences'),
          null,
          _NoopExchangeRateService(),
          _NoopCryptoService(),
<<<<<<< HEAD
          const _FakeRemote(),
=======
          _FakeRemote(),
>>>>>>> b30ad4f0
          suppressAutoInit: true,
        ) {
    state = const CurrencyPreferences(multiCurrencyEnabled:false, cryptoEnabled:false, baseCurrency:'USD', selectedCurrencies:['USD','CNY'], showCurrencyCode:true, showCurrencySymbol:false);
  }
  @override
  Future<void> refreshExchangeRates() async {}
}
void main(){
  setUpAll(() async {
    TestWidgetsFlutterBinding.ensureInitialized();
    SharedPreferences.setMockInitialValues({});
    final dir = await Directory.systemTemp.createTemp('hive_widget_test');
    Hive.init(dir.path);
    await Hive.openBox('preferences');
  });
  testWidgets('Selecting base currency returns via Navigator.pop', (tester) async {
    final overrides=[currencyProvider.overrideWithProvider(StateNotifierProvider<CurrencyNotifier,CurrencyPreferences>((ref)=>_FakeNotifier()))];
    late Object? result;
    await tester.pumpWidget(ProviderScope(
      overrides: overrides,
      child: MaterialApp(
        home: Builder(
          builder: (context) => Scaffold(
            body: Center(
              child: ElevatedButton(
                onPressed: () async {
                  result = await Navigator.of(context).push(
                    MaterialPageRoute(
                      builder: (_) => const CurrencySelectionPage(isSelectingBaseCurrency: true),
                    ),
                  );
                },
                child: const Text('Open'),
              ),
            ),
          ),
        ),
      ),
    ));
    await tester.tap(find.text('Open'));
    // Allow several short pumps until USD appears or timeout
    for (int i = 0; i < 6 && find.text('USD').evaluate().isEmpty; i++) {
      await tester.pump(const Duration(milliseconds: 40));
    }
    expect(find.text('USD'), findsWidgets, reason: 'USD should be listed');
    await tester.tap(find.text('USD').first);
    await tester.pump(const Duration(milliseconds: 60));
    expect(result, isA<model.Currency>());
    expect((result as model.Currency).code,'USD');
  });
  testWidgets('Base currency is sorted to top and marked', (tester) async {
    final overrides=[currencyProvider.overrideWithProvider(StateNotifierProvider<CurrencyNotifier,CurrencyPreferences>((ref)=>_FakeNotifier()))];
    await tester.pumpWidget(ProviderScope(overrides:overrides, child: const MaterialApp(home: CurrencySelectionPage(isSelectingBaseCurrency:false))));
    await tester.pump(const Duration(milliseconds:60));
    expect(find.text('USD'), findsWidgets);
    expect(find.text('基础'), findsWidgets);
  });
}<|MERGE_RESOLUTION|>--- conflicted
+++ resolved
@@ -13,13 +13,8 @@
 import 'package:jive_money/services/exchange_rate_service.dart';
 import 'package:jive_money/services/crypto_price_service.dart';
 
-<<<<<<< HEAD
-class _FakeRemote implements ICurrencyRemote {
-  const _FakeRemote();
-=======
 class _FakeRemote extends CurrencyService {
   _FakeRemote(): super(null);
->>>>>>> b30ad4f0
   static const _usd = model.Currency(
       code: 'USD',
       name: 'US Dollar',
@@ -37,10 +32,6 @@
       flag: '🇨🇳',
       isCrypto: false);
   @override
-<<<<<<< HEAD
-=======
-  @override
->>>>>>> b30ad4f0
   Future<List<model.Currency>> getSupportedCurrencies() async => const [_usd,_cny];
   @override
   Future<CurrencyCatalogResult> getSupportedCurrenciesWithEtag({String? etag}) async => CurrencyCatalogResult(await getSupportedCurrencies(), null, false);
@@ -75,11 +66,7 @@
           null,
           _NoopExchangeRateService(),
           _NoopCryptoService(),
-<<<<<<< HEAD
-          const _FakeRemote(),
-=======
           _FakeRemote(),
->>>>>>> b30ad4f0
           suppressAutoInit: true,
         ) {
     state = const CurrencyPreferences(multiCurrencyEnabled:false, cryptoEnabled:false, baseCurrency:'USD', selectedCurrencies:['USD','CNY'], showCurrencyCode:true, showCurrencySymbol:false);
