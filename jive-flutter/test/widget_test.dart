--- conflicted
+++ resolved
@@ -22,12 +22,6 @@
     final dir = await Directory.systemTemp.createTemp('hive_widget_test');
     Hive.init(dir.path);
     await Hive.openBox('preferences');
-<<<<<<< HEAD
-  });
-  testWidgets('App builds without exceptions', (WidgetTester tester) async {
-    await tester.pumpWidget(const ProviderScope(child: JiveApp()));
-    await tester.pump(const Duration(milliseconds: 200));
-=======
     // 禁用 StorageService 模拟延迟，避免测试中挂起定时器。
     storageServiceDisableDelay = true;
   });
@@ -35,7 +29,6 @@
     await tester.pumpWidget(const ProviderScope(child: JiveApp()));
     // 延长等待时间 (>=800ms) 以完成应用初始化中使用的延迟任务，避免挂起定时器导致测试失败。
     await tester.pump(const Duration(milliseconds: 1000));
->>>>>>> b30ad4f0
     expect(find.byType(MaterialApp), findsOneWidget);
   });
 }