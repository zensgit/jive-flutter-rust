import 'dart:convert';
import 'package:http/http.dart' as http;
import 'package:flutter/material.dart';
import 'package:jive_money/utils/constants.dart';
import 'package:jive_money/services/auth_service.dart';

/// Social login provider types
enum SocialProvider {
  wechat,
  qq,
  tiktok,
}

/// Social account binding result
class SocialAuthResult {
  final String provider;
  final String socialId;
  final String? nickname;
  final String? avatarUrl;
  final String? email;
  final Map<String, dynamic>? additionalData;

  SocialAuthResult({
    required this.provider,
    required this.socialId,
    this.nickname,
    this.avatarUrl,
    this.email,
    this.additionalData,
  });

  factory SocialAuthResult.fromJson(Map<String, dynamic> json) {
    return SocialAuthResult(
      provider: json['provider'],
      socialId: json['social_id'],
      nickname: json['nickname'],
      avatarUrl: json['avatar_url'],
      email: json['email'],
      additionalData: json['additional_data'],
    );
  }
}

/// Service for handling social authentication
class SocialAuthService {
  final String baseUrl = ApiConstants.baseUrl;
  final AuthService _authService = AuthService();

  Map<String, String> get _headers => {
        'Content-Type': 'application/json',
        if (_authService.token != null)
          'Authorization': 'Bearer ${_authService.token}',
      };

  // ========== WeChat Integration ==========

  /// Bind WeChat account to current user
  Future<SocialAuthResult?> bindWeChat() async {
    try {
      // TODO: Implement WeChat SDK integration
      // This is a placeholder implementation

      // Step 1: Get WeChat authorization code
      final authCode = await _getWeChatAuthCode();
      if (authCode == null) return null;

      // Step 2: Exchange code for access token on server
      final response = await http.post(
        Uri.parse('$baseUrl/auth/social/wechat/bind'),
        headers: _headers,
        body: json.encode({'auth_code': authCode}),
      );

      if (response.statusCode == 200) {
        final data = json.decode(response.body);
        return SocialAuthResult.fromJson(data['data']);
      }

      throw Exception('Failed to bind WeChat: ${response.statusCode}');
    } catch (e) {
      debugPrint('Error binding WeChat: $e');
      return null;
    }
  }

  /// Login with WeChat
  Future<Map<String, dynamic>?> loginWithWeChat() async {
    try {
      // Step 1: Get WeChat authorization code
      final authCode = await _getWeChatAuthCode();
      if (authCode == null) return null;

      // Step 2: Login with auth code
      final response = await http.post(
        Uri.parse('$baseUrl/auth/social/wechat/login'),
        headers: {'Content-Type': 'application/json'},
        body: json.encode({'auth_code': authCode}),
      );

      if (response.statusCode == 200) {
        final data = json.decode(response.body);

        // Save token
        if (data['token'] != null) {
          await _authService.saveToken(data['token']);
        }

        return data;
      }

      throw Exception('Failed to login with WeChat: ${response.statusCode}');
    } catch (e) {
      debugPrint('Error logging in with WeChat: $e');
      return null;
    }
  }

  /// Register with WeChat
  Future<Map<String, dynamic>?> registerWithWeChat() async {
    try {
      // Step 1: Get WeChat authorization code and user info
      final authCode = await _getWeChatAuthCode();
      if (authCode == null) return null;

      // Step 2: Register with auth code
      final response = await http.post(
        Uri.parse('$baseUrl/auth/social/wechat/register'),
        headers: {'Content-Type': 'application/json'},
        body: json.encode({
          'auth_code': authCode,
          // Additional registration data can be added here
        }),
      );

      if (response.statusCode == 200 || response.statusCode == 201) {
        final data = json.decode(response.body);

        // Save token
        if (data['token'] != null) {
          await _authService.saveToken(data['token']);
        }

        return data;
      }

      throw Exception('Failed to register with WeChat: ${response.statusCode}');
    } catch (e) {
      debugPrint('Error registering with WeChat: $e');
      return null;
    }
  }

  /// Unbind WeChat account
  Future<bool> unbindWeChat() async {
    try {
      final response = await http.delete(
        Uri.parse('$baseUrl/auth/social/wechat/unbind'),
        headers: _headers,
      );

      return response.statusCode == 200;
    } catch (e) {
      debugPrint('Error unbinding WeChat: $e');
      return false;
    }
  }

  // ========== QQ Integration ==========

  /// Bind QQ account to current user
  Future<SocialAuthResult?> bindQQ() async {
    try {
      // TODO: Implement QQ SDK integration
      // This is a placeholder implementation

      // Step 1: Get QQ authorization
      final authData = await _getQQAuthData();
      if (authData == null) return null;

      // Step 2: Bind on server
      final response = await http.post(
        Uri.parse('$baseUrl/auth/social/qq/bind'),
        headers: _headers,
        body: json.encode(authData),
      );

      if (response.statusCode == 200) {
        final data = json.decode(response.body);
        return SocialAuthResult.fromJson(data['data']);
      }

      throw Exception('Failed to bind QQ: ${response.statusCode}');
    } catch (e) {
      debugPrint('Error binding QQ: $e');
      return null;
    }
  }

  /// Login with QQ
  Future<Map<String, dynamic>?> loginWithQQ() async {
    try {
      final authData = await _getQQAuthData();
      if (authData == null) return null;

      final response = await http.post(
        Uri.parse('$baseUrl/auth/social/qq/login'),
        headers: {'Content-Type': 'application/json'},
        body: json.encode(authData),
      );

      if (response.statusCode == 200) {
        final data = json.decode(response.body);

        // Save token
        if (data['token'] != null) {
          await _authService.saveToken(data['token']);
        }

        return data;
      }

      throw Exception('Failed to login with QQ: ${response.statusCode}');
    } catch (e) {
      debugPrint('Error logging in with QQ: $e');
      return null;
    }
  }

  /// Register with QQ
  Future<Map<String, dynamic>?> registerWithQQ() async {
    try {
      final authData = await _getQQAuthData();
      if (authData == null) return null;

      final response = await http.post(
        Uri.parse('$baseUrl/auth/social/qq/register'),
        headers: {'Content-Type': 'application/json'},
        body: json.encode(authData),
      );

      if (response.statusCode == 200 || response.statusCode == 201) {
        final data = json.decode(response.body);

        // Save token
        if (data['token'] != null) {
          await _authService.saveToken(data['token']);
        }

        return data;
      }

      throw Exception('Failed to register with QQ: ${response.statusCode}');
    } catch (e) {
      debugPrint('Error registering with QQ: $e');
      return null;
    }
  }

  /// Unbind QQ account
  Future<bool> unbindQQ() async {
    try {
      final response = await http.delete(
        Uri.parse('$baseUrl/auth/social/qq/unbind'),
        headers: _headers,
      );

      return response.statusCode == 200;
    } catch (e) {
      debugPrint('Error unbinding QQ: $e');
      return false;
    }
  }

  // ========== TikTok/抖音 Integration ==========

  /// Bind TikTok account to current user
  Future<SocialAuthResult?> bindTikTok() async {
    try {
      // TODO: Implement TikTok/抖音 SDK integration
      // This is a placeholder implementation

      // Step 1: Get TikTok authorization
      final authData = await _getTikTokAuthData();
      if (authData == null) return null;

      // Step 2: Bind on server
      final response = await http.post(
        Uri.parse('$baseUrl/auth/social/tiktok/bind'),
        headers: _headers,
        body: json.encode(authData),
      );

      if (response.statusCode == 200) {
        final data = json.decode(response.body);
        return SocialAuthResult.fromJson(data['data']);
      }

      throw Exception('Failed to bind TikTok: ${response.statusCode}');
    } catch (e) {
      debugPrint('Error binding TikTok: $e');
      return null;
    }
  }

  /// Login with TikTok
  Future<Map<String, dynamic>?> loginWithTikTok() async {
    try {
      final authData = await _getTikTokAuthData();
      if (authData == null) return null;

      final response = await http.post(
        Uri.parse('$baseUrl/auth/social/tiktok/login'),
        headers: {'Content-Type': 'application/json'},
        body: json.encode(authData),
      );

      if (response.statusCode == 200) {
        final data = json.decode(response.body);

        // Save token
        if (data['token'] != null) {
          await _authService.saveToken(data['token']);
        }

        return data;
      }

      throw Exception('Failed to login with TikTok: ${response.statusCode}');
    } catch (e) {
      debugPrint('Error logging in with TikTok: $e');
      return null;
    }
  }

  /// Register with TikTok
  Future<Map<String, dynamic>?> registerWithTikTok() async {
    try {
      final authData = await _getTikTokAuthData();
      if (authData == null) return null;

      final response = await http.post(
        Uri.parse('$baseUrl/auth/social/tiktok/register'),
        headers: {'Content-Type': 'application/json'},
        body: json.encode(authData),
      );

      if (response.statusCode == 200 || response.statusCode == 201) {
        final data = json.decode(response.body);

        // Save token
        if (data['token'] != null) {
          await _authService.saveToken(data['token']);
        }

        return data;
      }

      throw Exception('Failed to register with TikTok: ${response.statusCode}');
    } catch (e) {
      debugPrint('Error registering with TikTok: $e');
      return null;
    }
  }

  /// Unbind TikTok account
  Future<bool> unbindTikTok() async {
    try {
      final response = await http.delete(
        Uri.parse('$baseUrl/auth/social/tiktok/unbind'),
        headers: _headers,
      );

      return response.statusCode == 200;
    } catch (e) {
      debugPrint('Error unbinding TikTok: $e');
      return false;
    }
  }

  // ========== Private Helper Methods ==========

  /// Get WeChat authorization code
  /// NOTE: This requires WeChat SDK integration
  Future<String?> _getWeChatAuthCode() async {
    // TODO: Implement WeChat SDK
    // For now, return mock data for development
    debugPrint('WeChat SDK not implemented. Using mock data.');
<<<<<<< HEAD

=======
    
>>>>>>> 2c2f9419
    // In production, this would:
    // 1. Call WeChat SDK to open WeChat app
    // 2. User authorizes in WeChat
    // 3. WeChat returns auth code

    return 'mock_wechat_auth_code';
  }

  /// Get QQ authorization data
  /// NOTE: This requires QQ SDK integration
  Future<Map<String, dynamic>?> _getQQAuthData() async {
    // TODO: Implement QQ SDK
    // For now, return mock data for development
    debugPrint('QQ SDK not implemented. Using mock data.');
<<<<<<< HEAD

=======
    
>>>>>>> 2c2f9419
    // In production, this would:
    // 1. Call QQ SDK to open QQ app or web view
    // 2. User authorizes in QQ
    // 3. QQ returns access token and openid

    return {
      'access_token': 'mock_qq_access_token',
      'openid': 'mock_qq_openid',
    };
  }

  /// Get TikTok authorization data
  /// NOTE: This requires TikTok SDK integration
  Future<Map<String, dynamic>?> _getTikTokAuthData() async {
    // TODO: Implement TikTok/抖音 SDK
    // For now, return mock data for development
    debugPrint('TikTok SDK not implemented. Using mock data.');
<<<<<<< HEAD

=======
    
>>>>>>> 2c2f9419
    // In production, this would:
    // 1. Call TikTok SDK to open TikTok app
    // 2. User authorizes in TikTok
    // 3. TikTok returns auth data

    return {
      'auth_code': 'mock_tiktok_auth_code',
      'state': 'mock_state',
    };
  }
}

/// Social login button widget
class SocialLoginButton extends StatelessWidget {
  final SocialProvider provider;
  final VoidCallback onPressed;
  final bool isLoading;

  const SocialLoginButton({
    super.key,
    required this.provider,
    required this.onPressed,
    this.isLoading = false,
  });

  @override
  Widget build(BuildContext context) {
    final config = _getProviderConfig(provider);

    return ElevatedButton.icon(
      onPressed: isLoading ? null : onPressed,
      icon: isLoading
          ? const SizedBox(
              width: 20,
              height: 20,
              child: CircularProgressIndicator(strokeWidth: 2),
            )
          : Icon(config['icon'], color: config['iconColor']),
      label: Text(config['label']),
      style: ElevatedButton.styleFrom(
        backgroundColor: config['backgroundColor'],
        foregroundColor: config['textColor'],
        minimumSize: const Size(double.infinity, 48),
        shape: RoundedRectangleBorder(
          borderRadius: BorderRadius.circular(8),
        ),
      ),
    );
  }

  Map<String, dynamic> _getProviderConfig(SocialProvider provider) {
    switch (provider) {
      case SocialProvider.wechat:
        return {
          'icon': Icons.chat,
          'iconColor': Colors.white,
          'label': '微信登录',
          'backgroundColor': const Color(0xFF07C160),
          'textColor': Colors.white,
        };
      case SocialProvider.qq:
        return {
          'icon': Icons.message,
          'iconColor': Colors.white,
          'label': 'QQ登录',
          'backgroundColor': const Color(0xFF12B7F5),
          'textColor': Colors.white,
        };
      case SocialProvider.tiktok:
        return {
          'icon': Icons.music_video,
          'iconColor': Colors.white,
          'label': '抖音登录',
          'backgroundColor': Colors.black,
          'textColor': Colors.white,
        };
    }
  }
}<|MERGE_RESOLUTION|>--- conflicted
+++ resolved
@@ -1,8 +1,7 @@
 import 'dart:convert';
 import 'package:http/http.dart' as http;
-import 'package:flutter/material.dart';
-import 'package:jive_money/utils/constants.dart';
-import 'package:jive_money/services/auth_service.dart';
+import '../utils/constants.dart';
+import 'auth_service.dart';
 
 /// Social login provider types
 enum SocialProvider {
@@ -19,7 +18,7 @@
   final String? avatarUrl;
   final String? email;
   final Map<String, dynamic>? additionalData;
-
+  
   SocialAuthResult({
     required this.provider,
     required this.socialId,
@@ -28,7 +27,7 @@
     this.email,
     this.additionalData,
   });
-
+  
   factory SocialAuthResult.fromJson(Map<String, dynamic> json) {
     return SocialAuthResult(
       provider: json['provider'],
@@ -45,83 +44,82 @@
 class SocialAuthService {
   final String baseUrl = ApiConstants.baseUrl;
   final AuthService _authService = AuthService();
-
+  
   Map<String, String> get _headers => {
-        'Content-Type': 'application/json',
-        if (_authService.token != null)
-          'Authorization': 'Bearer ${_authService.token}',
-      };
-
+    'Content-Type': 'application/json',
+    if (_authService.token != null) 'Authorization': 'Bearer ${_authService.token}',
+  };
+  
   // ========== WeChat Integration ==========
-
+  
   /// Bind WeChat account to current user
   Future<SocialAuthResult?> bindWeChat() async {
     try {
       // TODO: Implement WeChat SDK integration
       // This is a placeholder implementation
-
+      
       // Step 1: Get WeChat authorization code
       final authCode = await _getWeChatAuthCode();
       if (authCode == null) return null;
-
+      
       // Step 2: Exchange code for access token on server
       final response = await http.post(
         Uri.parse('$baseUrl/auth/social/wechat/bind'),
         headers: _headers,
         body: json.encode({'auth_code': authCode}),
       );
-
+      
       if (response.statusCode == 200) {
         final data = json.decode(response.body);
         return SocialAuthResult.fromJson(data['data']);
       }
-
+      
       throw Exception('Failed to bind WeChat: ${response.statusCode}');
     } catch (e) {
       debugPrint('Error binding WeChat: $e');
       return null;
     }
   }
-
+  
   /// Login with WeChat
   Future<Map<String, dynamic>?> loginWithWeChat() async {
     try {
       // Step 1: Get WeChat authorization code
       final authCode = await _getWeChatAuthCode();
       if (authCode == null) return null;
-
+      
       // Step 2: Login with auth code
       final response = await http.post(
         Uri.parse('$baseUrl/auth/social/wechat/login'),
         headers: {'Content-Type': 'application/json'},
         body: json.encode({'auth_code': authCode}),
       );
-
-      if (response.statusCode == 200) {
-        final data = json.decode(response.body);
-
-        // Save token
-        if (data['token'] != null) {
-          await _authService.saveToken(data['token']);
-        }
-
-        return data;
-      }
-
+      
+      if (response.statusCode == 200) {
+        final data = json.decode(response.body);
+        
+        // Save token
+        if (data['token'] != null) {
+          await _authService.saveToken(data['token']);
+        }
+        
+        return data;
+      }
+      
       throw Exception('Failed to login with WeChat: ${response.statusCode}');
     } catch (e) {
       debugPrint('Error logging in with WeChat: $e');
       return null;
     }
   }
-
+  
   /// Register with WeChat
   Future<Map<String, dynamic>?> registerWithWeChat() async {
     try {
       // Step 1: Get WeChat authorization code and user info
       final authCode = await _getWeChatAuthCode();
       if (authCode == null) return null;
-
+      
       // Step 2: Register with auth code
       final response = await http.post(
         Uri.parse('$baseUrl/auth/social/wechat/register'),
@@ -131,25 +129,25 @@
           // Additional registration data can be added here
         }),
       );
-
+      
       if (response.statusCode == 200 || response.statusCode == 201) {
         final data = json.decode(response.body);
-
-        // Save token
-        if (data['token'] != null) {
-          await _authService.saveToken(data['token']);
-        }
-
-        return data;
-      }
-
+        
+        // Save token
+        if (data['token'] != null) {
+          await _authService.saveToken(data['token']);
+        }
+        
+        return data;
+      }
+      
       throw Exception('Failed to register with WeChat: ${response.statusCode}');
     } catch (e) {
       debugPrint('Error registering with WeChat: $e');
       return null;
     }
   }
-
+  
   /// Unbind WeChat account
   Future<bool> unbindWeChat() async {
     try {
@@ -157,105 +155,105 @@
         Uri.parse('$baseUrl/auth/social/wechat/unbind'),
         headers: _headers,
       );
-
+      
       return response.statusCode == 200;
     } catch (e) {
       debugPrint('Error unbinding WeChat: $e');
       return false;
     }
   }
-
+  
   // ========== QQ Integration ==========
-
+  
   /// Bind QQ account to current user
   Future<SocialAuthResult?> bindQQ() async {
     try {
       // TODO: Implement QQ SDK integration
       // This is a placeholder implementation
-
+      
       // Step 1: Get QQ authorization
       final authData = await _getQQAuthData();
       if (authData == null) return null;
-
+      
       // Step 2: Bind on server
       final response = await http.post(
         Uri.parse('$baseUrl/auth/social/qq/bind'),
         headers: _headers,
         body: json.encode(authData),
       );
-
+      
       if (response.statusCode == 200) {
         final data = json.decode(response.body);
         return SocialAuthResult.fromJson(data['data']);
       }
-
+      
       throw Exception('Failed to bind QQ: ${response.statusCode}');
     } catch (e) {
       debugPrint('Error binding QQ: $e');
       return null;
     }
   }
-
+  
   /// Login with QQ
   Future<Map<String, dynamic>?> loginWithQQ() async {
     try {
       final authData = await _getQQAuthData();
       if (authData == null) return null;
-
+      
       final response = await http.post(
         Uri.parse('$baseUrl/auth/social/qq/login'),
         headers: {'Content-Type': 'application/json'},
         body: json.encode(authData),
       );
-
-      if (response.statusCode == 200) {
-        final data = json.decode(response.body);
-
-        // Save token
-        if (data['token'] != null) {
-          await _authService.saveToken(data['token']);
-        }
-
-        return data;
-      }
-
+      
+      if (response.statusCode == 200) {
+        final data = json.decode(response.body);
+        
+        // Save token
+        if (data['token'] != null) {
+          await _authService.saveToken(data['token']);
+        }
+        
+        return data;
+      }
+      
       throw Exception('Failed to login with QQ: ${response.statusCode}');
     } catch (e) {
       debugPrint('Error logging in with QQ: $e');
       return null;
     }
   }
-
+  
   /// Register with QQ
   Future<Map<String, dynamic>?> registerWithQQ() async {
     try {
       final authData = await _getQQAuthData();
       if (authData == null) return null;
-
+      
       final response = await http.post(
         Uri.parse('$baseUrl/auth/social/qq/register'),
         headers: {'Content-Type': 'application/json'},
         body: json.encode(authData),
       );
-
+      
       if (response.statusCode == 200 || response.statusCode == 201) {
         final data = json.decode(response.body);
-
-        // Save token
-        if (data['token'] != null) {
-          await _authService.saveToken(data['token']);
-        }
-
-        return data;
-      }
-
+        
+        // Save token
+        if (data['token'] != null) {
+          await _authService.saveToken(data['token']);
+        }
+        
+        return data;
+      }
+      
       throw Exception('Failed to register with QQ: ${response.statusCode}');
     } catch (e) {
       debugPrint('Error registering with QQ: $e');
       return null;
     }
   }
-
+  
   /// Unbind QQ account
   Future<bool> unbindQQ() async {
     try {
@@ -263,105 +261,105 @@
         Uri.parse('$baseUrl/auth/social/qq/unbind'),
         headers: _headers,
       );
-
+      
       return response.statusCode == 200;
     } catch (e) {
       debugPrint('Error unbinding QQ: $e');
       return false;
     }
   }
-
+  
   // ========== TikTok/抖音 Integration ==========
-
+  
   /// Bind TikTok account to current user
   Future<SocialAuthResult?> bindTikTok() async {
     try {
       // TODO: Implement TikTok/抖音 SDK integration
       // This is a placeholder implementation
-
+      
       // Step 1: Get TikTok authorization
       final authData = await _getTikTokAuthData();
       if (authData == null) return null;
-
+      
       // Step 2: Bind on server
       final response = await http.post(
         Uri.parse('$baseUrl/auth/social/tiktok/bind'),
         headers: _headers,
         body: json.encode(authData),
       );
-
+      
       if (response.statusCode == 200) {
         final data = json.decode(response.body);
         return SocialAuthResult.fromJson(data['data']);
       }
-
+      
       throw Exception('Failed to bind TikTok: ${response.statusCode}');
     } catch (e) {
       debugPrint('Error binding TikTok: $e');
       return null;
     }
   }
-
+  
   /// Login with TikTok
   Future<Map<String, dynamic>?> loginWithTikTok() async {
     try {
       final authData = await _getTikTokAuthData();
       if (authData == null) return null;
-
+      
       final response = await http.post(
         Uri.parse('$baseUrl/auth/social/tiktok/login'),
         headers: {'Content-Type': 'application/json'},
         body: json.encode(authData),
       );
-
-      if (response.statusCode == 200) {
-        final data = json.decode(response.body);
-
-        // Save token
-        if (data['token'] != null) {
-          await _authService.saveToken(data['token']);
-        }
-
-        return data;
-      }
-
+      
+      if (response.statusCode == 200) {
+        final data = json.decode(response.body);
+        
+        // Save token
+        if (data['token'] != null) {
+          await _authService.saveToken(data['token']);
+        }
+        
+        return data;
+      }
+      
       throw Exception('Failed to login with TikTok: ${response.statusCode}');
     } catch (e) {
       debugPrint('Error logging in with TikTok: $e');
       return null;
     }
   }
-
+  
   /// Register with TikTok
   Future<Map<String, dynamic>?> registerWithTikTok() async {
     try {
       final authData = await _getTikTokAuthData();
       if (authData == null) return null;
-
+      
       final response = await http.post(
         Uri.parse('$baseUrl/auth/social/tiktok/register'),
         headers: {'Content-Type': 'application/json'},
         body: json.encode(authData),
       );
-
+      
       if (response.statusCode == 200 || response.statusCode == 201) {
         final data = json.decode(response.body);
-
-        // Save token
-        if (data['token'] != null) {
-          await _authService.saveToken(data['token']);
-        }
-
-        return data;
-      }
-
+        
+        // Save token
+        if (data['token'] != null) {
+          await _authService.saveToken(data['token']);
+        }
+        
+        return data;
+      }
+      
       throw Exception('Failed to register with TikTok: ${response.statusCode}');
     } catch (e) {
       debugPrint('Error registering with TikTok: $e');
       return null;
     }
   }
-
+  
   /// Unbind TikTok account
   Future<bool> unbindTikTok() async {
     try {
@@ -369,73 +367,61 @@
         Uri.parse('$baseUrl/auth/social/tiktok/unbind'),
         headers: _headers,
       );
-
+      
       return response.statusCode == 200;
     } catch (e) {
       debugPrint('Error unbinding TikTok: $e');
       return false;
     }
   }
-
+  
   // ========== Private Helper Methods ==========
-
+  
   /// Get WeChat authorization code
   /// NOTE: This requires WeChat SDK integration
   Future<String?> _getWeChatAuthCode() async {
     // TODO: Implement WeChat SDK
     // For now, return mock data for development
     debugPrint('WeChat SDK not implemented. Using mock data.');
-<<<<<<< HEAD
-
-=======
-    
->>>>>>> 2c2f9419
+    
     // In production, this would:
     // 1. Call WeChat SDK to open WeChat app
     // 2. User authorizes in WeChat
     // 3. WeChat returns auth code
-
+    
     return 'mock_wechat_auth_code';
   }
-
+  
   /// Get QQ authorization data
   /// NOTE: This requires QQ SDK integration
   Future<Map<String, dynamic>?> _getQQAuthData() async {
     // TODO: Implement QQ SDK
     // For now, return mock data for development
     debugPrint('QQ SDK not implemented. Using mock data.');
-<<<<<<< HEAD
-
-=======
-    
->>>>>>> 2c2f9419
+    
     // In production, this would:
     // 1. Call QQ SDK to open QQ app or web view
     // 2. User authorizes in QQ
     // 3. QQ returns access token and openid
-
+    
     return {
       'access_token': 'mock_qq_access_token',
       'openid': 'mock_qq_openid',
     };
   }
-
+  
   /// Get TikTok authorization data
   /// NOTE: This requires TikTok SDK integration
   Future<Map<String, dynamic>?> _getTikTokAuthData() async {
     // TODO: Implement TikTok/抖音 SDK
     // For now, return mock data for development
     debugPrint('TikTok SDK not implemented. Using mock data.');
-<<<<<<< HEAD
-
-=======
-    
->>>>>>> 2c2f9419
+    
     // In production, this would:
     // 1. Call TikTok SDK to open TikTok app
     // 2. User authorizes in TikTok
     // 3. TikTok returns auth data
-
+    
     return {
       'auth_code': 'mock_tiktok_auth_code',
       'state': 'mock_state',
@@ -448,18 +434,18 @@
   final SocialProvider provider;
   final VoidCallback onPressed;
   final bool isLoading;
-
+  
   const SocialLoginButton({
     super.key,
     required this.provider,
     required this.onPressed,
     this.isLoading = false,
   });
-
+  
   @override
   Widget build(BuildContext context) {
     final config = _getProviderConfig(provider);
-
+    
     return ElevatedButton.icon(
       onPressed: isLoading ? null : onPressed,
       icon: isLoading
@@ -480,7 +466,7 @@
       ),
     );
   }
-
+  
   Map<String, dynamic> _getProviderConfig(SocialProvider provider) {
     switch (provider) {
       case SocialProvider.wechat:
