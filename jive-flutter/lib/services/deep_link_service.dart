import 'package:flutter/material.dart';
import 'package:uni_links/uni_links.dart' as uni_links;
import 'dart:async';
import 'package:jive_money/screens/family/family_dashboard_screen.dart';
import 'package:jive_money/models/ledger.dart';

/// 深链接服务 - 处理应用内外部链接跳转
class DeepLinkService {
  static final DeepLinkService _instance = DeepLinkService._internal();
  factory DeepLinkService() => _instance;
  DeepLinkService._internal();

  StreamSubscription? _linkSubscription;
  final _linkController = StreamController<DeepLinkData>.broadcast();

  Stream<DeepLinkData> get linkStream => _linkController.stream;

  /// 初始化深链接监听
  Future<void> initialize() async {
    // 处理应用启动时的链接
    try {
<<<<<<< HEAD
      final String? initialLink = await uni_links.getInitialLink();
=======
      final initialLink = await uni_links.getInitialLink();
>>>>>>> 0d33ab51
      if (initialLink != null) {
        _handleDeepLink(initialLink);
      }
    } catch (e) {
      debugPrint('Failed to get initial link: $e');
    }

    // 监听应用运行时的链接
    _linkSubscription = uni_links.linkStream.listen((link) {
<<<<<<< HEAD
      final v = link ?? '';
      if (v.isEmpty) return;
      _handleDeepLink(v);
=======
      _handleDeepLink(link);
>>>>>>> 0d33ab51
    }, onError: (err) {
      debugPrint('Link stream error: $err');
    });
  }

  /// 处理深链接
  void _handleDeepLink(String? link) {
    if (link == null || link.isEmpty) return;
    final uri = Uri.parse(link);
    final data = _parseDeepLink(uri);

    if (data != null) {
      _linkController.add(data);
    }
  }

  /// 解析深链接
  DeepLinkData? _parseDeepLink(Uri uri) {
    // 支持的链接格式：
    // jivemoney://invite/{token}
    // https://jivemoney.app/invite/{token}
    // jivemoney://family/{familyId}
    // jivemoney://transaction/{transactionId}
    // jivemoney://share/{type}/{id}

    if (uri.scheme == 'jivemoney' || uri.host == 'jivemoney.app') {
      final pathSegments = uri.pathSegments;

      if (pathSegments.isEmpty) return null;

      switch (pathSegments[0]) {
        case 'invite':
          if (pathSegments.length > 1) {
            return DeepLinkData(
              type: DeepLinkType.invitation,
              data: {'token': pathSegments[1]},
              queryParams: uri.queryParameters,
            );
          }
          break;

        case 'family':
          if (pathSegments.length > 1) {
            return DeepLinkData(
              type: DeepLinkType.family,
              data: {'familyId': pathSegments[1]},
              queryParams: uri.queryParameters,
            );
          }
          break;

        case 'transaction':
          if (pathSegments.length > 1) {
            return DeepLinkData(
              type: DeepLinkType.transaction,
              data: {'transactionId': pathSegments[1]},
              queryParams: uri.queryParameters,
            );
          }
          break;

        case 'share':
          if (pathSegments.length > 2) {
            return DeepLinkData(
              type: DeepLinkType.share,
              data: {
                'shareType': pathSegments[1],
                'shareId': pathSegments[2],
              },
              queryParams: uri.queryParameters,
            );
          }
          break;

        case 'auth':
          if (pathSegments.length > 1) {
            return DeepLinkData(
              type: DeepLinkType.auth,
              data: {'action': pathSegments[1]},
              queryParams: uri.queryParameters,
            );
          }
          break;
      }
    }

    return null;
  }

  /// 导航到深链接目标
  static Future<void> navigateToDeepLink(
    BuildContext context,
    DeepLinkData data,
  ) async {
    switch (data.type) {
      case DeepLinkType.invitation:
        await _navigateToInvitation(context, data);
        break;

      case DeepLinkType.family:
        await _navigateToFamily(context, data);
        break;

      case DeepLinkType.transaction:
        await _navigateToTransaction(context, data);
        break;

      case DeepLinkType.share:
        await _navigateToShare(context, data);
        break;

      case DeepLinkType.auth:
        await _navigateToAuth(context, data);
        break;
    }
  }

  /// 导航到邀请页面
  static Future<void> _navigateToInvitation(
    BuildContext context,
    DeepLinkData data,
  ) async {
    final token = data.data['token'];
    if (token == null) return;

    // 检查是否已登录
    final isLoggedIn = await _checkLoginStatus();

    if (!isLoggedIn) {
      // 先导航到登录页面，登录后再处理邀请
      if (context.mounted) {
        Navigator.pushAndRemoveUntil(
          context,
          MaterialPageRoute(
            builder: (context) => LoginScreen(
              pendingInviteToken: token,
            ),
          ),
          (route) => false,
        );
      }
    } else {
      // 直接导航到接受邀请页面
      if (context.mounted) {
        Navigator.push(
          context,
          MaterialPageRoute(
            builder: (context) => AcceptInvitationScreen(
              inviteToken: token,
            ),
          ),
        );
      }
    }
  }

  /// 导航到家庭页面
  static Future<void> _navigateToFamily(
    BuildContext context,
    DeepLinkData data,
  ) async {
    final familyId = data.data['familyId'];
    if (familyId == null) return;

    final isLoggedIn = await _checkLoginStatus();

    if (!isLoggedIn) {
      if (context.mounted) {
        Navigator.pushAndRemoveUntil(
          context,
          MaterialPageRoute(builder: (context) => const LoginScreen()),
          (route) => false,
        );
      }
    } else {
      // TODO: 获取Family/Ledger信息
      final ledger = Ledger(
        id: familyId,
        name: 'Family',
        type: LedgerType.family,
        currency: 'CNY',
        isDefault: false,
      );

      if (context.mounted) {
        Navigator.push(
          context,
          MaterialPageRoute(
            builder: (context) => FamilyDashboardScreen(ledger: ledger),
          ),
        );
      }
    }
  }

  /// 导航到交易页面
  static Future<void> _navigateToTransaction(
    BuildContext context,
    DeepLinkData data,
  ) async {
    final transactionId = data.data['transactionId'];
    if (transactionId == null) return;

    final isLoggedIn = await _checkLoginStatus();

    if (!isLoggedIn) {
      if (context.mounted) {
        Navigator.pushAndRemoveUntil(
          context,
          MaterialPageRoute(builder: (context) => const LoginScreen()),
          (route) => false,
        );
      }
    } else {
      // TODO: 导航到交易详情页面
      if (context.mounted) {
        Navigator.pushNamed(
          context,
          '/transaction/detail',
          arguments: transactionId,
        );
      }
    }
  }

  /// 导航到分享页面
  static Future<void> _navigateToShare(
    BuildContext context,
    DeepLinkData data,
  ) async {
    final shareType = data.data['shareType'];
    final shareId = data.data['shareId'];

    if (shareType == null || shareId == null) return;

    // 根据分享类型处理
    switch (shareType) {
      case 'statistics':
        // TODO: 导航到统计分享页面
        break;
      case 'report':
        // TODO: 导航到报告分享页面
        break;
      default:
        break;
    }
  }

  /// 导航到认证页面
  static Future<void> _navigateToAuth(
    BuildContext context,
    DeepLinkData data,
  ) async {
    final action = data.data['action'];

    switch (action) {
      case 'login':
        if (context.mounted) {
          Navigator.pushAndRemoveUntil(
            context,
            MaterialPageRoute(builder: (context) => const LoginScreen()),
            (route) => false,
          );
        }
        break;

      case 'register':
        if (context.mounted) {
          Navigator.pushNamed(context, '/auth/register');
        }
        break;

      case 'reset-password':
        final token = data.queryParams['token'];
        if (token != null && context.mounted) {
          Navigator.pushNamed(
            context,
            '/auth/reset-password',
            arguments: token,
          );
        }
        break;

      case 'verify-email':
        final token = data.queryParams['token'];
        if (token != null && context.mounted) {
          Navigator.pushNamed(
            context,
            '/auth/verify-email',
            arguments: token,
          );
        }
        break;
    }
  }

  /// 检查登录状态
  static Future<bool> _checkLoginStatus() async {
    // TODO: 实际检查登录状态
    // 这里应该检查本地存储的token是否有效
    return false;
  }

  /// 生成深链接
  static String generateDeepLink({
    required DeepLinkType type,
    required Map<String, String> data,
    Map<String, String>? queryParams,
    bool useHttps = true,
  }) {
    String baseUrl = useHttps ? 'https://jivemoney.app' : 'jivemoney://';

    String path = '';

    switch (type) {
      case DeepLinkType.invitation:
        path = 'invite/${data['token']}';
        break;

      case DeepLinkType.family:
        path = 'family/${data['familyId']}';
        break;

      case DeepLinkType.transaction:
        path = 'transaction/${data['transactionId']}';
        break;

      case DeepLinkType.share:
        path = 'share/${data['shareType']}/${data['shareId']}';
        break;

      case DeepLinkType.auth:
        path = 'auth/${data['action']}';
        break;
    }

    final uri = Uri.parse('$baseUrl/$path');

    if (queryParams != null && queryParams.isNotEmpty) {
      return uri.replace(queryParameters: queryParams).toString();
    }

    return uri.toString();
  }

  /// 生成邀请链接
  static String generateInvitationLink(String token, {bool useHttps = true}) {
    return generateDeepLink(
      type: DeepLinkType.invitation,
      data: {'token': token},
      useHttps: useHttps,
    );
  }

  /// 生成家庭链接
  static String generateFamilyLink(String familyId, {bool useHttps = true}) {
    return generateDeepLink(
      type: DeepLinkType.family,
      data: {'familyId': familyId},
      useHttps: useHttps,
    );
  }

  /// 生成分享链接
  static String generateShareLink(
    String shareType,
    String shareId, {
    Map<String, String>? params,
    bool useHttps = true,
  }) {
    return generateDeepLink(
      type: DeepLinkType.share,
      data: {
        'shareType': shareType,
        'shareId': shareId,
      },
      queryParams: params,
      useHttps: useHttps,
    );
  }

  /// 释放资源
  void dispose() {
    _linkSubscription?.cancel();
    _linkController.close();
  }
}

/// 深链接数据
class DeepLinkData {
  final DeepLinkType type;
  final Map<String, String> data;
  final Map<String, String> queryParams;
  final String url;

  DeepLinkData({
    required this.type,
    required this.data,
    this.queryParams = const {},
    String? url,
  }) : url = url ?? '';
}

/// 深链接类型
enum DeepLinkType {
  invitation, // 邀请链接
  family, // 家庭链接
  transaction, // 交易链接
  share, // 分享链接
  auth, // 认证链接
}

/// 接受邀请页面（示例）
class AcceptInvitationScreen extends StatefulWidget {
  final String inviteToken;

  const AcceptInvitationScreen({
    super.key,
    required this.inviteToken,
  });

  @override
  State<AcceptInvitationScreen> createState() => _AcceptInvitationScreenState();
}

class _AcceptInvitationScreenState extends State<AcceptInvitationScreen> {
  bool _isLoading = true;
  Map<String, dynamic>? _invitationData;
  String? _error;

  @override
  void initState() {
    super.initState();
    _loadInvitation();
  }

  Future<void> _loadInvitation() async {
    // TODO: 调用API验证邀请token
    await Future.delayed(const Duration(seconds: 2));

    setState(() {
      _isLoading = false;
      _invitationData = {
        'familyName': '示例家庭',
        'inviterName': '张三',
        'role': '成员',
        'expiresAt': DateTime.now().add(const Duration(days: 7)),
      };
    });
  }

  Future<void> _acceptInvitation() async {
    setState(() => _isLoading = true);

    try {
      // TODO: 调用API接受邀请
      await Future.delayed(const Duration(seconds: 2));

      if (mounted) {
        ScaffoldMessenger.of(context).showSnackBar(
          const SnackBar(content: Text('成功加入家庭！')),
        );
        Navigator.pushReplacementNamed(context, '/home');
      }
    } catch (e) {
      setState(() {
        _error = e.toString();
        _isLoading = false;
      });
    }
  }

  @override
  Widget build(BuildContext context) {
    final theme = Theme.of(context);

    if (_isLoading) {
      return const Scaffold(
        body: Center(
          child: CircularProgressIndicator(),
        ),
      );
    }

    if (_error != null) {
      return Scaffold(
        body: Center(
          child: Column(
            mainAxisAlignment: MainAxisAlignment.center,
            children: [
              const Icon(
                Icons.error_outline,
                size: 64,
                color: Colors.red,
              ),
              const SizedBox(height: 16),
              Text(
                '邀请无效或已过期',
                style: theme.textTheme.titleLarge,
              ),
              const SizedBox(height: 8),
              Text(
                _error!,
                style: theme.textTheme.bodyMedium,
                textAlign: TextAlign.center,
              ),
              const SizedBox(height: 24),
              ElevatedButton(
                onPressed: () =>
                    Navigator.pushReplacementNamed(context, '/home'),
                child: const Text('返回首页'),
              ),
            ],
          ),
        ),
      );
    }

    return Scaffold(
      appBar: AppBar(
        title: const Text('接受邀请'),
      ),
      body: Padding(
        padding: const EdgeInsets.all(24),
        child: Column(
          mainAxisAlignment: MainAxisAlignment.center,
          children: [
            const Icon(
              Icons.group_add,
              size: 80,
              color: Colors.blue,
            ),
            const SizedBox(height: 24),
            Text(
              '${_invitationData!['inviterName']} 邀请你加入',
              style: theme.textTheme.titleMedium,
            ),
            const SizedBox(height: 8),
            Text(
              _invitationData!['familyName'],
              style: theme.textTheme.headlineMedium?.copyWith(
                fontWeight: FontWeight.bold,
              ),
            ),
            const SizedBox(height: 24),
            Container(
              padding: const EdgeInsets.all(16),
              decoration: BoxDecoration(
                color: theme.colorScheme.surfaceContainerHighest.withValues(alpha: 0.3),
                borderRadius: BorderRadius.circular(12),
              ),
              child: Column(
                children: [
                  _buildInfoRow('角色', _invitationData!['role']),
                  const SizedBox(height: 8),
                  _buildInfoRow(
                    '有效期',
                    '${(_invitationData!['expiresAt'] as DateTime).difference(DateTime.now()).inDays} 天',
                  ),
                ],
              ),
            ),
            const SizedBox(height: 32),
            Row(
              children: [
                Expanded(
                  child: OutlinedButton(
                    onPressed: () => Navigator.pop(context),
                    child: const Text('拒绝'),
                  ),
                ),
                const SizedBox(width: 16),
                Expanded(
                  child: ElevatedButton(
                    onPressed: _acceptInvitation,
                    child: const Text('接受邀请'),
                  ),
                ),
              ],
            ),
          ],
        ),
      ),
    );
  }

  Widget _buildInfoRow(String label, String value) {
    return Row(
      mainAxisAlignment: MainAxisAlignment.spaceBetween,
      children: [
        Text(label),
        Text(
          value,
          style: const TextStyle(fontWeight: FontWeight.bold),
        ),
      ],
    );
  }
}

/// 登录页面（示例）
class LoginScreen extends StatelessWidget {
  final String? pendingInviteToken;

  const LoginScreen({
    super.key,
    this.pendingInviteToken,
  });

  @override
  Widget build(BuildContext context) {
    return Scaffold(
      appBar: AppBar(title: const Text('登录')),
      body: Center(
        child: Column(
          mainAxisAlignment: MainAxisAlignment.center,
          children: [
            if (pendingInviteToken != null)
              Container(
                margin: const EdgeInsets.all(16),
                padding: const EdgeInsets.all(16),
                decoration: BoxDecoration(
                  color: Colors.blue.withValues(alpha: 0.1),
                  borderRadius: BorderRadius.circular(8),
                ),
                child: const Text(
                  '登录后将自动处理邀请',
                  style: TextStyle(color: Colors.blue),
                ),
              ),
            const Text('登录页面'),
          ],
        ),
      ),
    );
  }
}<|MERGE_RESOLUTION|>--- conflicted
+++ resolved
@@ -19,11 +19,7 @@
   Future<void> initialize() async {
     // 处理应用启动时的链接
     try {
-<<<<<<< HEAD
-      final String? initialLink = await uni_links.getInitialLink();
-=======
       final initialLink = await uni_links.getInitialLink();
->>>>>>> 0d33ab51
       if (initialLink != null) {
         _handleDeepLink(initialLink);
       }
@@ -33,21 +29,14 @@
 
     // 监听应用运行时的链接
     _linkSubscription = uni_links.linkStream.listen((link) {
-<<<<<<< HEAD
-      final v = link ?? '';
-      if (v.isEmpty) return;
-      _handleDeepLink(v);
-=======
       _handleDeepLink(link);
->>>>>>> 0d33ab51
     }, onError: (err) {
       debugPrint('Link stream error: $err');
     });
   }
 
   /// 处理深链接
-  void _handleDeepLink(String? link) {
-    if (link == null || link.isEmpty) return;
+  void _handleDeepLink(String link) {
     final uri = Uri.parse(link);
     final data = _parseDeepLink(uri);
 
