--- conflicted
+++ resolved
@@ -1,8 +1,8 @@
 import 'package:flutter_riverpod/flutter_riverpod.dart';
-import 'package:jive_money/models/family.dart' as family_model;
-import 'package:jive_money/models/user.dart';
-import 'package:jive_money/providers/auth_provider.dart';
-import 'package:jive_money/providers/family_provider.dart';
+import '../models/family.dart' as family_model;
+import '../models/user.dart';
+import '../providers/auth_provider.dart';
+import '../providers/family_provider.dart';
 
 /// 权限操作枚举
 enum PermissionAction {
@@ -93,18 +93,6 @@
 
   /// 获取用户在家庭中的角色
   family_model.FamilyRole? getUserRole(String familyId) {
-<<<<<<< HEAD
-    final currentFamily = _ref.read(currentFamilyProvider);
-
-    if (currentFamily == null || currentFamily.id != familyId) return null;
-
-    try {
-      final family = currentFamily;
-
-      // 检查是否是拥有者（未暴露ownerId，使用用户当前角色）
-      final currentRole = _ref.read(currentFamilyRoleProvider);
-      if (currentRole == family_model.FamilyRole.owner) {
-=======
     final families = _ref.read(familyProvider);
 
     if (families == null) return null;
@@ -114,7 +102,6 @@
 
       // 检查是否是拥有者
       if (family.ownerId == currentUser?.id) {
->>>>>>> 11a7eeaa
         return family_model.FamilyRole.owner;
       }
 
@@ -204,12 +191,9 @@
       case PermissionAction.deleteFamily:
       case PermissionAction.archiveFamily:
         return false; // 已在开始检查过owner权限
-<<<<<<< HEAD
-=======
 
       default:
         return false;
->>>>>>> 11a7eeaa
     }
   }
 
