import 'package:flutter/foundation.dart';
import 'package:shared_preferences/shared_preferences.dart';
import 'dart:convert';
import 'package:jive_money/services/api/family_service.dart';
import 'dart:async';

/// 家庭设置服务 - 负责设置的持久化和同步
class FamilySettingsService extends ChangeNotifier {
  static const String _keyPrefix = 'family_settings_';
  // static const String _keySyncStatus = 'sync_status'; // unused
  static const String _keyLastSync = 'last_sync';
  static const String _keyPendingChanges = 'pending_changes';

  final FamilyService _familyService;
  late SharedPreferences _prefs;
  bool _isInitialized = false;

  // 同步状态
  bool _isSyncing = false;
  DateTime? _lastSyncTime;
  final List<PendingChange> _pendingChanges = [];

  FamilySettingsService({FamilyService? familyService})
      : _familyService = familyService ?? FamilyService();

  bool get isInitialized => _isInitialized;
  bool get isSyncing => _isSyncing;
  DateTime? get lastSyncTime => _lastSyncTime;
  bool get hasPendingChanges => _pendingChanges.isNotEmpty;
  int get pendingChangesCount => _pendingChanges.length;

  /// 初始化服务
  Future<void> initialize() async {
    if (_isInitialized) return;

    _prefs = await SharedPreferences.getInstance();
    await _loadSyncStatus();
    await _loadPendingChanges();
    _isInitialized = true;

    // 自动同步
    _startAutoSync();

    notifyListeners();
  }

  /// 保存家庭设置
  Future<void> saveFamilySettings(
    String familyId,
    FamilySettings settings,
  ) async {
    await _ensureInitialized();

    final key = '$_keyPrefix$familyId';
    final json = settings.toJson();

    // 保存到本地
    await _prefs.setString(key, jsonEncode(json));

    // 添加到待同步队列
    _addPendingChange(PendingChange(
      type: ChangeType.update,
      entityType: 'family_settings',
      entityId: familyId,
      data: json,
      timestamp: DateTime.now(),
    ));

    // 尝试同步
<<<<<<< HEAD
    unawaited(_syncToServer());
=======
    _syncToServer();
>>>>>>> 11a7eeaa

    notifyListeners();
  }

  /// 获取家庭设置
  Future<FamilySettings?> getFamilySettings(String familyId) async {
    await _ensureInitialized();

    final key = '$_keyPrefix$familyId';
    final jsonStr = _prefs.getString(key);

    if (jsonStr != null) {
      try {
        final json = jsonDecode(jsonStr);
        return FamilySettings.fromJson(json);
      } catch (e) {
        debugPrint('Failed to parse family settings: $e');
      }
    }

    // 尝试从服务器获取
    try {
      final settings = await _familyService.getFamilySettings(familyId);
      if (settings != null) {
        await _prefs.setString(key, jsonEncode(settings.toJson()));
        return settings;
      }
    } catch (e) {
      debugPrint('Failed to fetch settings from server: $e');
    }

    return null;
  }

  /// 删除家庭设置
  Future<void> deleteFamilySettings(String familyId) async {
    await _ensureInitialized();

    final key = '$_keyPrefix$familyId';
    await _prefs.remove(key);

    _addPendingChange(PendingChange(
      type: ChangeType.delete,
      entityType: 'family_settings',
      entityId: familyId,
      timestamp: DateTime.now(),
    ));

<<<<<<< HEAD
    unawaited(_syncToServer());
=======
    _syncToServer();
>>>>>>> 11a7eeaa
    notifyListeners();
  }

  /// 保存用户偏好设置
  Future<void> saveUserPreferences(
    String familyId,
    UserPreferences preferences,
  ) async {
    await _ensureInitialized();

    final key = '${_keyPrefix}user_pref_$familyId';
    await _prefs.setString(key, jsonEncode(preferences.toJson()));

    _addPendingChange(PendingChange(
      type: ChangeType.update,
      entityType: 'user_preferences',
      entityId: familyId,
      data: preferences.toJson(),
      timestamp: DateTime.now(),
    ));

<<<<<<< HEAD
    unawaited(_syncToServer());
=======
    _syncToServer();
>>>>>>> 11a7eeaa
    notifyListeners();
  }

  /// 获取用户偏好设置
  Future<UserPreferences> getUserPreferences(String familyId) async {
    await _ensureInitialized();

    final key = '${_keyPrefix}user_pref_$familyId';
    final jsonStr = _prefs.getString(key);

    if (jsonStr != null) {
      try {
        final json = jsonDecode(jsonStr);
        return UserPreferences.fromJson(json);
      } catch (e) {
        debugPrint('Failed to parse user preferences: $e');
      }
    }

    return UserPreferences.defaultPreferences();
  }

  /// 同步到服务器
  Future<void> _syncToServer() async {
    if (_isSyncing || _pendingChanges.isEmpty) return;

    _isSyncing = true;
    notifyListeners();

    final changesToSync = List<PendingChange>.from(_pendingChanges);
    final successfulChanges = <PendingChange>[];

    for (final change in changesToSync) {
      try {
        bool success = false;

        switch (change.entityType) {
          case 'family_settings':
            if (change.type == ChangeType.update) {
<<<<<<< HEAD
              await _familyService.updateFamilySettings();
              success = true;
            } else if (change.type == ChangeType.delete) {
              await _familyService.deleteFamilySettings();
=======
              await _familyService.updateFamilySettings(
                change.entityId,
                FamilySettings.fromJson(change.data!).toJson(),
              );
              success = true;
            } else if (change.type == ChangeType.delete) {
<<<<<<< HEAD
              await _familyService.deleteFamilySettings(change.entityId);
>>>>>>> origin/main
              success = true;
=======
              success =
                  await _familyService.deleteFamilySettings(change.entityId);
>>>>>>> 11a7eeaa
            }
            break;

          case 'user_preferences':
            if (change.type == ChangeType.update) {
              await _familyService.updateUserPreferences(
                change.entityId,
                UserPreferences.fromJson(change.data!).toJson(),
              );
              success = true;
            }
            break;
        }

        if (success) {
          successfulChanges.add(change);
        }
      } catch (e) {
        debugPrint('Failed to sync change: $e');
      }
    }

    // 移除已成功同步的更改
    for (final change in successfulChanges) {
      _pendingChanges.remove(change);
    }

    // 更新同步状态
    if (successfulChanges.isNotEmpty) {
      _lastSyncTime = DateTime.now();
      await _saveSyncStatus();
    }

    await _savePendingChanges();

    _isSyncing = false;
    notifyListeners();
  }

  /// 强制同步
  Future<void> forceSync() async {
    unawaited(_syncToServer());
  }

  /// 从服务器拉取最新设置
  Future<void> pullFromServer(String familyId) async {
    try {
      final settings = await _familyService.getFamilySettings(familyId);
      if (settings != null) {
        final key = '$_keyPrefix$familyId';
        await _prefs.setString(key, jsonEncode(settings.toJson()));
        notifyListeners();
      }
    } catch (e) {
      debugPrint('Failed to pull settings from server: $e');
    }
  }

  /// 清除所有本地设置
  Future<void> clearAllSettings() async {
    await _ensureInitialized();

    final keys = _prefs.getKeys().where((key) => key.startsWith(_keyPrefix));
    for (final key in keys) {
      await _prefs.remove(key);
    }

    _pendingChanges.clear();
    await _savePendingChanges();

    notifyListeners();
  }

  /// 自动同步
  void _startAutoSync() {
    // 每5分钟自动同步一次
    Future.delayed(const Duration(minutes: 5), () {
      if (_isInitialized && !_isSyncing) {
        _syncToServer().then((_) {
          if (_isInitialized) {
            _startAutoSync();
          }
        });
      }
    });
  }

  /// 确保已初始化
  Future<void> _ensureInitialized() async {
    if (!_isInitialized) {
      await initialize();
    }
  }

  /// 加载同步状态
  Future<void> _loadSyncStatus() async {
    final lastSyncStr = _prefs.getString(_keyLastSync);
    if (lastSyncStr != null) {
      _lastSyncTime = DateTime.tryParse(lastSyncStr);
    }
  }

  /// 保存同步状态
  Future<void> _saveSyncStatus() async {
    if (_lastSyncTime != null) {
      await _prefs.setString(_keyLastSync, _lastSyncTime!.toIso8601String());
    }
  }

  /// 加载待同步更改
  Future<void> _loadPendingChanges() async {
    final changesStr = _prefs.getString(_keyPendingChanges);
    if (changesStr != null) {
      try {
        final List<dynamic> changesJson = jsonDecode(changesStr);
        _pendingChanges.clear();
        _pendingChanges.addAll(
          changesJson.map((json) => PendingChange.fromJson(json)),
        );
      } catch (e) {
        debugPrint('Failed to load pending changes: $e');
      }
    }
  }

  /// 保存待同步更改
  Future<void> _savePendingChanges() async {
    final changesJson = _pendingChanges.map((c) => c.toJson()).toList();
    await _prefs.setString(_keyPendingChanges, jsonEncode(changesJson));
  }

  /// 添加待同步更改
  void _addPendingChange(PendingChange change) {
    // 移除相同实体的旧更改
    _pendingChanges.removeWhere((c) =>
        c.entityType == change.entityType && c.entityId == change.entityId);

    _pendingChanges.add(change);
    _savePendingChanges();
  }
}

/// 家庭设置
class FamilySettings {
  final String familyId;
  final String name;
  final String? description;
  final String currency;
  final String timezone;
  final String locale;
  final int startOfWeek;
  final bool enableBudget;
  final bool enableRecurring;
  final bool enableAttachments;
  final bool enableLocation;
  final bool enableTags;
  final bool requireApproval;
  final double? approvalThreshold;
  final Map<String, dynamic> customSettings;
  final DateTime updatedAt;

  FamilySettings({
    required this.familyId,
    required this.name,
    this.description,
    required this.currency,
    required this.timezone,
    required this.locale,
    this.startOfWeek = 1,
    this.enableBudget = true,
    this.enableRecurring = true,
    this.enableAttachments = true,
    this.enableLocation = false,
    this.enableTags = true,
    this.requireApproval = false,
    this.approvalThreshold,
    Map<String, dynamic>? customSettings,
    DateTime? updatedAt,
  })  : customSettings = customSettings ?? {},
        updatedAt = updatedAt ?? DateTime.now();

  Map<String, dynamic> toJson() => {
        'familyId': familyId,
        'name': name,
        'description': description,
        'currency': currency,
        'timezone': timezone,
        'locale': locale,
        'startOfWeek': startOfWeek,
        'enableBudget': enableBudget,
        'enableRecurring': enableRecurring,
        'enableAttachments': enableAttachments,
        'enableLocation': enableLocation,
        'enableTags': enableTags,
        'requireApproval': requireApproval,
        'approvalThreshold': approvalThreshold,
        'customSettings': customSettings,
        'updatedAt': updatedAt.toIso8601String(),
      };

  factory FamilySettings.fromJson(Map<String, dynamic> json) => FamilySettings(
        familyId: json['familyId'],
        name: json['name'],
        description: json['description'],
        currency: json['currency'],
        timezone: json['timezone'],
        locale: json['locale'],
        startOfWeek: json['startOfWeek'] ?? 1,
        enableBudget: json['enableBudget'] ?? true,
        enableRecurring: json['enableRecurring'] ?? true,
        enableAttachments: json['enableAttachments'] ?? true,
        enableLocation: json['enableLocation'] ?? false,
        enableTags: json['enableTags'] ?? true,
        requireApproval: json['requireApproval'] ?? false,
        approvalThreshold: json['approvalThreshold'],
        customSettings: json['customSettings'] ?? {},
        updatedAt: DateTime.parse(json['updatedAt']),
      );
}

/// 用户偏好设置
class UserPreferences {
  final bool showBalance;
  final bool showBudgetWarnings;
  final bool enableNotifications;
  final bool enableEmailNotifications;
  final bool enablePushNotifications;
  final String defaultView;
  final String dateFormat;
  final String timeFormat;
  final String numberFormat;
  final bool compactMode;
  final bool darkModeFollowSystem;
  final Map<String, bool> notificationTypes;

  UserPreferences({
    this.showBalance = true,
    this.showBudgetWarnings = true,
    this.enableNotifications = true,
    this.enableEmailNotifications = false,
    this.enablePushNotifications = true,
    this.defaultView = 'dashboard',
    this.dateFormat = 'yyyy-MM-dd',
    this.timeFormat = 'HH:mm',
    this.numberFormat = '#,##0.00',
    this.compactMode = false,
    this.darkModeFollowSystem = true,
    Map<String, bool>? notificationTypes,
  }) : notificationTypes = notificationTypes ?? _defaultNotificationTypes();

  static Map<String, bool> _defaultNotificationTypes() => {
        'transaction_added': true,
        'transaction_edited': false,
        'transaction_deleted': false,
        'member_joined': true,
        'member_left': true,
        'budget_exceeded': true,
        'weekly_summary': true,
        'monthly_report': true,
      };

  factory UserPreferences.defaultPreferences() => UserPreferences();

  Map<String, dynamic> toJson() => {
        'showBalance': showBalance,
        'showBudgetWarnings': showBudgetWarnings,
        'enableNotifications': enableNotifications,
        'enableEmailNotifications': enableEmailNotifications,
        'enablePushNotifications': enablePushNotifications,
        'defaultView': defaultView,
        'dateFormat': dateFormat,
        'timeFormat': timeFormat,
        'numberFormat': numberFormat,
        'compactMode': compactMode,
        'darkModeFollowSystem': darkModeFollowSystem,
        'notificationTypes': notificationTypes,
      };

  factory UserPreferences.fromJson(Map<String, dynamic> json) =>
      UserPreferences(
        showBalance: json['showBalance'] ?? true,
        showBudgetWarnings: json['showBudgetWarnings'] ?? true,
        enableNotifications: json['enableNotifications'] ?? true,
        enableEmailNotifications: json['enableEmailNotifications'] ?? false,
        enablePushNotifications: json['enablePushNotifications'] ?? true,
        defaultView: json['defaultView'] ?? 'dashboard',
        dateFormat: json['dateFormat'] ?? 'yyyy-MM-dd',
        timeFormat: json['timeFormat'] ?? 'HH:mm',
        numberFormat: json['numberFormat'] ?? '#,##0.00',
        compactMode: json['compactMode'] ?? false,
        darkModeFollowSystem: json['darkModeFollowSystem'] ?? true,
        notificationTypes: Map<String, bool>.from(
          json['notificationTypes'] ?? _defaultNotificationTypes(),
        ),
      );
}

/// 待同步更改
class PendingChange {
  final ChangeType type;
  final String entityType;
  final String entityId;
  final Map<String, dynamic>? data;
  final DateTime timestamp;

  PendingChange({
    required this.type,
    required this.entityType,
    required this.entityId,
    this.data,
    required this.timestamp,
  });

  Map<String, dynamic> toJson() => {
        'type': type.toString(),
        'entityType': entityType,
        'entityId': entityId,
        'data': data,
        'timestamp': timestamp.toIso8601String(),
      };

  factory PendingChange.fromJson(Map<String, dynamic> json) => PendingChange(
        type: ChangeType.values.firstWhere(
          (e) => e.toString() == json['type'],
        ),
        entityType: json['entityType'],
        entityId: json['entityId'],
        data: json['data'],
        timestamp: DateTime.parse(json['timestamp']),
      );
}

/// 更改类型
enum ChangeType {
  create,
  update,
  delete,
}<|MERGE_RESOLUTION|>--- conflicted
+++ resolved
@@ -1,13 +1,13 @@
 import 'package:flutter/foundation.dart';
 import 'package:shared_preferences/shared_preferences.dart';
 import 'dart:convert';
-import 'package:jive_money/services/api/family_service.dart';
-import 'dart:async';
+import '../models/family.dart' as family_model;
+import 'api/family_service.dart';
 
 /// 家庭设置服务 - 负责设置的持久化和同步
 class FamilySettingsService extends ChangeNotifier {
   static const String _keyPrefix = 'family_settings_';
-  // static const String _keySyncStatus = 'sync_status'; // unused
+  static const String _keySyncStatus = 'sync_status';
   static const String _keyLastSync = 'last_sync';
   static const String _keyPendingChanges = 'pending_changes';
 
@@ -67,11 +67,7 @@
     ));
 
     // 尝试同步
-<<<<<<< HEAD
-    unawaited(_syncToServer());
-=======
     _syncToServer();
->>>>>>> 11a7eeaa
 
     notifyListeners();
   }
@@ -120,11 +116,7 @@
       timestamp: DateTime.now(),
     ));
 
-<<<<<<< HEAD
-    unawaited(_syncToServer());
-=======
     _syncToServer();
->>>>>>> 11a7eeaa
     notifyListeners();
   }
 
@@ -146,11 +138,7 @@
       timestamp: DateTime.now(),
     ));
 
-<<<<<<< HEAD
-    unawaited(_syncToServer());
-=======
     _syncToServer();
->>>>>>> 11a7eeaa
     notifyListeners();
   }
 
@@ -190,36 +178,22 @@
         switch (change.entityType) {
           case 'family_settings':
             if (change.type == ChangeType.update) {
-<<<<<<< HEAD
-              await _familyService.updateFamilySettings();
-              success = true;
+              success = await _familyService.updateFamilySettings(
+                change.entityId,
+                FamilySettings.fromJson(change.data!),
+              );
             } else if (change.type == ChangeType.delete) {
-              await _familyService.deleteFamilySettings();
-=======
-              await _familyService.updateFamilySettings(
-                change.entityId,
-                FamilySettings.fromJson(change.data!).toJson(),
-              );
-              success = true;
-            } else if (change.type == ChangeType.delete) {
-<<<<<<< HEAD
-              await _familyService.deleteFamilySettings(change.entityId);
->>>>>>> origin/main
-              success = true;
-=======
               success =
                   await _familyService.deleteFamilySettings(change.entityId);
->>>>>>> 11a7eeaa
             }
             break;
 
           case 'user_preferences':
             if (change.type == ChangeType.update) {
-              await _familyService.updateUserPreferences(
+              success = await _familyService.updateUserPreferences(
                 change.entityId,
-                UserPreferences.fromJson(change.data!).toJson(),
+                UserPreferences.fromJson(change.data!),
               );
-              success = true;
             }
             break;
         }
@@ -251,7 +225,7 @@
 
   /// 强制同步
   Future<void> forceSync() async {
-    unawaited(_syncToServer());
+    await _syncToServer();
   }
 
   /// 从服务器拉取最新设置
