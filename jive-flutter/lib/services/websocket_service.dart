--- conflicted
+++ resolved
@@ -20,11 +20,7 @@
 
   // 消息流
   Stream<WsMessage> get messages =>
-<<<<<<< HEAD
-      _messageController?.stream ?? const Stream.empty();
-=======
       _messageController?.stream ?? Stream.empty();
->>>>>>> 11a7eeaa
 
   // 连接状态
   bool get isConnected => _isConnected;
