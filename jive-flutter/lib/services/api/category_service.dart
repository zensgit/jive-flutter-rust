--- conflicted
+++ resolved
@@ -1,14 +1,8 @@
-<<<<<<< HEAD
-import '../../core/network/http_client.dart';
-import '../../core/config/api_config.dart';
-import '../../models/category.dart';
-=======
 import 'dart:convert';
 import 'package:jive_money/core/network/http_client.dart';
 import 'package:jive_money/core/config/api_config.dart';
 import 'package:jive_money/models/category.dart';
 import 'package:jive_money/models/category_template.dart';
->>>>>>> 0d33ab51
 
 /// 分类API服务
 class CategoryService {
@@ -108,6 +102,13 @@
     }
   }
 
+  /// 获取所有系统分类模板
+  Future<List<SystemCategoryTemplate>> getAllTemplates({
+    bool forceRefresh = false,
+  }) async {
+    return getSystemTemplates();
+  }
+
   /// 获取系统分类模板
   Future<List<SystemCategoryTemplate>> getSystemTemplates({
     String? group,
@@ -177,6 +178,7 @@
     required String ledgerId,
     required List<Map<String, dynamic>> items,
     String onConflict = 'skip', // skip|rename|update
+    bool dryRun = false,
   }) async {
     try {
       final response = await _client.post(
@@ -185,6 +187,7 @@
           'ledger_id': ledgerId,
           'items': items,
           'on_conflict': onConflict,
+          'dry_run': dryRun,
         },
       );
 
@@ -278,8 +281,6 @@
       throw Exception('Failed to batch recategorize: $e');
     }
   }
-<<<<<<< HEAD
-=======
 
   /// 带 ETag 与分页的模板获取（与后端 /api/v1/templates/list 对齐）
   Future<TemplateCatalogResult> getTemplatesWithEtag({
@@ -381,7 +382,6 @@
     this.perPage, {
     this.error,
   });
->>>>>>> 0d33ab51
 }
 
 /// 导入结果
@@ -390,12 +390,14 @@
   final int skipped;
   final int failed;
   final List<Category> categories;
+  final List<ImportActionDetail> details;
 
   ImportResult({
     required this.imported,
     required this.skipped,
     required this.failed,
     required this.categories,
+    required this.details,
   });
 
   factory ImportResult.fromJson(Map<String, dynamic> json) {
@@ -407,6 +409,55 @@
               ?.map((e) => Category.fromJson(e))
               .toList() ??
           [],
+      details: (json['details'] as List?)
+              ?.map((e) => ImportActionDetail.fromJson(e))
+              .toList() ??
+          [],
+    );
+  }
+}
+
+class ImportActionDetail {
+  final String templateId;
+  final String action; // imported|updated|renamed|skipped|failed
+  final String originalName;
+  final String? finalName;
+  final String? categoryId;
+  final String? reason;
+  // Enriched preview fields (server-provided)
+  final String? predictedName; // from predicted_name
+  final String? existingCategoryId; // from existing_category_id
+  final String? existingCategoryName; // from existing_category_name
+  final String? finalClassification; // from final_classification
+  final String? finalParentId; // from final_parent_id
+
+  ImportActionDetail({
+    required this.templateId,
+    required this.action,
+    required this.originalName,
+    this.finalName,
+    this.categoryId,
+    this.reason,
+    this.predictedName,
+    this.existingCategoryId,
+    this.existingCategoryName,
+    this.finalClassification,
+    this.finalParentId,
+  });
+
+  factory ImportActionDetail.fromJson(Map<String, dynamic> json) {
+    return ImportActionDetail(
+      templateId: json['template_id']?.toString() ?? '',
+      action: json['action']?.toString() ?? 'unknown',
+      originalName: json['original_name']?.toString() ?? '',
+      finalName: json['final_name']?.toString(),
+      categoryId: json['category_id']?.toString(),
+      reason: json['reason']?.toString(),
+      predictedName: json['predicted_name']?.toString(),
+      existingCategoryId: json['existing_category_id']?.toString(),
+      existingCategoryName: json['existing_category_name']?.toString(),
+      finalClassification: json['final_classification']?.toString(),
+      finalParentId: json['final_parent_id']?.toString(),
     );
   }
 }
@@ -457,49 +508,4 @@
       expiresAt: DateTime.parse(json['expires_at']),
     );
   }
-}
-
-/// 系统分类模板
-class SystemCategoryTemplate {
-  final String id;
-  final String name;
-  final String? nameEn;
-  final String? description;
-  final CategoryClassification classification;
-  final String color;
-  final String? icon;
-  final String? group;
-  final bool isFeatured;
-  final List<String> tags;
-
-  SystemCategoryTemplate({
-    required this.id,
-    required this.name,
-    this.nameEn,
-    this.description,
-    required this.classification,
-    required this.color,
-    this.icon,
-    this.group,
-    this.isFeatured = false,
-    this.tags = const [],
-  });
-
-  factory SystemCategoryTemplate.fromJson(Map<String, dynamic> json) {
-    return SystemCategoryTemplate(
-      id: json['id'],
-      name: json['name'],
-      nameEn: json['name_en'],
-      description: json['description'],
-      classification: CategoryClassification.values.firstWhere(
-        (e) => e.toString().split('.').last == json['classification'],
-        orElse: () => CategoryClassification.expense,
-      ),
-      color: json['color'],
-      icon: json['icon'],
-      group: json['group'],
-      isFeatured: json['is_featured'] ?? false,
-      tags: (json['tags'] as List?)?.cast<String>() ?? [],
-    );
-  }
 }