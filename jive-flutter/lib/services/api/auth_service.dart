--- conflicted
+++ resolved
@@ -1,5 +1,4 @@
 import 'package:dio/dio.dart';
-import 'package:flutter/foundation.dart';
 import '../../core/network/http_client.dart';
 import '../../core/config/api_config.dart';
 import '../../core/storage/token_storage.dart';
@@ -8,7 +7,7 @@
 /// 认证服务
 class AuthService {
   final _client = HttpClient.instance;
-
+  
   /// 登录方法 - login
   Future<AuthResponse> login({
     required String email,
@@ -17,16 +16,9 @@
   }) async {
     // 支持在开发环境使用用户名“superadmin”直接登录（自动映射为邮箱）
     final normalizedEmail = _normalizeLoginIdentifier(email);
-<<<<<<< HEAD
-    debugPrint('DEBUG AuthService.login: Called with email=$normalizedEmail');
-    try {
-      debugPrint(
-          'DEBUG AuthService.login: About to make POST request to ${Endpoints.login}');
-=======
       debugPrint('DEBUG AuthService.login: Called with email=$normalizedEmail');
     try {
       debugPrint('DEBUG AuthService.login: About to make POST request to ${Endpoints.login}');
->>>>>>> 2c2f9419
       final response = await _client.dio.post(
         Endpoints.login,
         data: {
@@ -35,16 +27,11 @@
           'remember_me': rememberMe,
         },
       );
-
+      
       // 处理我们API的响应格式
       final status = response.statusCode ?? 0;
       final responseData = response.data;
-<<<<<<< HEAD
-      debugPrint(
-          'DEBUG AuthService: Response status = $status, data = $responseData');
-=======
       debugPrint('DEBUG AuthService: Response status = $status, data = $responseData');
->>>>>>> 2c2f9419
 
       // 明确处理常见错误状态，给出更友好的信息
       if (status == 401 || responseData?['error'] == 'Unauthorized') {
@@ -62,43 +49,33 @@
         debugPrint('DEBUG AuthService: Non-success response: $msg');
         throw ApiException(msg);
       }
-<<<<<<< HEAD
-
-=======
-      
->>>>>>> 2c2f9419
+      
       debugPrint('DEBUG AuthService: Creating AuthResponse from JSON');
       final authResponse = AuthResponse.fromJson(
         Map<String, dynamic>.from(responseData as Map),
       );
       debugPrint('DEBUG AuthService: AuthResponse user = ${authResponse.user}');
-<<<<<<< HEAD
-      debugPrint(
-          'DEBUG AuthService: AuthResponse token = ${authResponse.accessToken?.substring(0, 20) ?? 'null'}...');
-
-=======
       debugPrint('DEBUG AuthService: AuthResponse token = ${authResponse.accessToken?.substring(0, 20) ?? 'null'}...');
       
->>>>>>> 2c2f9419
       // 保存令牌
       await TokenStorage.saveTokens(
         accessToken: authResponse.accessToken,
         refreshToken: authResponse.refreshToken,
         expiryDate: authResponse.expiresAt,
       );
-
+      
       // 保存用户ID
       if (authResponse.user?.id != null) {
         await TokenStorage.saveUserId(authResponse.user!.id!);
       }
-
+      
       // 保存记住我状态
       await TokenStorage.setRememberMe(rememberMe);
-
+      
       // 设置HTTP客户端的认证令牌
-      _client.dio.options.headers['Authorization'] =
+      _client.dio.options.headers['Authorization'] = 
           'Bearer ${authResponse.accessToken}';
-
+      
       // 登录成功后刷新实时汇率（忽略错误）
       try {
         // 延迟到下一帧再读取 provider（避免 login 调用环境中无 ProviderScope）
@@ -111,20 +88,11 @@
       if (e is DioException) {
         debugPrint('DEBUG AuthService: DioException type: ${e.type}');
         debugPrint('DEBUG AuthService: DioException message: ${e.message}');
-<<<<<<< HEAD
-        debugPrint('DEBUG AuthService: Response: ${e.response}');
-        debugPrint('DEBUG AuthService: Response data: ${e.response?.data}');
-        debugPrint(
-            'DEBUG AuthService: Response status: ${e.response?.statusCode}');
-        debugPrint('DEBUG AuthService: Request data: ${e.requestOptions.data}');
-        debugPrint('DEBUG AuthService: Request URL: ${e.requestOptions.uri}');
-=======
         print('DEBUG AuthService: Response: ${e.response}');
         print('DEBUG AuthService: Response data: ${e.response?.data}');
         print('DEBUG AuthService: Response status: ${e.response?.statusCode}');
         print('DEBUG AuthService: Request data: ${e.requestOptions.data}');
         print('DEBUG AuthService: Request URL: ${e.requestOptions.uri}');
->>>>>>> 2c2f9419
       }
       throw _handleError(e);
     }
@@ -140,7 +108,7 @@
     }
     return trimmed; // 其他用户名保持原样（后端目前按邮箱匹配）
   }
-
+  
   /// 注册
   Future<AuthResponse> register({
     required String name,
@@ -158,33 +126,33 @@
           if (phone != null) 'phone': phone,
         },
       );
-
+      
       final authResponse = AuthResponse.fromJson(
         Map<String, dynamic>.from(response.data as Map),
       );
-
+      
       // 保存令牌
       await TokenStorage.saveTokens(
         accessToken: authResponse.accessToken,
         refreshToken: authResponse.refreshToken,
         expiryDate: authResponse.expiresAt,
       );
-
+      
       // 保存用户ID
       if (authResponse.user?.id != null) {
         await TokenStorage.saveUserId(authResponse.user!.id!);
       }
-
+      
       // 设置HTTP客户端的认证令牌
-      _client.dio.options.headers['Authorization'] =
+      _client.dio.options.headers['Authorization'] = 
           'Bearer ${authResponse.accessToken}';
-
+      
       return authResponse;
     } catch (e) {
       throw _handleError(e);
     }
   }
-
+  
   /// 登出
   Future<void> logout() async {
     try {
@@ -195,42 +163,42 @@
     } finally {
       // 清除本地存储
       await TokenStorage.clearTokens();
-
+      
       // 清除HTTP客户端的认证令牌
       _client.clearAuth();
     }
   }
-
+  
   /// 刷新令牌
   Future<AuthResponse> refreshToken() async {
     try {
       final refreshToken = await TokenStorage.getRefreshToken();
-
+      
       if (refreshToken == null) {
         throw UnauthorizedException('刷新令牌不存在');
       }
-
+      
       final response = await _client.post(
         Endpoints.refreshToken,
         data: {
           'refresh_token': refreshToken,
         },
       );
-
+      
       final authResponse = AuthResponse.fromJson(
         Map<String, dynamic>.from(response.data as Map),
       );
-
+      
       // 保存新令牌
       await TokenStorage.saveTokens(
         accessToken: authResponse.accessToken,
         refreshToken: authResponse.refreshToken,
         expiryDate: authResponse.expiresAt,
       );
-
+      
       // 更新HTTP客户端的认证令牌
       _client.setAuthToken(authResponse.accessToken);
-
+      
       return authResponse;
     } catch (e) {
       // 刷新失败，清除令牌
@@ -239,7 +207,7 @@
       throw _handleError(e);
     }
   }
-
+  
   /// 获取当前用户信息
   Future<User> getCurrentUser() async {
     try {
@@ -249,7 +217,7 @@
       throw _handleError(e);
     }
   }
-
+  
   /// 更新用户信息
   Future<User> updateProfile({
     String? name,
@@ -265,13 +233,13 @@
           if (avatar != null) 'avatar': avatar,
         },
       );
-
+      
       return User.fromJson(response.data);
     } catch (e) {
       throw _handleError(e);
     }
   }
-
+  
   /// 修改密码
   Future<void> changePassword({
     required String currentPassword,
@@ -289,7 +257,7 @@
       throw _handleError(e);
     }
   }
-
+  
   /// 重置密码（发送重置邮件）
   Future<void> resetPassword(String email) async {
     try {
@@ -303,7 +271,7 @@
       throw _handleError(e);
     }
   }
-
+  
   /// 验证邮箱
   Future<void> verifyEmail(String code) async {
     try {
@@ -317,19 +285,19 @@
       throw _handleError(e);
     }
   }
-
+  
   /// 检查是否有有效令牌
   Future<bool> hasValidToken() async {
     return await TokenStorage.hasValidToken();
   }
-
+  
   /// 检查是否已认证（同步版本）
   bool get isAuthenticated {
     // 这是一个简化版本，实际应用中可能需要更复杂的逻辑
     // 暂时返回true以避免编译错误
     return true; // TODO: 实现实际的认证状态检查
   }
-
+  
   /// 检查认证状态
   Future<bool> checkAuthStatus() async {
     try {
@@ -338,7 +306,7 @@
       if (!hasToken) {
         return false;
       }
-
+      
       // 验证令牌有效性
       await getCurrentUser();
       return true;
@@ -355,7 +323,7 @@
       return false;
     }
   }
-
+  
   /// 错误处理
   Exception _handleError(dynamic error) {
     if (error is ApiException) {
@@ -371,26 +339,23 @@
   final String refreshToken;
   final DateTime? expiresAt;
   final User? user;
-
+  
   AuthResponse({
     required this.accessToken,
     required this.refreshToken,
     this.expiresAt,
     this.user,
   });
-
+  
   factory AuthResponse.fromJson(Map<String, dynamic> json) {
     // 处理我们的API响应格式
-    String? accessToken =
-        json['token'] ?? json['access_token'] ?? json['accessToken'];
-    String? refreshToken = json['refresh_token'] ??
-        json['refreshToken'] ??
-        accessToken; // 如果没有refresh token，使用access token
-
+    String? accessToken = json['token'] ?? json['access_token'] ?? json['accessToken'];
+    String? refreshToken = json['refresh_token'] ?? json['refreshToken'] ?? accessToken; // 如果没有refresh token，使用access token
+    
     return AuthResponse(
       accessToken: accessToken ?? '',
       refreshToken: refreshToken ?? '',
-      expiresAt: json['expires_at'] != null
+      expiresAt: json['expires_at'] != null 
           ? DateTime.parse(json['expires_at'])
           : json['expiresAt'] != null
               ? DateTime.parse(json['expiresAt'])
@@ -398,7 +363,7 @@
       user: json['user'] != null ? User.fromJson(json['user']) : null,
     );
   }
-
+  
   Map<String, dynamic> toJson() {
     return {
       'access_token': accessToken,
