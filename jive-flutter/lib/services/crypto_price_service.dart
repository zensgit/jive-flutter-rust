import 'dart:convert';
import 'package:flutter/foundation.dart';
import 'package:http/http.dart' as http;
import 'package:jive_money/models/exchange_rate.dart';
import 'package:jive_money/utils/constants.dart';

/// Service for fetching cryptocurrency prices
/// Now uses backend API instead of direct external calls
class CryptoPriceService {
  // Backend base URL getter (align with ApiConstants dynamic getter)
  String get _baseUrl => ApiConstants.baseUrl;

  // Cache duration for crypto prices (shorter due to volatility)
  static const Duration _cacheDuration = Duration(minutes: 5);

  // Cache storage
  final Map<String, CachedCryptoPrice> _cache = {};

  // Currency code to CoinGecko ID mapping
  static const Map<String, String> _coinGeckoIds = {
    'BTC': 'bitcoin',
    'ETH': 'ethereum',
    'USDT': 'tether',
    'BNB': 'binancecoin',
    'SOL': 'solana',
    'XRP': 'ripple',
    'USDC': 'usd-coin',
    'ADA': 'cardano',
    'AVAX': 'avalanche-2',
    'DOGE': 'dogecoin',
    'DOT': 'polkadot',
    'MATIC': 'matic-network',
    'LINK': 'chainlink',
    'LTC': 'litecoin',
    'BCH': 'bitcoin-cash',
    'UNI': 'uniswap',
    'XLM': 'stellar',
    'ALGO': 'algorand',
    'ATOM': 'cosmos',
    'FTM': 'fantom',
  };

  // Currency code to CoinCap ID mapping
  static const Map<String, String> _coincapIds = {
    'BTC': 'bitcoin',
    'ETH': 'ethereum',
    'USDT': 'tether',
    'BNB': 'binance-coin',
    'SOL': 'solana',
    'XRP': 'xrp',
    'USDC': 'usd-coin',
    'ADA': 'cardano',
    'AVAX': 'avalanche',
    'DOGE': 'dogecoin',
    'DOT': 'polkadot',
    'MATIC': 'polygon',
    'LINK': 'chainlink',
    'LTC': 'litecoin',
    'BCH': 'bitcoin-cash',
    'UNI': 'uniswap',
    'XLM': 'stellar',
    'ALGO': 'algorand',
    'ATOM': 'cosmos',
    'FTM': 'fantom',
  };

  /// Get crypto price in a specific fiat currency
  Future<double?> getCryptoPrice(String cryptoCode, String fiatCode) async {
    // Check cache first
    final cacheKey = '${cryptoCode}_$fiatCode';
    final cached = _cache[cacheKey];

    if (cached != null && !cached.isExpired) {
      return cached.price;
    }

    // Try to fetch from multiple sources
    double? price;

    // Try CoinGecko first (most comprehensive)
    price = await _fetchFromCoinGecko(cryptoCode, fiatCode);

    // Fallback to CoinCap
    if (price == null && fiatCode == 'USD') {
      price = await _fetchFromCoinCap(cryptoCode);
    }

    // Fallback to Binance (limited pairs)
<<<<<<< HEAD
    price ??= await _fetchFromBinance(cryptoCode, fiatCode);
=======
    if (price == null) {
      price = await _fetchFromBinance(cryptoCode, fiatCode);
    }
>>>>>>> 11a7eeaa

    // Cache the result if successful
    if (price != null) {
      _cache[cacheKey] = CachedCryptoPrice(
        price: price,
        timestamp: DateTime.now(),
      );
    }

    return price;
  }

  /// Fetch from CoinGecko API via backend
  Future<double?> _fetchFromCoinGecko(
      String cryptoCode, String fiatCode) async {
    try {
      // 后端只提供 GET /currencies/crypto-prices 批量接口
      final uri = Uri.parse('$_baseUrl/currencies/crypto-prices').replace(
        queryParameters: {
          'fiat_currency': fiatCode,
          'crypto_codes': cryptoCode,
        },
      );
      final response = await http.get(uri, headers: {
        'Content-Type': 'application/json'
      }).timeout(const Duration(seconds: 10));
      if (response.statusCode == 200) {
        final data = json.decode(response.body);
        final pricesData = data['prices'] as Map<String, dynamic>?;
        final price = pricesData?[cryptoCode];
        if (price != null) return (price as num).toDouble();
      }
    } catch (e) {
      debugPrint('Error fetching crypto price from backend (GET prices): $e');
    }
    return null;
  }

  /// Fetch from CoinCap API (USD only) - using backend
  Future<double?> _fetchFromCoinCap(String cryptoCode) async {
    // Use backend API for USD prices
    return _fetchFromCoinGecko(cryptoCode, 'USD');
  }

  /// Fetch from Binance API - using backend
  Future<double?> _fetchFromBinance(String cryptoCode, String fiatCode) async {
    // Use backend API instead
    return _fetchFromCoinGecko(cryptoCode, fiatCode);
  }

  /// Get prices for specific cryptos in a fiat currency
  Future<Map<String, double>> getCryptoPricesFor(
      String fiatCode, List<String> cryptoCodes) async {
    final Map<String, double> prices = {};
    if (cryptoCodes.isEmpty) return prices;

    // Use backend API for batch prices
    try {
      final codes = cryptoCodes.map((e) => e.toUpperCase()).toSet().join(',');
      final uri = Uri.parse('$_baseUrl/currencies/crypto-prices').replace(
        queryParameters: {
          'fiat_currency': fiatCode,
          'crypto_codes': codes,
        },
      );
      final response = await http.get(uri, headers: {
        'Content-Type': 'application/json'
      }).timeout(const Duration(seconds: 15));
      if (response.statusCode == 200) {
        final data = json.decode(response.body);
        final pricesData = data['prices'] as Map<String, dynamic>?;
        if (pricesData != null) {
          for (final entry in pricesData.entries) {
            final price = entry.value;
            if (price != null) {
              prices[entry.key.toString().toUpperCase()] =
                  (price as num).toDouble();
              final cacheKey =
                  '${entry.key.toString().toUpperCase()}_${fiatCode.toUpperCase()}';
              _cache[cacheKey] = CachedCryptoPrice(
                price: prices[entry.key.toString().toUpperCase()]!,
                timestamp: DateTime.now(),
              );
            }
          }
        }
      }
    } catch (e) {
      debugPrint('Error fetching selected crypto prices from backend: $e');
    }

    return prices;
  }

  /// Get all crypto prices in a specific fiat currency (top subset)
  Future<Map<String, double>> getAllCryptoPrices(String fiatCode) async {
    final Map<String, double> prices = {};

    // Use backend API for batch prices
    try {
      final codes = _coinGeckoIds.keys.take(20).join(',');
      final uri = Uri.parse('$_baseUrl/currencies/crypto-prices').replace(
        queryParameters: {
          'fiat_currency': fiatCode,
          'crypto_codes': codes,
        },
      );
      final response = await http.get(uri, headers: {
        'Content-Type': 'application/json'
      }).timeout(const Duration(seconds: 15));
      if (response.statusCode == 200) {
        final data = json.decode(response.body);
        final pricesData = data['prices'] as Map<String, dynamic>?;
        if (pricesData != null) {
          for (final entry in pricesData.entries) {
            final price = entry.value;
            if (price != null) {
              prices[entry.key] = (price as num).toDouble();
              final cacheKey = '${entry.key}_$fiatCode';
              _cache[cacheKey] = CachedCryptoPrice(
                price: prices[entry.key]!,
                timestamp: DateTime.now(),
              );
            }
          }
        }
      }
    } catch (e) {
      debugPrint('Error fetching batch prices from backend: $e');
    }

    return prices;
  }

  /// Convert between crypto and fiat or between two cryptos
  Future<double?> convert({
    required double amount,
    required String from,
    required String to,
  }) async {
    // Check if both are crypto
    final fromIsCrypto = _coinGeckoIds.containsKey(from);
    final toIsCrypto = _coinGeckoIds.containsKey(to);

    if (fromIsCrypto && toIsCrypto) {
      // Crypto to crypto conversion (through USD)
      final fromPriceUsd = await getCryptoPrice(from, 'USD');
      final toPriceUsd = await getCryptoPrice(to, 'USD');

      if (fromPriceUsd != null && toPriceUsd != null) {
        return amount * fromPriceUsd / toPriceUsd;
      }
    } else if (fromIsCrypto) {
      // Crypto to fiat
      final price = await getCryptoPrice(from, to);
      if (price != null) {
        return amount * price;
      }
    } else if (toIsCrypto) {
      // Fiat to crypto
      final price = await getCryptoPrice(to, from);
      if (price != null) {
        return amount / price;
      }
    }

    return null;
  }

  /// Get exchange rate for crypto
  Future<ExchangeRate?> getCryptoExchangeRate(String from, String to) async {
    final price = await getCryptoPrice(from, to);

    if (price != null) {
      return ExchangeRate(
        fromCurrency: from,
        toCurrency: to,
        rate: price,
        date: DateTime.now(),
        source: 'coingecko',
      );
    }

    return null;
  }

  /// Clear the cache
  void clearCache() {
    _cache.clear();
  }
}

/// Cached crypto price with expiration
class CachedCryptoPrice {
  final double price;
  final DateTime timestamp;

  CachedCryptoPrice({
    required this.price,
    required this.timestamp,
  });

  bool get isExpired {
    return DateTime.now().difference(timestamp) >
        CryptoPriceService._cacheDuration;
  }
}<|MERGE_RESOLUTION|>--- conflicted
+++ resolved
@@ -1,8 +1,7 @@
 import 'dart:convert';
-import 'package:flutter/foundation.dart';
 import 'package:http/http.dart' as http;
-import 'package:jive_money/models/exchange_rate.dart';
-import 'package:jive_money/utils/constants.dart';
+import '../models/exchange_rate.dart';
+import '../utils/constants.dart';
 
 /// Service for fetching cryptocurrency prices
 /// Now uses backend API instead of direct external calls
@@ -86,13 +85,9 @@
     }
 
     // Fallback to Binance (limited pairs)
-<<<<<<< HEAD
-    price ??= await _fetchFromBinance(cryptoCode, fiatCode);
-=======
     if (price == null) {
       price = await _fetchFromBinance(cryptoCode, fiatCode);
     }
->>>>>>> 11a7eeaa
 
     // Cache the result if successful
     if (price != null) {
