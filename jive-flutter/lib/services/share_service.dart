--- conflicted
+++ resolved
@@ -9,10 +9,6 @@
 import 'package:flutter_riverpod/flutter_riverpod.dart';
 import 'package:jive_money/providers/currency_provider.dart';
 
-<<<<<<< HEAD
-
-=======
->>>>>>> de373a56
 /// 分享服务
 class ShareService {
 
@@ -103,11 +99,7 @@
         // await imageFile.writeAsBytes(image);
 
         // 分享图片和文字
-<<<<<<< HEAD
-        await Share.shareXFiles([XFile(imagePath)], text: shareText);
-=======
         await _doShare(ShareParams(files: [XFile(imagePath)], text: shareText));
->>>>>>> de373a56
       } else {
         // 仅分享文字
         await _doShare(ShareParams(text: shareText));
