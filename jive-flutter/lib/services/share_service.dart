--- conflicted
+++ resolved
@@ -3,23 +3,16 @@
 import 'package:flutter/services.dart';
 import 'dart:io';
 import 'package:path_provider/path_provider.dart';
-// screenshot dependency removed to avoid type errors in analyzer phase
-import 'package:jive_money/models/family.dart' as family_model;
-import 'package:jive_money/models/transaction.dart';
+import 'package:screenshot/screenshot.dart';
+import '../models/family.dart' as family_model;
+import '../models/transaction.dart';
 import 'package:flutter_riverpod/flutter_riverpod.dart';
-import 'package:jive_money/providers/currency_provider.dart';
+import '../providers/currency_provider.dart';
 
 /// 分享服务
 class ShareService {
-<<<<<<< HEAD
-
-  static Future<ShareResult> Function(ShareParams) _doShare = (params) => SharePlus.instance.share(params);
-  static void setDoShareForTest(Future<ShareResult> Function(ShareParams) f) { _doShare = f; }
-
-=======
   static final ScreenshotController _screenshotController =
       ScreenshotController();
->>>>>>> 11a7eeaa
 
   /// 分享家庭邀请
   static Future<void> shareFamilyInvitation({
@@ -50,8 +43,10 @@
 ''';
 
     try {
-      await _doShare(ShareParams(text: shareText, subject: '邀请你加入家庭「$familyName」'));
-      if (!context.mounted) return;
+      await Share.share(
+        shareText,
+        subject: '邀请你加入家庭「$familyName」',
+      );
     } catch (e) {
       _showError(context, '分享失败: $e');
     }
@@ -88,15 +83,8 @@
 ''';
 
     try {
-      // 预先捕获 messenger，避免上下文跨 await 警告
-      final messenger = ScaffoldMessenger.of(context);
       if (chartWidget != null) {
         // 生成图表截图
-<<<<<<< HEAD
-        // Note: screenshot functionality is stubbed during analyzer cleanup
-        final image = null; // ignore: prefer_const_declarations, unused_local_variable
-
-=======
         final image = await _screenshotController.captureFromWidget(
           Container(
             color: Colors.white,
@@ -126,28 +114,22 @@
             ),
           ),
         );
->>>>>>> 11a7eeaa
 
         // 保存图片
         final directory = await getTemporaryDirectory();
         final imagePath =
             '${directory.path}/statistics_${DateTime.now().millisecondsSinceEpoch}.png';
-<<<<<<< HEAD
-        final imageFile = File(imagePath); // ignore: unused_local_variable
-        // await imageFile.writeAsBytes(image);
-=======
         final imageFile = File(imagePath);
         await imageFile.writeAsBytes(image);
->>>>>>> 11a7eeaa
 
         // 分享图片和文字
-        await _doShare(ShareParams(files: [XFile(imagePath)], text: shareText));
+        await Share.shareXFiles(
+          [XFile(imagePath)],
+          text: shareText,
+        );
       } else {
         // 仅分享文字
-        await _doShare(ShareParams(text: shareText));
-        if (!context.mounted) return;
-        // ignore: use_build_context_synchronously
-        messenger.hideCurrentSnackBar();
+        await Share.share(shareText);
       }
     } catch (e) {
       _showError(context, '分享失败: $e');
@@ -172,11 +154,11 @@
 
 📝 ${transaction.description}
 💵 金额：$amountStr
-📂 分类：${transaction.category ?? '未分类'}
+📂 分类：${transaction.categoryName}
 📅 日期：${_formatDate(transaction.date)}
 🏠 账本：$familyName
 
-${transaction.tags?.isNotEmpty == true ? '🏷️ 标签：${transaction.tags!.join(', ')}' : ''}
+${transaction.tags.isNotEmpty ? '🏷️ 标签：${transaction.tags.join(', ')}' : ''}
 ${transaction.note?.isNotEmpty == true ? '📝 备注：${transaction.note}' : ''}
 
 ━━━━━━━━━━━━━━━━
@@ -184,8 +166,7 @@
 ''';
 
     try {
-      await _doShare(ShareParams(text: shareText));
-      if (!context.mounted) return;
+      await Share.share(shareText);
     } catch (e) {
       _showError(context, '分享失败: $e');
     }
@@ -200,9 +181,7 @@
     try {
       await Clipboard.setData(ClipboardData(text: text));
       if (context.mounted) {
-        final messenger = ScaffoldMessenger.of(context);
-        // ignore: use_build_context_synchronously
-        messenger.showSnackBar(
+        ScaffoldMessenger.of(context).showSnackBar(
           SnackBar(
             content: Text(message ?? '已复制到剪贴板'),
             duration: const Duration(seconds: 2),
@@ -235,11 +214,6 @@
     }
 
     try {
-<<<<<<< HEAD
-      // 根据平台定制分享内容（统一走系统分享，避免外部依赖）
-      await _doShare(ShareParams(text: shareContent));
-      if (!context.mounted) return;
-=======
       // 根据平台定制分享内容
       switch (platform) {
         case SocialPlatform.wechat:
@@ -263,7 +237,6 @@
         default:
           await Share.share(shareContent);
       }
->>>>>>> 11a7eeaa
     } catch (e) {
       _showError(context, '分享失败: $e');
     }
@@ -287,12 +260,7 @@
 $data
 ''';
 
-<<<<<<< HEAD
-      await _doShare(ShareParams(text: shareText));
-      if (!context.mounted) return;
-=======
       await Share.share(shareText);
->>>>>>> 11a7eeaa
     } catch (e) {
       _showError(context, '分享失败: $e');
     }
@@ -306,8 +274,10 @@
     String? mimeType,
   }) async {
     try {
-      await _doShare(ShareParams(files: [XFile(file.path)], text: text));
-      if (!context.mounted) return;
+      await Share.shareXFiles(
+        [XFile(file.path, mimeType: mimeType)],
+        text: text,
+      );
     } catch (e) {
       _showError(context, '分享失败: $e');
     }
@@ -320,18 +290,14 @@
     String? text,
   }) async {
     try {
-      final List<XFile> xFiles = images.map((file) => XFile(file.path)).toList();
-      await _doShare(ShareParams(files: xFiles, text: text));
-      if (!context.mounted) return;
+      final xFiles = images.map((file) => XFile(file.path)).toList();
+      await Share.shareXFiles(xFiles, text: text);
     } catch (e) {
       _showError(context, '分享失败: $e');
     }
   }
 
   /// 分享到微信（需要集成微信SDK）
-<<<<<<< HEAD
-  
-=======
   static Future<void> _shareToWechat(
       BuildContext context, String content) async {
     // TODO: 集成微信SDK后实现
@@ -339,7 +305,6 @@
     await Share.share(content);
   }
 
->>>>>>> 11a7eeaa
   static String _getRoleDisplayName(family_model.FamilyRole role) {
     switch (role) {
       case family_model.FamilyRole.owner:
@@ -367,12 +332,6 @@
       );
     }
   }
-
-  // Stub methods for missing external dependencies
-  static dynamic ScreenshotController() {
-    return _StubScreenshotController();
-  }
-
 }
 
 /// 社交平台
@@ -398,7 +357,7 @@
   final VoidCallback? onShareMore;
 
   const ShareDialog({
-    super.key,
+    Key? key,
     required this.title,
     required this.content,
     this.url,
@@ -407,7 +366,7 @@
     this.onShareWeibo,
     this.onShareQQ,
     this.onShareMore,
-  });
+  }) : super(key: key);
 
   @override
   Widget build(BuildContext context) {
@@ -432,7 +391,7 @@
             Container(
               padding: const EdgeInsets.all(12),
               decoration: BoxDecoration(
-                color: theme.colorScheme.surfaceContainerHighest.withValues(alpha: 0.3),
+                color: theme.colorScheme.surfaceVariant.withOpacity(0.3),
                 borderRadius: BorderRadius.circular(12),
               ),
               child: Text(
@@ -544,11 +503,7 @@
                   color: theme.colorScheme.primary,
                   onPressed: onShareMore ??
                       () async {
-<<<<<<< HEAD
-                        await SharePlus.instance.share(ShareParams(text: '$content\n\n${url ?? ''}'));
-=======
                         await Share.share('$content\n\n$url');
->>>>>>> 11a7eeaa
                         if (context.mounted) {
                           Navigator.pop(context);
                         }
@@ -599,7 +554,7 @@
               width: 48,
               height: 48,
               decoration: BoxDecoration(
-                color: color.withValues(alpha: 0.1),
+                color: color.withOpacity(0.1),
                 shape: BoxShape.circle,
               ),
               child: Icon(
@@ -621,12 +576,4 @@
       ),
     );
   }
-}
-
-
-/// Stub implementations for external dependencies
-class _StubScreenshotController {
-  Future<String?> capture() async {
-    return null; // Stub implementation
-  }
-}
+}