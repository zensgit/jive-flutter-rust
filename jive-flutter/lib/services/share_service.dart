import 'package:flutter/material.dart';
import 'package:share_plus/share_plus.dart';
import 'package:flutter/services.dart';
import 'dart:io';
// screenshot dependency removed to avoid type errors in analyzer phase
import 'package:jive_money/models/family.dart' as family_model;
import 'package:jive_money/models/transaction.dart';
import 'package:flutter_riverpod/flutter_riverpod.dart';
import 'package:jive_money/providers/currency_provider.dart';

<<<<<<< HEAD

=======
>>>>>>> 851798f4
/// 分享服务
class ShareService {

  static Future<ShareResult> Function(ShareParams) _doShare = (params) => SharePlus.instance.share(params);
  static void setDoShareForTest(Future<ShareResult> Function(ShareParams) f) { _doShare = f; }


  /// 分享家庭邀请
  static Future<void> shareFamilyInvitation({
    required BuildContext context,
    required String familyName,
    required String inviteCode,
    required String inviteLink,
    required family_model.FamilyRole role,
    required DateTime expiresAt,
  }) async {
    final daysLeft = expiresAt.difference(DateTime.now()).inDays;

    final shareText = '''
🏠 邀请你加入家庭账本「$familyName」

📱 使用 Jive Money 一起管理家庭财务
让记账变得简单有趣！

🔑 邀请码：$inviteCode
👤 角色：${_getRoleDisplayName(role)}
⏰ 有效期：$daysLeft 天

点击链接加入 👇
$inviteLink

━━━━━━━━━━━━━━━━
Jive Money - 您的智能家庭财务管家
''';

    try {
      await _doShare(ShareParams(text: shareText, subject: '邀请你加入家庭「$familyName」'));
      if (!context.mounted) return;
    } catch (e) {
      _showError(context, '分享失败: $e');
    }
  }

  /// 分享统计报告
  static Future<void> shareStatisticsReport({
    required BuildContext context,
    required String familyName,
    required String period,
    required double income,
    required double expense,
    required double balance,
    required Widget? chartWidget,
  }) async {
    // Use currency provider to format amounts consistently
    final container = ProviderScope.containerOf(context, listen: false);
    final base = container.read(baseCurrencyProvider).code;
    final formatter = container.read(currencyProvider.notifier);
    final incomeStr = formatter.formatCurrency(income, base);
    final expenseStr = formatter.formatCurrency(expense, base);
    final balanceStr = formatter.formatCurrency(balance, base);

    String shareText = '''
📊 $familyName - $period 财务报告

💰 收入：$incomeStr
💸 支出：$expenseStr
💎 结余：$balanceStr
📈 储蓄率：${((balance / income) * 100).toStringAsFixed(1)}%

━━━━━━━━━━━━━━━━
由 Jive Money 生成
''';

    try {
<<<<<<< HEAD
      // Stability-first: share text only for now (image capture disabled)
      await Share.share(shareText);
      if (!context.mounted) return;
=======
      // 预先捕获 messenger，避免上下文跨 await 警告
      final messenger = ScaffoldMessenger.of(context);
      if (chartWidget != null) {
        // 生成图表截图
        // Note: screenshot functionality is stubbed during analyzer cleanup
        final image = null; // ignore: prefer_const_declarations, unused_local_variable


        // 保存图片
        final directory = await getTemporaryDirectory();
        final imagePath =
            '${directory.path}/statistics_${DateTime.now().millisecondsSinceEpoch}.png';
        final imageFile = File(imagePath); // ignore: unused_local_variable
        // await imageFile.writeAsBytes(image);

        // 分享图片和文字
        await _doShare(ShareParams(files: [XFile(imagePath)], text: shareText));
      } else {
        // 仅分享文字
        await _doShare(ShareParams(text: shareText));
        if (!context.mounted) return;
        // ignore: use_build_context_synchronously
        messenger.hideCurrentSnackBar();
      }
>>>>>>> 851798f4
    } catch (e) {
      _showError(context, '分享失败: $e');
    }
  }

  /// 分享交易详情
  static Future<void> shareTransaction({
    required BuildContext context,
    required Transaction transaction,
    required String familyName,
  }) async {
    final icon = transaction.type == TransactionType.income ? '💰' : '💸';
    final typeText = transaction.type == TransactionType.income ? '收入' : '支出';
    final container = ProviderScope.containerOf(context, listen: false);
    final base = container.read(baseCurrencyProvider).code;
    final formatter = container.read(currencyProvider.notifier);
    final amountStr = formatter.formatCurrency(transaction.amount, base);

    final shareText = '''
$icon $typeText记录

📝 ${transaction.description}
💵 金额：$amountStr
📂 分类：${transaction.category ?? '未分类'}
📅 日期：${_formatDate(transaction.date)}
🏠 账本：$familyName

<<<<<<< HEAD
${(transaction.tags?.isNotEmpty ?? false) ? '🏷️ 标签：${transaction.tags!.join(', ')}' : ''}
=======
${transaction.tags?.isNotEmpty == true ? '🏷️ 标签：${transaction.tags!.join(', ')}' : ''}
>>>>>>> 851798f4
${transaction.note?.isNotEmpty == true ? '📝 备注：${transaction.note}' : ''}

━━━━━━━━━━━━━━━━
由 Jive Money 记录
''';

    try {
      await _doShare(ShareParams(text: shareText));
      if (!context.mounted) return;
    } catch (e) {
      _showError(context, '分享失败: $e');
    }
  }

  /// 复制到剪贴板
  static Future<void> copyToClipboard({
    required BuildContext context,
    required String text,
    String? message,
  }) async {
    try {
      final messenger = ScaffoldMessenger.of(context);
      await Clipboard.setData(ClipboardData(text: text));
<<<<<<< HEAD
      messenger.showSnackBar(
        SnackBar(
          content: Text(message ?? '已复制到剪贴板'),
          duration: const Duration(seconds: 2),
        ),
      );
=======
      if (context.mounted) {
        final messenger = ScaffoldMessenger.of(context);
        // ignore: use_build_context_synchronously
        messenger.showSnackBar(
          SnackBar(
            content: Text(message ?? '已复制到剪贴板'),
            duration: const Duration(seconds: 2),
          ),
        );
      }
>>>>>>> 851798f4
    } catch (e) {
      _showError(context, '复制失败: $e');
    }
  }

  /// 分享到特定平台
  static Future<void> shareToSocialMedia({
    required BuildContext context,
    required String text,
    required SocialPlatform platform,
    String? url,
    List<String>? hashtags,
  }) async {
    String shareContent = text;

    // 添加话题标签
    if (hashtags != null && hashtags.isNotEmpty) {
      shareContent += '\n\n${hashtags.map((tag) => '#$tag').join(' ')}';
    }

    // 添加链接
    if (url != null) {
      shareContent += '\n\n$url';
    }

    try {
      // 根据平台定制分享内容（统一走系统分享，避免外部依赖）
      await _doShare(ShareParams(text: shareContent));
      if (!context.mounted) return;
    } catch (e) {
      _showError(context, '分享失败: $e');
    }
  }

  /// 分享二维码图片
  static Future<void> shareQrCode({
    required BuildContext context,
    required String data,
    required String title,
    String? description,
  }) async {
    try {
      // 这里应该生成二维码图片
      // 暂时使用文本分享
      final shareText = '''
$title
${description ?? ''}

扫描二维码或访问：
$data
''';

      await _doShare(ShareParams(text: shareText));
      if (!context.mounted) return;
    } catch (e) {
      _showError(context, '分享失败: $e');
    }
  }

  /// 分享文件
  static Future<void> shareFile({
    required BuildContext context,
    required File file,
    String? text,
    String? mimeType,
  }) async {
    try {
<<<<<<< HEAD
      await Share.shareXFiles(
        [XFile(file.path)],
        text: text,
      );
=======
      await _doShare(ShareParams(files: [XFile(file.path)], text: text));
>>>>>>> 851798f4
      if (!context.mounted) return;
    } catch (e) {
      _showError(context, '分享失败: $e');
    }
  }

  /// 批量分享图片
  static Future<void> shareImages({
    required BuildContext context,
    required List<File> images,
    String? text,
  }) async {
    try {
      final List<XFile> xFiles = images.map((file) => XFile(file.path)).toList();
<<<<<<< HEAD
      await Share.shareXFiles(xFiles, text: text);
=======
      await _doShare(ShareParams(files: xFiles, text: text));
>>>>>>> 851798f4
      if (!context.mounted) return;
    } catch (e) {
      _showError(context, '分享失败: $e');
    }
  }

  /// 分享到微信（需要集成微信SDK）
  
  static String _getRoleDisplayName(family_model.FamilyRole role) {
    switch (role) {
      case family_model.FamilyRole.owner:
        return '拥有者';
      case family_model.FamilyRole.admin:
        return '管理员';
      case family_model.FamilyRole.member:
        return '成员';
      case family_model.FamilyRole.viewer:
        return '观察者';
    }
  }

  static String _formatDate(DateTime date) {
    return '${date.year}-${date.month.toString().padLeft(2, '0')}-${date.day.toString().padLeft(2, '0')}';
  }

  static void _showError(BuildContext context, String message) {
    if (context.mounted) {
      ScaffoldMessenger.of(context).showSnackBar(
        SnackBar(
          content: Text(message),
          backgroundColor: Colors.red,
        ),
      );
    }
  }

<<<<<<< HEAD
=======
  // Stub methods for missing external dependencies
  static dynamic ScreenshotController() {
    return _StubScreenshotController();
  }

>>>>>>> 851798f4
}

/// 社交平台
enum SocialPlatform {
  wechat,
  weibo,
  qq,
  twitter,
  facebook,
  instagram,
  other,
}

/// 分享对话框
class ShareDialog extends StatelessWidget {
  final String title;
  final String content;
  final String? url;
  final VoidCallback? onCopy;
  final VoidCallback? onShareWechat;
  final VoidCallback? onShareWeibo;
  final VoidCallback? onShareQQ;
  final VoidCallback? onShareMore;

  const ShareDialog({
    super.key,
    required this.title,
    required this.content,
    this.url,
    this.onCopy,
    this.onShareWechat,
    this.onShareWeibo,
    this.onShareQQ,
    this.onShareMore,
  });

  @override
  Widget build(BuildContext context) {
    final theme = Theme.of(context);

    return Dialog(
      shape: RoundedRectangleBorder(
        borderRadius: BorderRadius.circular(20),
      ),
      child: Padding(
        padding: const EdgeInsets.all(20),
        child: Column(
          mainAxisSize: MainAxisSize.min,
          children: [
            Text(
              title,
              style: theme.textTheme.titleLarge,
            ),
            const SizedBox(height: 16),

            // 内容预览
            Container(
              padding: const EdgeInsets.all(12),
              decoration: BoxDecoration(
                color: theme.colorScheme.surfaceContainerHighest.withValues(alpha: 0.3),
                borderRadius: BorderRadius.circular(12),
              ),
              child: Text(
                content,
                style: theme.textTheme.bodyMedium,
                maxLines: 3,
                overflow: TextOverflow.ellipsis,
              ),
            ),

            if (url != null) ...[
              const SizedBox(height: 12),
              Container(
                padding:
                    const EdgeInsets.symmetric(horizontal: 12, vertical: 8),
                decoration: BoxDecoration(
                  border: Border.all(color: theme.colorScheme.outline),
                  borderRadius: BorderRadius.circular(8),
                ),
                child: Row(
                  children: [
                    const Icon(Icons.link, size: 16),
                    const SizedBox(width: 8),
                    Expanded(
                      child: Text(
                        url!,
                        style: theme.textTheme.bodySmall,
                        overflow: TextOverflow.ellipsis,
                      ),
                    ),
                    IconButton(
                      icon: const Icon(Icons.copy, size: 16),
                      onPressed: onCopy ??
                          () {
                            ShareService.copyToClipboard(
                              context: context,
                              text: url!,
                              message: '链接已复制',
                            );
                          },
                      padding: EdgeInsets.zero,
                      constraints: const BoxConstraints(),
                    ),
                  ],
                ),
              ),
            ],

            const SizedBox(height: 24),

            // 分享平台
            Text(
              '分享到',
              style: theme.textTheme.titleSmall,
            ),
            const SizedBox(height: 16),

            Row(
              mainAxisAlignment: MainAxisAlignment.spaceEvenly,
              children: [
                _SharePlatformButton(
                  icon: Icons.wechat,
                  label: '微信',
                  color: const Color(0xFF07C160),
                  onPressed: onShareWechat ??
                      () {
                        ShareService.shareToSocialMedia(
                          context: context,
                          text: content,
                          platform: SocialPlatform.wechat,
                          url: url,
                        );
                        Navigator.pop(context);
                      },
                ),
                _SharePlatformButton(
                  icon: Icons.wb_sunny,
                  label: '微博',
                  color: const Color(0xFFE6162D),
                  onPressed: onShareWeibo ??
                      () {
                        ShareService.shareToSocialMedia(
                          context: context,
                          text: content,
                          platform: SocialPlatform.weibo,
                          url: url,
                        );
                        Navigator.pop(context);
                      },
                ),
                _SharePlatformButton(
                  icon: Icons.chat_bubble,
                  label: 'QQ',
                  color: const Color(0xFF12B7F5),
                  onPressed: onShareQQ ??
                      () {
                        ShareService.shareToSocialMedia(
                          context: context,
                          text: content,
                          platform: SocialPlatform.qq,
                          url: url,
                        );
                        Navigator.pop(context);
                      },
                ),
                _SharePlatformButton(
                  icon: Icons.more_horiz,
                  label: '更多',
                  color: theme.colorScheme.primary,
                  onPressed: onShareMore ??
                      () async {
                        await SharePlus.instance.share(ShareParams(text: '$content\n\n${url ?? ''}'));
                        if (context.mounted) {
                          Navigator.pop(context);
                        }
                      },
                ),
              ],
            ),

            const SizedBox(height: 16),

            // 取消按钮
            TextButton(
              onPressed: () => Navigator.pop(context),
              child: const Text('取消'),
            ),
          ],
        ),
      ),
    );
  }
}

/// 分享平台按钮
class _SharePlatformButton extends StatelessWidget {
  final IconData icon;
  final String label;
  final Color color;
  final VoidCallback onPressed;

  const _SharePlatformButton({
    required this.icon,
    required this.label,
    required this.color,
    required this.onPressed,
  });

  @override
  Widget build(BuildContext context) {
    return InkWell(
      onTap: onPressed,
      borderRadius: BorderRadius.circular(8),
      child: Padding(
        padding: const EdgeInsets.all(8),
        child: Column(
          mainAxisSize: MainAxisSize.min,
          children: [
            Container(
              width: 48,
              height: 48,
              decoration: BoxDecoration(
                color: color.withValues(alpha: 0.1),
                shape: BoxShape.circle,
              ),
              child: Icon(
                icon,
                color: color,
                size: 24,
              ),
            ),
            const SizedBox(height: 4),
            Text(
              label,
              style: TextStyle(
                fontSize: 12,
                color: color,
              ),
            ),
          ],
        ),
      ),
    );
  }
}


/// Stub implementations for external dependencies
class _StubScreenshotController {
  Future<String?> capture() async {
    return null; // Stub implementation
  }
}
<|MERGE_RESOLUTION|>--- conflicted
+++ resolved
@@ -2,16 +2,13 @@
 import 'package:share_plus/share_plus.dart';
 import 'package:flutter/services.dart';
 import 'dart:io';
+import 'package:path_provider/path_provider.dart';
 // screenshot dependency removed to avoid type errors in analyzer phase
 import 'package:jive_money/models/family.dart' as family_model;
 import 'package:jive_money/models/transaction.dart';
 import 'package:flutter_riverpod/flutter_riverpod.dart';
 import 'package:jive_money/providers/currency_provider.dart';
 
-<<<<<<< HEAD
-
-=======
->>>>>>> 851798f4
 /// 分享服务
 class ShareService {
 
@@ -86,11 +83,6 @@
 ''';
 
     try {
-<<<<<<< HEAD
-      // Stability-first: share text only for now (image capture disabled)
-      await Share.share(shareText);
-      if (!context.mounted) return;
-=======
       // 预先捕获 messenger，避免上下文跨 await 警告
       final messenger = ScaffoldMessenger.of(context);
       if (chartWidget != null) {
@@ -115,7 +107,6 @@
         // ignore: use_build_context_synchronously
         messenger.hideCurrentSnackBar();
       }
->>>>>>> 851798f4
     } catch (e) {
       _showError(context, '分享失败: $e');
     }
@@ -143,11 +134,7 @@
 📅 日期：${_formatDate(transaction.date)}
 🏠 账本：$familyName
 
-<<<<<<< HEAD
-${(transaction.tags?.isNotEmpty ?? false) ? '🏷️ 标签：${transaction.tags!.join(', ')}' : ''}
-=======
 ${transaction.tags?.isNotEmpty == true ? '🏷️ 标签：${transaction.tags!.join(', ')}' : ''}
->>>>>>> 851798f4
 ${transaction.note?.isNotEmpty == true ? '📝 备注：${transaction.note}' : ''}
 
 ━━━━━━━━━━━━━━━━
@@ -169,16 +156,7 @@
     String? message,
   }) async {
     try {
-      final messenger = ScaffoldMessenger.of(context);
       await Clipboard.setData(ClipboardData(text: text));
-<<<<<<< HEAD
-      messenger.showSnackBar(
-        SnackBar(
-          content: Text(message ?? '已复制到剪贴板'),
-          duration: const Duration(seconds: 2),
-        ),
-      );
-=======
       if (context.mounted) {
         final messenger = ScaffoldMessenger.of(context);
         // ignore: use_build_context_synchronously
@@ -189,7 +167,6 @@
           ),
         );
       }
->>>>>>> 851798f4
     } catch (e) {
       _showError(context, '复制失败: $e');
     }
@@ -257,14 +234,7 @@
     String? mimeType,
   }) async {
     try {
-<<<<<<< HEAD
-      await Share.shareXFiles(
-        [XFile(file.path)],
-        text: text,
-      );
-=======
       await _doShare(ShareParams(files: [XFile(file.path)], text: text));
->>>>>>> 851798f4
       if (!context.mounted) return;
     } catch (e) {
       _showError(context, '分享失败: $e');
@@ -279,11 +249,7 @@
   }) async {
     try {
       final List<XFile> xFiles = images.map((file) => XFile(file.path)).toList();
-<<<<<<< HEAD
-      await Share.shareXFiles(xFiles, text: text);
-=======
       await _doShare(ShareParams(files: xFiles, text: text));
->>>>>>> 851798f4
       if (!context.mounted) return;
     } catch (e) {
       _showError(context, '分享失败: $e');
@@ -320,14 +286,11 @@
     }
   }
 
-<<<<<<< HEAD
-=======
   // Stub methods for missing external dependencies
   static dynamic ScreenshotController() {
     return _StubScreenshotController();
   }
 
->>>>>>> 851798f4
 }
 
 /// 社交平台
