--- conflicted
+++ resolved
@@ -6,10 +6,7 @@
 import 'package:shared_preferences/shared_preferences.dart';
 import 'package:jive_money/providers/ledger_provider.dart';
 
-<<<<<<< HEAD
-=======
 /// 交易分组方式
->>>>>>> 1cb75e81
 enum TransactionGrouping { date, category, account }
 
 class TransactionState {
@@ -21,11 +18,7 @@
   final int totalCount;
   final double totalIncome;
   final double totalExpense;
-<<<<<<< HEAD
-
-=======
   // Phase B scaffolding: grouping + collapsed groups
->>>>>>> 1cb75e81
   final TransactionGrouping grouping;
   final Set<String> groupCollapse;
 
@@ -310,11 +303,7 @@
     state = state.copyWith(error: null);
   }
 
-<<<<<<< HEAD
-  /// 设置分组方式（Phase B）
-=======
   /// 更新状态并计算统计数据
->>>>>>> 1cb75e81
   void _updateState(List<Transaction> transactions) {
     final filteredTransactions = state.filter != null
         ? _filterTransactions(transactions, state.filter!)
