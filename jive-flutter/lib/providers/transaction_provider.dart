// 交易状态管理
import 'package:flutter_riverpod/flutter_riverpod.dart';
import 'package:jive_money/services/api/transaction_service.dart';
import 'package:jive_money/models/transaction.dart';
import 'package:jive_money/models/transaction_filter.dart';
import 'package:shared_preferences/shared_preferences.dart';
import 'package:jive_money/providers/ledger_provider.dart';
<<<<<<< HEAD

/// 交易状态
enum TransactionGrouping { date, category, account }

=======

/// 交易分组方式
enum TransactionGrouping { date, category, account }

>>>>>>> 1cb75e81
class TransactionState {
  final List<Transaction> transactions;
  final List<Transaction> filteredTransactions;
  final TransactionFilterData? filter;
  final bool isLoading;
  final String? error;
  final int totalCount;
  final double totalIncome;
  final double totalExpense;
  // Phase B scaffolding: grouping + collapsed groups
  final TransactionGrouping grouping;
  final Set<String> groupCollapse;

  const TransactionState({
    this.transactions = const [],
    this.filteredTransactions = const [],
    this.filter,
    this.isLoading = false,
    this.error,
    this.totalCount = 0,
    this.totalIncome = 0.0,
    this.totalExpense = 0.0,
    this.grouping = TransactionGrouping.date,
    this.groupCollapse = const {},
  });

  TransactionState copyWith({
    List<Transaction>? transactions,
    List<Transaction>? filteredTransactions,
    TransactionFilterData? filter,
    bool? isLoading,
    String? error,
    int? totalCount,
    double? totalIncome,
    double? totalExpense,
    TransactionGrouping? grouping,
    Set<String>? groupCollapse,
  }) {
    return TransactionState(
      transactions: transactions ?? this.transactions,
      filteredTransactions: filteredTransactions ?? this.filteredTransactions,
      filter: filter ?? this.filter,
      isLoading: isLoading ?? this.isLoading,
      error: error ?? this.error,
      totalCount: totalCount ?? this.totalCount,
      totalIncome: totalIncome ?? this.totalIncome,
      totalExpense: totalExpense ?? this.totalExpense,
      grouping: grouping ?? this.grouping,
      groupCollapse: groupCollapse ?? this.groupCollapse,
    );
  }
}

/// 交易控制器
class TransactionController extends StateNotifier<TransactionState> {
  final Ref ref;
  final TransactionService _transactionService;

  TransactionController(this.ref, this._transactionService)
      : super(const TransactionState()) {
    loadTransactions();
    _loadViewPrefs();
  }

  /// 加载交易列表
  Future<void> loadTransactions() async {
    state = state.copyWith(isLoading: true, error: null);

    try {
      final response = await _transactionService.getTransactions();
      _updateState(response.data);
    } catch (e) {
      state = state.copyWith(
        isLoading: false,
        error: e.toString(),
      );
    }
  }

  /// 刷新交易列表
  Future<void> refresh() async {
    await loadTransactions();
  }

  /// 分组设置
  void setGrouping(TransactionGrouping grouping) {
    if (state.grouping == grouping) return;
    state = state.copyWith(grouping: grouping);
    _persistGrouping();
  }

  /// 切换组折叠
  void toggleGroupCollapse(String key) {
    final collapsed = Set<String>.from(state.groupCollapse);
    if (collapsed.contains(key)) {
      collapsed.remove(key);
    } else {
      collapsed.add(key);
    }
    state = state.copyWith(groupCollapse: collapsed);
    _persistGroupCollapse(collapsed);
  }

  // 视图偏好加载
  Future<void> _loadViewPrefs() async {
    try {
      final prefs = await SharedPreferences.getInstance();
      final ledgerId = ref.read(currentLedgerProvider)?.id;
      final groupingStr = prefs.getString(_groupingKey(ledgerId));
      var grouping = state.grouping;
      if (groupingStr != null) {
        grouping = TransactionGrouping.values.firstWhere(
          (g) => g.name == groupingStr,
          orElse: () => TransactionGrouping.date,
        );
      }
      final collapsedList =
          prefs.getStringList(_collapseKey(ledgerId)) ?? const <String>[];
      state = state.copyWith(
        grouping: grouping,
        groupCollapse: collapsedList.toSet(),
      );
    } catch (_) {}
  }

  Future<void> _persistGrouping() async {
    try {
      final prefs = await SharedPreferences.getInstance();
      final ledgerId = ref.read(currentLedgerProvider)?.id;
      await prefs.setString(_groupingKey(ledgerId), state.grouping.name);
    } catch (_) {}
  }

  Future<void> _persistGroupCollapse(Set<String> collapsed) async {
    try {
      final prefs = await SharedPreferences.getInstance();
      final ledgerId = ref.read(currentLedgerProvider)?.id;
      await prefs.setStringList(_collapseKey(ledgerId), collapsed.toList());
    } catch (_) {}
  }

  String _groupingKey(String? ledgerId) =>
      (ledgerId != null && ledgerId.isNotEmpty)
          ? 'tx_grouping:' + ledgerId
          : 'tx_grouping';

  String _collapseKey(String? ledgerId) =>
      (ledgerId != null && ledgerId.isNotEmpty)
          ? 'tx_group_collapse:' + ledgerId
          : 'tx_group_collapse';

  /// 添加交易
  Future<bool> addTransaction(Map<String, dynamic> data) async {
    state = state.copyWith(isLoading: true, error: null);

    try {
      // Convert the data to Transaction object
      final transaction = Transaction.fromJson(data);
      final createdTransaction =
          await _transactionService.createTransaction(transaction);
      final updatedTransactions = [createdTransaction, ...state.transactions];
      _updateState(updatedTransactions);
      return true;
    } catch (e) {
      state = state.copyWith(
        isLoading: false,
        error: e.toString(),
      );
      return false;
    }
  }

  /// 更新交易
  Future<bool> updateTransaction(String id, Map<String, dynamic> data) async {
    state = state.copyWith(isLoading: true, error: null);

    try {
      final updatedTransaction =
          await _transactionService.updateTransaction(id, data);
      final updatedTransactions = state.transactions.map((t) {
        return t.id == id ? updatedTransaction : t;
      }).toList();
      _updateState(updatedTransactions);
      return true;
    } catch (e) {
      state = state.copyWith(
        isLoading: false,
        error: e.toString(),
      );
      return false;
    }
  }

  /// 删除交易
  Future<bool> deleteTransaction(String id) async {
    state = state.copyWith(isLoading: true, error: null);

    try {
      await _transactionService.deleteTransaction(id);
      final updatedTransactions =
          state.transactions.where((t) => t.id != id).toList();
      _updateState(updatedTransactions);
      return true;
    } catch (e) {
      state = state.copyWith(
        isLoading: false,
        error: e.toString(),
      );
      return false;
    }
  }

  /// 批量删除交易
  Future<bool> deleteTransactions(List<String> ids) async {
    state = state.copyWith(isLoading: true, error: null);

    try {
      await _transactionService.deleteBulkTransactions(ids);
      final updatedTransactions =
          state.transactions.where((t) => !ids.contains(t.id)).toList();
      _updateState(updatedTransactions);
      return true;
    } catch (e) {
      state = state.copyWith(
        isLoading: false,
        error: e.toString(),
      );
      return false;
    }
  }

  /// 应用筛选
  void applyFilter(TransactionFilterData filter) {
    final filteredTransactions =
        _filterTransactions(state.transactions, filter);
    state = state.copyWith(
      filter: filter,
      filteredTransactions: filteredTransactions,
    );
  }

  /// 清除筛选
  void clearFilter() {
    state = state.copyWith(
      filter: null,
      filteredTransactions: state.transactions,
    );
  }

  /// 搜索交易
  void search(String query) {
    if (query.isEmpty) {
      state = state.copyWith(
        filteredTransactions: state.filter != null
            ? _filterTransactions(state.transactions, state.filter!)
            : state.transactions,
      );
      return;
    }

    final filtered = state.transactions.where((t) {
      final searchLower = query.toLowerCase();
      return t.description.toLowerCase().contains(searchLower) ||
          (t.note?.toLowerCase().contains(searchLower) ?? false) ||
          (t.payee?.toLowerCase().contains(searchLower) ?? false);
    }).toList();

    state = state.copyWith(filteredTransactions: filtered);
  }

  /// 按日期范围筛选
  void filterByDateRange(DateTime start, DateTime end) {
    final filtered = state.transactions.where((t) {
      return t.date.isAfter(start.subtract(const Duration(days: 1))) &&
          t.date.isBefore(end.add(const Duration(days: 1)));
    }).toList();

    state = state.copyWith(filteredTransactions: filtered);
  }

  /// 按分类筛选
  void filterByCategory(String category) {
    final filtered = state.transactions.where((t) {
      return t.category == category;
    }).toList();

    state = state.copyWith(filteredTransactions: filtered);
  }

  /// 清除错误
  void clearError() {
    state = state.copyWith(error: null);
  }

  /// 设置分组方式（Phase B）
  void setGrouping(TransactionGrouping grouping) {
    if (state.grouping == grouping) return;
    state = state.copyWith(grouping: grouping);
    _persistGrouping();
  }

  /// 切换分组折叠状态（Phase B）
  void toggleGroupCollapse(String key) {
    final collapsed = Set<String>.from(state.groupCollapse);
    if (collapsed.contains(key)) {
      collapsed.remove(key);
    } else {
      collapsed.add(key);
    }
    state = state.copyWith(groupCollapse: collapsed);
    _persistGroupCollapse(collapsed);
  }

  // ---- View preference persistence (Phase B1) ----
  Future<void> _loadViewPrefs() async {
    try {
      final prefs = await SharedPreferences.getInstance();
      final groupingStr = prefs.getString(_groupingKey(ref.read(currentLedgerProvider)?.id));
      TransactionGrouping grouping = state.grouping;
      if (groupingStr != null) {
        grouping = TransactionGrouping.values.firstWhere(
          (g) => g.name == groupingStr,
          orElse: () => TransactionGrouping.date,
        );
      }
      final collapsedList =
          prefs.getStringList(_collapseKey(ref.read(currentLedgerProvider)?.id)) ?? const <String>[];
      if (grouping != state.grouping ||
          collapsedList.length != state.groupCollapse.length) {
        state = state.copyWith(
          grouping: grouping,
          groupCollapse: collapsedList.toSet(),
        );
      }
    } catch (_) {
      // Ignore persistence errors
    }
  }

  Future<void> _persistGrouping() async {
    try {
      final prefs = await SharedPreferences.getInstance();
      await prefs.setString(_groupingKey(ref.read(currentLedgerProvider)?.id), state.grouping.name);
    } catch (_) {}
  }

  Future<void> _persistGroupCollapse(Set<String> collapsed) async {
    try {
      final prefs = await SharedPreferences.getInstance();
      await prefs.setStringList(_collapseKey(ref.read(currentLedgerProvider)?.id), collapsed.toList());
    } catch (_) {}
  }

  /// 更新状态并计算统计数据
  void _updateState(List<Transaction> transactions) {
    final filteredTransactions = state.filter != null
        ? _filterTransactions(transactions, state.filter!)
        : transactions;

    double totalIncome = 0;
    double totalExpense = 0;

    for (final t in transactions) {
      if (t.type == TransactionType.income) {
        totalIncome += t.amount;
      } else if (t.type == TransactionType.expense) {
        totalExpense += t.amount;
      }
    }

    state = state.copyWith(
      transactions: transactions,
      filteredTransactions: filteredTransactions,
      isLoading: false,
      error: null,
      totalCount: transactions.length,
      totalIncome: totalIncome,
      totalExpense: totalExpense,
    );
  }

  /// 筛选交易
  List<Transaction> _filterTransactions(
      List<Transaction> transactions, TransactionFilterData filter) {
    return transactions.where((t) {
      // 类型筛选
      if (filter.types.isNotEmpty && !filter.types.contains(t.type)) {
        return false;
      }

      // 日期范围筛选
      if (filter.startDate != null && t.date.isBefore(filter.startDate!)) {
        return false;
      }
      if (filter.endDate != null && t.date.isAfter(filter.endDate!)) {
        return false;
      }

      // 金额范围筛选
      if (filter.minAmount != null && t.amount < filter.minAmount!) {
        return false;
      }
      if (filter.maxAmount != null && t.amount > filter.maxAmount!) {
        return false;
      }

      // 账户筛选
      if (filter.accounts.isNotEmpty &&
          !filter.accounts.contains(t.accountId)) {
        return false;
      }

      // 分类筛选
      if (filter.categories.isNotEmpty &&
          !filter.categories.contains(t.category)) {
        return false;
      }

      // 标签筛选
      if (filter.tags.isNotEmpty) {
        final hasTag = filter.tags.any((tag) => t.tags?.contains(tag) == true);
        if (!hasTag) return false;
      }

      // 搜索文本
      if (filter.searchText != null && filter.searchText!.isNotEmpty) {
        final searchLower = filter.searchText!.toLowerCase();
        final matchesSearch =
            t.description.toLowerCase().contains(searchLower) ||
                (t.note?.toLowerCase().contains(searchLower) ?? false) ||
                (t.payee?.toLowerCase().contains(searchLower) ?? false);
        if (!matchesSearch) return false;
      }

      return true;
    }).toList();
  }


  // Public: reload view prefs (used when ledger switches)
  Future<void> reloadViewPrefs() async => _loadViewPrefs();

  String _groupingKey(String? ledgerId) =>
      (ledgerId != null && ledgerId.isNotEmpty)
          ? 'tx_grouping:' + ledgerId
          : 'tx_grouping';

  String _collapseKey(String? ledgerId) =>
      (ledgerId != null && ledgerId.isNotEmpty)
          ? 'tx_group_collapse:' + ledgerId
          : 'tx_group_collapse';
}

/// Provider定义
final transactionServiceProvider = Provider<TransactionService>((ref) {
  return TransactionService();
});

final transactionControllerProvider =
    StateNotifierProvider<TransactionController, TransactionState>((ref) {
  final service = ref.watch(transactionServiceProvider);
  final controller = TransactionController(ref, service);
<<<<<<< HEAD
  ref.listen(currentLedgerProvider, (previous, next) {
    if (previous?.id != next?.id) {
      controller.reloadViewPrefs();
=======
  ref.listen(currentLedgerProvider, (prev, next) {
    if (prev?.id != next?.id) {
      controller._loadViewPrefs();
>>>>>>> 1cb75e81
    }
  });
  return controller;
});

/// 便捷访问
final transactionsProvider = Provider<List<Transaction>>((ref) {
  return ref.watch(transactionControllerProvider).filteredTransactions;
});

final transactionStatsProvider = Provider<TransactionStats>((ref) {
  final state = ref.watch(transactionControllerProvider);
  return TransactionStats(
    totalCount: state.totalCount,
    totalIncome: state.totalIncome,
    totalExpense: state.totalExpense,
    netIncome: state.totalIncome - state.totalExpense,
  );
});

/// 最近交易Provider
final recentTransactionsProvider = Provider<List<Transaction>>((ref) {
  final transactions = ref.watch(transactionsProvider);
  return transactions.take(10).toList();
});

/// 按月份分组的交易Provider
final transactionsByMonthProvider =
    Provider<Map<String, List<Transaction>>>((ref) {
  final transactions = ref.watch(transactionsProvider);
  final Map<String, List<Transaction>> grouped = {};

  for (final transaction in transactions) {
    final key =
        '${transaction.date.year}-${transaction.date.month.toString().padLeft(2, '0')}';
    grouped.putIfAbsent(key, () => []).add(transaction);
  }

  return grouped;
});

/// 交易统计数据
class TransactionStats {
  final int totalCount;
  final double totalIncome;
  final double totalExpense;
  final double netIncome;

  const TransactionStats({
    required this.totalCount,
    required this.totalIncome,
    required this.totalExpense,
    required this.netIncome,
  });
}<|MERGE_RESOLUTION|>--- conflicted
+++ resolved
@@ -5,17 +5,10 @@
 import 'package:jive_money/models/transaction_filter.dart';
 import 'package:shared_preferences/shared_preferences.dart';
 import 'package:jive_money/providers/ledger_provider.dart';
-<<<<<<< HEAD
-
-/// 交易状态
-enum TransactionGrouping { date, category, account }
-
-=======
 
 /// 交易分组方式
 enum TransactionGrouping { date, category, account }
 
->>>>>>> 1cb75e81
 class TransactionState {
   final List<Transaction> transactions;
   final List<Transaction> filteredTransactions;
@@ -310,65 +303,6 @@
     state = state.copyWith(error: null);
   }
 
-  /// 设置分组方式（Phase B）
-  void setGrouping(TransactionGrouping grouping) {
-    if (state.grouping == grouping) return;
-    state = state.copyWith(grouping: grouping);
-    _persistGrouping();
-  }
-
-  /// 切换分组折叠状态（Phase B）
-  void toggleGroupCollapse(String key) {
-    final collapsed = Set<String>.from(state.groupCollapse);
-    if (collapsed.contains(key)) {
-      collapsed.remove(key);
-    } else {
-      collapsed.add(key);
-    }
-    state = state.copyWith(groupCollapse: collapsed);
-    _persistGroupCollapse(collapsed);
-  }
-
-  // ---- View preference persistence (Phase B1) ----
-  Future<void> _loadViewPrefs() async {
-    try {
-      final prefs = await SharedPreferences.getInstance();
-      final groupingStr = prefs.getString(_groupingKey(ref.read(currentLedgerProvider)?.id));
-      TransactionGrouping grouping = state.grouping;
-      if (groupingStr != null) {
-        grouping = TransactionGrouping.values.firstWhere(
-          (g) => g.name == groupingStr,
-          orElse: () => TransactionGrouping.date,
-        );
-      }
-      final collapsedList =
-          prefs.getStringList(_collapseKey(ref.read(currentLedgerProvider)?.id)) ?? const <String>[];
-      if (grouping != state.grouping ||
-          collapsedList.length != state.groupCollapse.length) {
-        state = state.copyWith(
-          grouping: grouping,
-          groupCollapse: collapsedList.toSet(),
-        );
-      }
-    } catch (_) {
-      // Ignore persistence errors
-    }
-  }
-
-  Future<void> _persistGrouping() async {
-    try {
-      final prefs = await SharedPreferences.getInstance();
-      await prefs.setString(_groupingKey(ref.read(currentLedgerProvider)?.id), state.grouping.name);
-    } catch (_) {}
-  }
-
-  Future<void> _persistGroupCollapse(Set<String> collapsed) async {
-    try {
-      final prefs = await SharedPreferences.getInstance();
-      await prefs.setStringList(_collapseKey(ref.read(currentLedgerProvider)?.id), collapsed.toList());
-    } catch (_) {}
-  }
-
   /// 更新状态并计算统计数据
   void _updateState(List<Transaction> transactions) {
     final filteredTransactions = state.filter != null
@@ -453,20 +387,6 @@
       return true;
     }).toList();
   }
-
-
-  // Public: reload view prefs (used when ledger switches)
-  Future<void> reloadViewPrefs() async => _loadViewPrefs();
-
-  String _groupingKey(String? ledgerId) =>
-      (ledgerId != null && ledgerId.isNotEmpty)
-          ? 'tx_grouping:' + ledgerId
-          : 'tx_grouping';
-
-  String _collapseKey(String? ledgerId) =>
-      (ledgerId != null && ledgerId.isNotEmpty)
-          ? 'tx_group_collapse:' + ledgerId
-          : 'tx_group_collapse';
 }
 
 /// Provider定义
@@ -478,15 +398,9 @@
     StateNotifierProvider<TransactionController, TransactionState>((ref) {
   final service = ref.watch(transactionServiceProvider);
   final controller = TransactionController(ref, service);
-<<<<<<< HEAD
-  ref.listen(currentLedgerProvider, (previous, next) {
-    if (previous?.id != next?.id) {
-      controller.reloadViewPrefs();
-=======
   ref.listen(currentLedgerProvider, (prev, next) {
     if (prev?.id != next?.id) {
       controller._loadViewPrefs();
->>>>>>> 1cb75e81
     }
   });
   return controller;
