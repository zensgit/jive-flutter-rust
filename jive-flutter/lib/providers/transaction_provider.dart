// 交易状态管理
import 'package:flutter_riverpod/flutter_riverpod.dart';
import 'package:jive_money/services/api/transaction_service.dart';
import 'package:jive_money/models/transaction.dart';
import 'package:jive_money/models/transaction_filter.dart';
import 'package:shared_preferences/shared_preferences.dart';
<<<<<<< HEAD
=======
import 'package:jive_money/providers/ledger_provider.dart';

enum TransactionGrouping { date, category, account }
>>>>>>> 6c65ccc4

/// 交易状态
enum TransactionGrouping { date, category, account }

class TransactionState {
  final List<Transaction> transactions;
  final List<Transaction> filteredTransactions;
  final TransactionFilterData? filter;
  final bool isLoading;
  final String? error;
  final int totalCount;
  final double totalIncome;
  final double totalExpense;
<<<<<<< HEAD
  // Phase B scaffolding: grouping + collapsed groups
=======
>>>>>>> 6c65ccc4
  final TransactionGrouping grouping;
  final Set<String> groupCollapse;

  const TransactionState({
    this.transactions = const [],
    this.filteredTransactions = const [],
    this.filter,
    this.isLoading = false,
    this.error,
    this.totalCount = 0,
    this.totalIncome = 0.0,
    this.totalExpense = 0.0,
    this.grouping = TransactionGrouping.date,
    this.groupCollapse = const {},
  });

  TransactionState copyWith({
    List<Transaction>? transactions,
    List<Transaction>? filteredTransactions,
    TransactionFilterData? filter,
    bool? isLoading,
    String? error,
    int? totalCount,
    double? totalIncome,
    double? totalExpense,
    TransactionGrouping? grouping,
    Set<String>? groupCollapse,
  }) {
    return TransactionState(
      transactions: transactions ?? this.transactions,
      filteredTransactions: filteredTransactions ?? this.filteredTransactions,
      filter: filter ?? this.filter,
      isLoading: isLoading ?? this.isLoading,
      error: error ?? this.error,
      totalCount: totalCount ?? this.totalCount,
      totalIncome: totalIncome ?? this.totalIncome,
      totalExpense: totalExpense ?? this.totalExpense,
      grouping: grouping ?? this.grouping,
      groupCollapse: groupCollapse ?? this.groupCollapse,
    );
  }
}

/// 交易控制器
class TransactionController extends StateNotifier<TransactionState> {
  final Ref ref;
  final TransactionService _transactionService;

  TransactionController(this.ref, this._transactionService)
      : super(const TransactionState()) {
    loadTransactions();
    _loadViewPrefs();
  }

  /// 加载交易列表
  Future<void> loadTransactions() async {
    state = state.copyWith(isLoading: true, error: null);

    try {
      final response = await _transactionService.getTransactions();
      _updateState(response.data);
    } catch (e) {
      state = state.copyWith(
        isLoading: false,
        error: e.toString(),
      );
    }
  }

  /// 刷新交易列表
  Future<void> refresh() async {
    await loadTransactions();
  }

  /// 分组设置
  void setGrouping(TransactionGrouping grouping) {
    if (state.grouping == grouping) return;
    state = state.copyWith(grouping: grouping);
    _persistGrouping();
  }

  /// 切换组折叠
  void toggleGroupCollapse(String key) {
    final collapsed = Set<String>.from(state.groupCollapse);
    if (collapsed.contains(key)) {
      collapsed.remove(key);
    } else {
      collapsed.add(key);
    }
    state = state.copyWith(groupCollapse: collapsed);
    _persistGroupCollapse(collapsed);
  }

  // 视图偏好加载
  Future<void> _loadViewPrefs() async {
    try {
      final prefs = await SharedPreferences.getInstance();
      final ledgerId = ref.read(currentLedgerProvider)?.id;
      final groupingStr = prefs.getString(_groupingKey(ledgerId));
      var grouping = state.grouping;
      if (groupingStr != null) {
        grouping = TransactionGrouping.values.firstWhere(
          (g) => g.name == groupingStr,
          orElse: () => TransactionGrouping.date,
        );
      }
      final collapsedList =
          prefs.getStringList(_collapseKey(ledgerId)) ?? const <String>[];
      state = state.copyWith(
        grouping: grouping,
        groupCollapse: collapsedList.toSet(),
      );
    } catch (_) {}
  }

  Future<void> _persistGrouping() async {
    try {
      final prefs = await SharedPreferences.getInstance();
      final ledgerId = ref.read(currentLedgerProvider)?.id;
      await prefs.setString(_groupingKey(ledgerId), state.grouping.name);
    } catch (_) {}
  }

  Future<void> _persistGroupCollapse(Set<String> collapsed) async {
    try {
      final prefs = await SharedPreferences.getInstance();
      final ledgerId = ref.read(currentLedgerProvider)?.id;
      await prefs.setStringList(_collapseKey(ledgerId), collapsed.toList());
    } catch (_) {}
  }

  String _groupingKey(String? ledgerId) =>
      (ledgerId != null && ledgerId.isNotEmpty)
          ? 'tx_grouping:' + ledgerId
          : 'tx_grouping';

  String _collapseKey(String? ledgerId) =>
      (ledgerId != null && ledgerId.isNotEmpty)
          ? 'tx_group_collapse:' + ledgerId
          : 'tx_group_collapse';

  /// 添加交易
  Future<bool> addTransaction(Map<String, dynamic> data) async {
    state = state.copyWith(isLoading: true, error: null);

    try {
      // Convert the data to Transaction object
      final transaction = Transaction.fromJson(data);
      final createdTransaction =
          await _transactionService.createTransaction(transaction);
      final updatedTransactions = [createdTransaction, ...state.transactions];
      _updateState(updatedTransactions);
      return true;
    } catch (e) {
      state = state.copyWith(
        isLoading: false,
        error: e.toString(),
      );
      return false;
    }
  }

  /// 更新交易
  Future<bool> updateTransaction(String id, Map<String, dynamic> data) async {
    state = state.copyWith(isLoading: true, error: null);

    try {
      final updatedTransaction =
          await _transactionService.updateTransaction(id, data);
      final updatedTransactions = state.transactions.map((t) {
        return t.id == id ? updatedTransaction : t;
      }).toList();
      _updateState(updatedTransactions);
      return true;
    } catch (e) {
      state = state.copyWith(
        isLoading: false,
        error: e.toString(),
      );
      return false;
    }
  }

  /// 删除交易
  Future<bool> deleteTransaction(String id) async {
    state = state.copyWith(isLoading: true, error: null);

    try {
      await _transactionService.deleteTransaction(id);
      final updatedTransactions =
          state.transactions.where((t) => t.id != id).toList();
      _updateState(updatedTransactions);
      return true;
    } catch (e) {
      state = state.copyWith(
        isLoading: false,
        error: e.toString(),
      );
      return false;
    }
  }

  /// 批量删除交易
  Future<bool> deleteTransactions(List<String> ids) async {
    state = state.copyWith(isLoading: true, error: null);

    try {
      await _transactionService.deleteBulkTransactions(ids);
      final updatedTransactions =
          state.transactions.where((t) => !ids.contains(t.id)).toList();
      _updateState(updatedTransactions);
      return true;
    } catch (e) {
      state = state.copyWith(
        isLoading: false,
        error: e.toString(),
      );
      return false;
    }
  }

  /// 应用筛选
  void applyFilter(TransactionFilterData filter) {
    final filteredTransactions =
        _filterTransactions(state.transactions, filter);
    state = state.copyWith(
      filter: filter,
      filteredTransactions: filteredTransactions,
    );
  }

  /// 清除筛选
  void clearFilter() {
    state = state.copyWith(
      filter: null,
      filteredTransactions: state.transactions,
    );
  }

  /// 搜索交易
  void search(String query) {
    if (query.isEmpty) {
      state = state.copyWith(
        filteredTransactions: state.filter != null
            ? _filterTransactions(state.transactions, state.filter!)
            : state.transactions,
      );
      return;
    }

    final filtered = state.transactions.where((t) {
      final searchLower = query.toLowerCase();
      return t.description.toLowerCase().contains(searchLower) ||
          (t.note?.toLowerCase().contains(searchLower) ?? false) ||
          (t.payee?.toLowerCase().contains(searchLower) ?? false);
    }).toList();

    state = state.copyWith(filteredTransactions: filtered);
  }

  /// 按日期范围筛选
  void filterByDateRange(DateTime start, DateTime end) {
    final filtered = state.transactions.where((t) {
      return t.date.isAfter(start.subtract(const Duration(days: 1))) &&
          t.date.isBefore(end.add(const Duration(days: 1)));
    }).toList();

    state = state.copyWith(filteredTransactions: filtered);
  }

  /// 按分类筛选
  void filterByCategory(String category) {
    final filtered = state.transactions.where((t) {
      return t.category == category;
    }).toList();

    state = state.copyWith(filteredTransactions: filtered);
  }

  /// 清除错误
  void clearError() {
    state = state.copyWith(error: null);
  }

  /// 设置分组方式（Phase B）
  void setGrouping(TransactionGrouping grouping) {
    if (state.grouping == grouping) return;
    state = state.copyWith(grouping: grouping);
    _persistGrouping();
  }

  /// 切换分组折叠状态（Phase B）
  void toggleGroupCollapse(String key) {
    final collapsed = Set<String>.from(state.groupCollapse);
    if (collapsed.contains(key)) {
      collapsed.remove(key);
    } else {
      collapsed.add(key);
    }
    state = state.copyWith(groupCollapse: collapsed);
    _persistGroupCollapse(collapsed);
  }

  // ---- View preference persistence (Phase B1) ----
  Future<void> _loadViewPrefs() async {
    try {
      final prefs = await SharedPreferences.getInstance();
      final groupingStr = prefs.getString("tx_grouping");
      TransactionGrouping grouping = state.grouping;
      if (groupingStr != null) {
        grouping = TransactionGrouping.values.firstWhere(
          (g) => g.name == groupingStr,
          orElse: () => TransactionGrouping.date,
        );
      }
      final collapsedList =
          prefs.getStringList("tx_group_collapse") ?? const <String>[];
      if (grouping != state.grouping ||
          collapsedList.length != state.groupCollapse.length) {
        state = state.copyWith(
          grouping: grouping,
          groupCollapse: collapsedList.toSet(),
        );
      }
    } catch (_) {
      // Ignore persistence errors
    }
  }

  Future<void> _persistGrouping() async {
    try {
      final prefs = await SharedPreferences.getInstance();
      await prefs.setString("tx_grouping", state.grouping.name);
    } catch (_) {}
  }

  Future<void> _persistGroupCollapse(Set<String> collapsed) async {
    try {
      final prefs = await SharedPreferences.getInstance();
      await prefs.setStringList("tx_group_collapse", collapsed.toList());
    } catch (_) {}
  }

  /// 更新状态并计算统计数据
  void _updateState(List<Transaction> transactions) {
    final filteredTransactions = state.filter != null
        ? _filterTransactions(transactions, state.filter!)
        : transactions;

    double totalIncome = 0;
    double totalExpense = 0;

    for (final t in transactions) {
      if (t.type == TransactionType.income) {
        totalIncome += t.amount;
      } else if (t.type == TransactionType.expense) {
        totalExpense += t.amount;
      }
    }

    state = state.copyWith(
      transactions: transactions,
      filteredTransactions: filteredTransactions,
      isLoading: false,
      error: null,
      totalCount: transactions.length,
      totalIncome: totalIncome,
      totalExpense: totalExpense,
    );
  }

  /// 筛选交易
  List<Transaction> _filterTransactions(
      List<Transaction> transactions, TransactionFilterData filter) {
    return transactions.where((t) {
      // 类型筛选
      if (filter.types.isNotEmpty && !filter.types.contains(t.type)) {
        return false;
      }

      // 日期范围筛选
      if (filter.startDate != null && t.date.isBefore(filter.startDate!)) {
        return false;
      }
      if (filter.endDate != null && t.date.isAfter(filter.endDate!)) {
        return false;
      }

      // 金额范围筛选
      if (filter.minAmount != null && t.amount < filter.minAmount!) {
        return false;
      }
      if (filter.maxAmount != null && t.amount > filter.maxAmount!) {
        return false;
      }

      // 账户筛选
      if (filter.accounts.isNotEmpty &&
          !filter.accounts.contains(t.accountId)) {
        return false;
      }

      // 分类筛选
      if (filter.categories.isNotEmpty &&
          !filter.categories.contains(t.category)) {
        return false;
      }

      // 标签筛选
      if (filter.tags.isNotEmpty) {
        final hasTag = filter.tags.any((tag) => t.tags?.contains(tag) == true);
        if (!hasTag) return false;
      }

      // 搜索文本
      if (filter.searchText != null && filter.searchText!.isNotEmpty) {
        final searchLower = filter.searchText!.toLowerCase();
        final matchesSearch =
            t.description.toLowerCase().contains(searchLower) ||
                (t.note?.toLowerCase().contains(searchLower) ?? false) ||
                (t.payee?.toLowerCase().contains(searchLower) ?? false);
        if (!matchesSearch) return false;
      }

      return true;
    }).toList();
  }
}

/// Provider定义
final transactionServiceProvider = Provider<TransactionService>((ref) {
  return TransactionService();
});

final transactionControllerProvider =
    StateNotifierProvider<TransactionController, TransactionState>((ref) {
  final service = ref.watch(transactionServiceProvider);
  final controller = TransactionController(ref, service);
  ref.listen(currentLedgerProvider, (prev, next) {
    if (prev?.id != next?.id) {
      controller._loadViewPrefs();
    }
  });
  return controller;
});

/// 便捷访问
final transactionsProvider = Provider<List<Transaction>>((ref) {
  return ref.watch(transactionControllerProvider).filteredTransactions;
});

final transactionStatsProvider = Provider<TransactionStats>((ref) {
  final state = ref.watch(transactionControllerProvider);
  return TransactionStats(
    totalCount: state.totalCount,
    totalIncome: state.totalIncome,
    totalExpense: state.totalExpense,
    netIncome: state.totalIncome - state.totalExpense,
  );
});

/// 最近交易Provider
final recentTransactionsProvider = Provider<List<Transaction>>((ref) {
  final transactions = ref.watch(transactionsProvider);
  return transactions.take(10).toList();
});

/// 按月份分组的交易Provider
final transactionsByMonthProvider =
    Provider<Map<String, List<Transaction>>>((ref) {
  final transactions = ref.watch(transactionsProvider);
  final Map<String, List<Transaction>> grouped = {};

  for (final transaction in transactions) {
    final key =
        '${transaction.date.year}-${transaction.date.month.toString().padLeft(2, '0')}';
    grouped.putIfAbsent(key, () => []).add(transaction);
  }

  return grouped;
});

/// 交易统计数据
class TransactionStats {
  final int totalCount;
  final double totalIncome;
  final double totalExpense;
  final double netIncome;

  const TransactionStats({
    required this.totalCount,
    required this.totalIncome,
    required this.totalExpense,
    required this.netIncome,
  });
}<|MERGE_RESOLUTION|>--- conflicted
+++ resolved
@@ -4,14 +4,8 @@
 import 'package:jive_money/models/transaction.dart';
 import 'package:jive_money/models/transaction_filter.dart';
 import 'package:shared_preferences/shared_preferences.dart';
-<<<<<<< HEAD
-=======
 import 'package:jive_money/providers/ledger_provider.dart';
 
-enum TransactionGrouping { date, category, account }
->>>>>>> 6c65ccc4
-
-/// 交易状态
 enum TransactionGrouping { date, category, account }
 
 class TransactionState {
@@ -23,10 +17,6 @@
   final int totalCount;
   final double totalIncome;
   final double totalExpense;
-<<<<<<< HEAD
-  // Phase B scaffolding: grouping + collapsed groups
-=======
->>>>>>> 6c65ccc4
   final TransactionGrouping grouping;
   final Set<String> groupCollapse;
 
@@ -311,65 +301,6 @@
     state = state.copyWith(error: null);
   }
 
-  /// 设置分组方式（Phase B）
-  void setGrouping(TransactionGrouping grouping) {
-    if (state.grouping == grouping) return;
-    state = state.copyWith(grouping: grouping);
-    _persistGrouping();
-  }
-
-  /// 切换分组折叠状态（Phase B）
-  void toggleGroupCollapse(String key) {
-    final collapsed = Set<String>.from(state.groupCollapse);
-    if (collapsed.contains(key)) {
-      collapsed.remove(key);
-    } else {
-      collapsed.add(key);
-    }
-    state = state.copyWith(groupCollapse: collapsed);
-    _persistGroupCollapse(collapsed);
-  }
-
-  // ---- View preference persistence (Phase B1) ----
-  Future<void> _loadViewPrefs() async {
-    try {
-      final prefs = await SharedPreferences.getInstance();
-      final groupingStr = prefs.getString("tx_grouping");
-      TransactionGrouping grouping = state.grouping;
-      if (groupingStr != null) {
-        grouping = TransactionGrouping.values.firstWhere(
-          (g) => g.name == groupingStr,
-          orElse: () => TransactionGrouping.date,
-        );
-      }
-      final collapsedList =
-          prefs.getStringList("tx_group_collapse") ?? const <String>[];
-      if (grouping != state.grouping ||
-          collapsedList.length != state.groupCollapse.length) {
-        state = state.copyWith(
-          grouping: grouping,
-          groupCollapse: collapsedList.toSet(),
-        );
-      }
-    } catch (_) {
-      // Ignore persistence errors
-    }
-  }
-
-  Future<void> _persistGrouping() async {
-    try {
-      final prefs = await SharedPreferences.getInstance();
-      await prefs.setString("tx_grouping", state.grouping.name);
-    } catch (_) {}
-  }
-
-  Future<void> _persistGroupCollapse(Set<String> collapsed) async {
-    try {
-      final prefs = await SharedPreferences.getInstance();
-      await prefs.setStringList("tx_group_collapse", collapsed.toList());
-    } catch (_) {}
-  }
-
   /// 更新状态并计算统计数据
   void _updateState(List<Transaction> transactions) {
     final filteredTransactions = state.filter != null
