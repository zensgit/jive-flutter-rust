--- conflicted
+++ resolved
@@ -150,19 +150,6 @@
 
   Future<void> initialize() async {
     if (_initialized) return;
-<<<<<<< HEAD
-    _initialized = true;
-    _runInitialLoad();
-  }
-
-  void _runInitialLoad() {
-    if (_initialized) return; // idempotent guard
-    _initialized = true;
-    _initializeCurrencyCache();
-    _loadSupportedCurrencies();
-    _loadManualRates();
-    _loadExchangeRates();
-=======
     await _runInitialLoad();
   }
 
@@ -185,19 +172,6 @@
       }
     }();
     return _initialLoadFuture!;
-  }
-
-  CurrencyCatalogMeta get catalogMeta => _catalogMeta;
-
-  void _emitMetaChanged() {
-    // Trigger dependents (meta not part of state object)
-    state = state.copyWith();
-  }
-
-  /// Public method to trigger catalog refresh (UI can call)
-  Future<void> refreshCatalog({bool force = true}) async {
-    await _loadSupportedCurrencies();
->>>>>>> b30ad4f0
   }
 
   CurrencyCatalogMeta get catalogMeta => _catalogMeta;
