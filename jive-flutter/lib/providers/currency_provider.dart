--- conflicted
+++ resolved
@@ -1,51 +1,11 @@
-<<<<<<< HEAD
-import 'dart:async';
-=======
->>>>>>> 11a7eeaa
 import 'package:flutter/foundation.dart';
 import 'package:flutter_riverpod/flutter_riverpod.dart';
 import 'package:hive_flutter/hive_flutter.dart';
-import 'package:jive_money/models/currency.dart';
-import 'package:jive_money/models/exchange_rate.dart';
-import 'package:jive_money/services/exchange_rate_service.dart';
-import 'package:jive_money/services/crypto_price_service.dart';
-import 'package:jive_money/services/currency_service.dart' as api;
-import 'package:jive_money/services/currency_service.dart';
-import 'package:jive_money/core/network/http_client.dart';
-import 'package:jive_money/core/network/api_readiness.dart';
-
-// --- PR1: Currency catalog meta state (fallback / errors / sync times) ---
-class CurrencyCatalogMeta {
-  final bool usingFallback; // true = currently showing built-in list (server unavailable / empty)
-  final String? lastError; // last error message from catalog fetch
-  final DateTime? lastSyncAt; // last time a 200 response successfully refreshed catalog
-  final DateTime? lastCheckedAt; // last time we attempted any catalog request (incl. 304)
-  final String? etag; // last known ETag
-
-  const CurrencyCatalogMeta({
-    required this.usingFallback,
-    this.lastError,
-    this.lastSyncAt,
-    this.lastCheckedAt,
-    this.etag,
-  });
-
-  CurrencyCatalogMeta copyWith({
-    bool? usingFallback,
-    String? lastError,
-    DateTime? lastSyncAt,
-    DateTime? lastCheckedAt,
-    String? etag,
-  }) {
-    return CurrencyCatalogMeta(
-      usingFallback: usingFallback ?? this.usingFallback,
-      lastError: lastError ?? this.lastError,
-      lastSyncAt: lastSyncAt ?? this.lastSyncAt,
-      lastCheckedAt: lastCheckedAt ?? this.lastCheckedAt,
-      etag: etag ?? this.etag,
-    );
-  }
-}
+import '../models/currency.dart';
+import '../models/exchange_rate.dart';
+import '../services/exchange_rate_service.dart';
+import '../services/crypto_price_service.dart';
+import '../services/currency_service.dart' as api;
 
 /// Currency preferences stored in Hive
 class CurrencyPreferences {
@@ -117,15 +77,12 @@
   final String? _userCountry;
   final ExchangeRateService _exchangeRateService;
   final CryptoPriceService _cryptoPriceService;
-  final CurrencyService _currencyService;
-  final Map<String, Currency> _currencyCache = {};
+  final api.CurrencyService _currencyService;
+  Map<String, Currency> _currencyCache = {};
   // Server-provided currency catalog
   List<Currency> _serverCurrencies = [];
   String? _catalogEtag;
-  CurrencyCatalogMeta _catalogMeta = const CurrencyCatalogMeta(usingFallback: false);
   Map<String, ExchangeRate> _exchangeRates = {};
-  // Per-currency manual expiry (from server detailed response, local time)
-  final Map<String, DateTime?> _manualExpiryMeta = {};
   bool _isLoadingRates = false;
   DateTime? _lastRateUpdate;
   Future<void>? _pendingRateUpdate;
@@ -138,60 +95,17 @@
   static const String _kManualRatesExpiryKey = 'manual_rates_expiry_utc';
   static const String _kManualRatesExpiryMapKey = 'manual_rates_expiry_map';
 
-  bool _initialized = false;
-  final bool _suppressAutoInit;
-  bool _disposed = false;
-
   CurrencyNotifier(
     this._prefsBox,
     this._userCountry,
     this._exchangeRateService,
     this._cryptoPriceService,
-    this._currencyService, {
-    bool suppressAutoInit = false,
-  })  : _suppressAutoInit = suppressAutoInit,
-        super(_loadPreferences(_prefsBox, _userCountry)) {
-    if (!_suppressAutoInit) {
-      _runInitialLoad();
-    }
-  }
-
-  Future<void> initialize() async {
-    if (_initialized) return;
-    await _runInitialLoad();
-  }
-
-  Future<void>? _initialLoadFuture;
-
-  Future<void> _runInitialLoad() {
-    if (_initialLoadFuture != null) return _initialLoadFuture!; // already running
-    final completer = Completer<void>();
-    _initialLoadFuture = completer.future;
-    // Mark initialized immediately so public methods can proceed after await initialize
-    _initialized = true;
-    () async {
-      try {
-        _initializeCurrencyCache();
-        await _loadSupportedCurrencies();
-        _loadManualRates();
-        await _loadExchangeRates();
-      } finally {
-        completer.complete();
-      }
-    }();
-    return _initialLoadFuture!;
-  }
-
-  CurrencyCatalogMeta get catalogMeta => _catalogMeta;
-
-  void _emitMetaChanged() {
-    // Trigger dependents (meta not part of state object)
-    state = state.copyWith();
-  }
-
-  /// Public method to trigger catalog refresh (UI can call)
-  Future<void> refreshCatalog({bool force = true}) async {
-    await _loadSupportedCurrencies();
+    this._currencyService,
+  ) : super(_loadPreferences(_prefsBox, _userCountry)) {
+    _initializeCurrencyCache();
+    _loadSupportedCurrencies();
+    _loadManualRates();
+    _loadExchangeRates();
   }
 
   // Expose last successful rate update time (for UI footer)
@@ -260,30 +174,18 @@
     for (final currency in CurrencyDefaults.getAllCurrencies()) {
       _currencyCache[currency.code] = currency;
     }
-    // Attempt to flush any previously pending preferences early
-    // (does not await to avoid slowing startup; fire-and-forget)
-    tryFlushPendingPreferences();
   }
 
   /// Load supported currencies from server and merge into cache.
   Future<void> _loadSupportedCurrencies() async {
-    final now = DateTime.now();
-    _catalogMeta = _catalogMeta.copyWith(lastCheckedAt: now);
     try {
       final res = await _currencyService.getSupportedCurrenciesWithEtag(
           etag: _catalogEtag);
       if (res.notModified) {
-        // 304 - catalog unchanged
-        _catalogMeta = _catalogMeta.copyWith(
-          lastCheckedAt: now,
-          etag: res.etag ?? _catalogMeta.etag,
-          usingFallback: _serverCurrencies.isEmpty, // only fallback if never loaded
-        );
-        _emitMetaChanged();
-        return;
+        return; // keep current
       }
       if (res.items.isNotEmpty) {
-        // Successful refresh (200)
+        // Respect crypto enable flag when exposing to UI, but we keep cache complete
         _serverCurrencies = res.items.map((c) {
           final isCrypto =
               CurrencyDefaults.cryptoCurrencies.any((x) => x.code == c.code) ||
@@ -293,39 +195,10 @@
           return updated;
         }).toList();
         _catalogEtag = res.etag ?? _catalogEtag;
-        _catalogMeta = _catalogMeta.copyWith(
-          lastSyncAt: now,
-          lastCheckedAt: now,
-          etag: _catalogEtag,
-          lastError: null,
-          usingFallback: false,
-        );
         await _applyServerPreferencesIfAvailable();
-        // On successful catalog refresh, attempt to flush any pending preferences
-        await tryFlushPendingPreferences();
-        _emitMetaChanged();
-      } else {
-        // Empty list (possible error path) -> fallback
-        _catalogMeta = _catalogMeta.copyWith(
-          lastCheckedAt: now,
-          lastError: res.error ?? 'Empty currency list',
-          usingFallback: true,
-        );
-        _emitMetaChanged();
       }
     } catch (e) {
       debugPrint('Failed to load supported currencies from server: $e');
-<<<<<<< HEAD
-      _catalogMeta = _catalogMeta.copyWith(
-        lastCheckedAt: now,
-        lastError: e.toString(),
-        usingFallback: true,
-      );
-      _emitMetaChanged();
-      // Even if catalog fails, we can still try flushing pending (maybe network partially available)
-      await tryFlushPendingPreferences();
-=======
->>>>>>> 11a7eeaa
     }
   }
 
@@ -366,18 +239,11 @@
   }
 
   Future<void> _performRateUpdate() async {
-<<<<<<< HEAD
-    if (_isLoadingRates || _disposed) return;
-=======
     if (_isLoadingRates) return;
->>>>>>> 11a7eeaa
 
     _isLoadingRates = true;
 
     try {
-      // Check if disposed before continuing
-      if (_disposed) return;
-
       // Always fetch live rates first for selected targets (no mock)
       final targets = state.selectedCurrencies
           .where((c) => c != state.baseCurrency)
@@ -386,28 +252,6 @@
           state.baseCurrency, targets);
       _exchangeRates =
           rates; // may be partially empty if server missing some pairs
-<<<<<<< HEAD
-      // Fetch manual expiry meta in parallel (best-effort)
-      try {
-        final dio = HttpClient.instance.dio;
-        final resp = await dio.post('/currencies/rates-detailed', data: {
-          'base_currency': state.baseCurrency,
-          'target_currencies': targets,
-        });
-        final data = resp.data['data'] ?? resp.data;
-        final rmap = (data['rates'] as Map?) ?? {};
-        _manualExpiryMeta.clear();
-        rmap.forEach((code, item) {
-          if (item is Map && item['manual_rate_expiry'] != null) {
-            final dt = DateTime.tryParse(item['manual_rate_expiry'].toString());
-            _manualExpiryMeta[code.toString()] = dt?.toLocal();
-          }
-        });
-      } catch (_) {
-        // ignore meta failures
-      }
-=======
->>>>>>> 11a7eeaa
       // Overlay valid manual rates so they take precedence until expiry
       final nowUtc = DateTime.now().toUtc();
       if (_manualRates.isNotEmpty) {
@@ -438,17 +282,9 @@
       }
     } catch (e) {
       debugPrint('Error loading exchange rates: $e');
-<<<<<<< HEAD
-      if (!_disposed) {
-        _exchangeRates = MockExchangeRates.getAllRatesFrom(state.baseCurrency);
-        _lastRateUpdate = DateTime.now();
-        state = state.copyWith(isFallback: true);
-      }
-=======
       _exchangeRates = MockExchangeRates.getAllRatesFrom(state.baseCurrency);
       _lastRateUpdate = DateTime.now();
       state = state.copyWith(isFallback: true);
->>>>>>> 11a7eeaa
     } finally {
       _isLoadingRates = false;
     }
@@ -491,26 +327,6 @@
     );
     await _prefsBox.delete(_kManualRatesExpiryKey);
     await _savePreferences();
-
-    // Persist to backend per-currency
-    try {
-      final dio = HttpClient.instance.dio;
-      await ApiReadiness.ensureReady(dio);
-      for (final entry in toCurrencyRates.entries) {
-        final code = entry.key;
-        final rate = entry.value;
-        final expiry = expiriesUtc[code]?.toUtc();
-        await dio.post('/currencies/rates/add', data: {
-          'from_currency': state.baseCurrency,
-          'to_currency': code,
-          'rate': rate,
-          'source': 'manual',
-          if (expiry != null) 'manual_rate_expiry': expiry.toIso8601String(),
-        });
-      }
-    } catch (e) {
-      debugPrint('Failed to persist manual rates: $e');
-    }
   }
 
   /// Clear manual rates (revert to automatic)
@@ -522,16 +338,6 @@
     await _prefsBox.delete(_kManualRatesExpiryKey);
     await _prefsBox.delete(_kManualRatesExpiryMapKey);
     await _savePreferences();
-    // 同步清除服务端该基础货币下的所有手动汇率
-    try {
-      final dio = HttpClient.instance.dio;
-      await ApiReadiness.ensureReady(dio);
-      await dio.post('/currencies/rates/clear-manual-batch', data: {
-        'from_currency': state.baseCurrency,
-      });
-    } catch (e) {
-      debugPrint('Failed to batch clear manual rates on server: $e');
-    }
     await _loadExchangeRates();
   }
 
@@ -552,17 +358,6 @@
       await _prefsBox.delete(_kManualRatesExpiryMapKey);
     }
     await _savePreferences();
-    // Persist to backend: clear today's manual flag for this pair
-    try {
-      final dio = HttpClient.instance.dio;
-      await ApiReadiness.ensureReady(dio);
-      await dio.post('/currencies/rates/clear-manual', data: {
-        'from_currency': state.baseCurrency,
-        'to_currency': toCurrencyCode,
-      });
-    } catch (e) {
-      debugPrint('Failed to clear manual rate on server: $e');
-    }
     await _loadExchangeRates();
   }
 
@@ -605,12 +400,6 @@
     return _manualRatesExpiryUtc;
   }
 
-<<<<<<< HEAD
-  /// Manual expiry for specific currency (local time if provided by server)
-  DateTime? manualExpiryFor(String toCurrencyCode) => _manualExpiryMeta[toCurrencyCode];
-
-=======
->>>>>>> 11a7eeaa
   Future<void> _loadCryptoPrices() async {
     try {
       // Skip if crypto is not enabled
@@ -678,15 +467,11 @@
   /// 2. User opens currency/exchange rate page
   /// 3. User performs currency conversion in transaction
   Future<void> refreshExchangeRates() async {
-    assert(_initialized || _suppressAutoInit,
-        'CurrencyNotifier used before initialize(); call initialize() first or disable auto-init in tests.');
     await _loadExchangeRates();
   }
 
   /// Public: refresh only crypto prices (used by crypto selection page)
   Future<void> refreshCryptoPrices() async {
-    assert(_initialized || _suppressAutoInit,
-        'CurrencyNotifier used before initialize(); call initialize() first or disable auto-init in tests.');
     await _loadCryptoPrices();
   }
 
@@ -737,7 +522,7 @@
         ..add(currencyCode);
       state = state.copyWith(selectedCurrencies: updated);
       await _savePreferences();
-      _schedulePreferencePush();
+      _pushPreferencesToServer();
       // Immediately fetch rates for the newly added currency
       await _loadExchangeRates();
     }
@@ -754,7 +539,7 @@
       }
       state = state.copyWith(selectedCurrencies: updated);
       await _savePreferences();
-      _schedulePreferencePush();
+      _pushPreferencesToServer();
       // Refresh rates after removal to keep targets in sync
       await _loadExchangeRates();
     }
@@ -832,90 +617,27 @@
 
     // Save preferences first
     await _savePreferences();
-<<<<<<< HEAD
-    _schedulePreferencePush();
-=======
     _pushPreferencesToServer();
->>>>>>> 11a7eeaa
 
     // Then reload exchange rates with new base currency
     await _loadExchangeRates();
   }
 
   /// Push user currency preferences to server (best-effort)
-  // --- Preference sync debounce & pending retry ---
-  static const _kPendingPrefsKey = 'currency_pending_prefs';
-  Timer? _prefsDebounce;
-
-  bool get hasPendingPreferences => _prefsBox.containsKey(_kPendingPrefsKey);
-
-  /// 检查汇率是否需要更新
-  bool get ratesNeedUpdate {
-    // 简单实现：检查汇率是否过期（如果有上次更新时间）
-    if (_lastRateUpdate == null) return true;
-
-    final now = DateTime.now();
-    final timeSinceUpdate = now.difference(_lastRateUpdate!);
-
-    // 如果超过1小时未更新，认为需要更新
-    return timeSinceUpdate.inHours >= 1;
-  }
-
-  void _schedulePreferencePush() {
-    _prefsDebounce?.cancel();
-    _prefsDebounce = Timer(const Duration(milliseconds: 500), () {
-      _attemptPushPreferences();
-    });
-  }
-
-  Future<void> _attemptPushPreferences() async {
-    final currencies = state.selectedCurrencies;
-    final primary = state.baseCurrency;
+  Future<void> _pushPreferencesToServer() async {
     try {
-      await _currencyService.setUserCurrencyPreferences(currencies, primary);
-      // Success: clear pending if present
-      if (hasPendingPreferences) {
-        await _prefsBox.delete(_kPendingPrefsKey);
-      }
+      await _currencyService.setUserCurrencyPreferences(
+        state.selectedCurrencies,
+        state.baseCurrency,
+      );
     } catch (e) {
-<<<<<<< HEAD
-      debugPrint('Failed to push currency preferences (will persist pending): $e');
-      final pending = {
-        'currencies': currencies,
-        'primary': primary,
-        'queued_at': DateTime.now().toUtc().toIso8601String(),
-      };
-      await _prefsBox.put(_kPendingPrefsKey, pending);
-    }
-  }
-
-  // Test-only helper to bypass debounce in unit tests
-  @visibleForTesting
-  Future<void> pushPreferencesNowForTest() => _attemptPushPreferences();
-
-  Future<void> tryFlushPendingPreferences() async {
-    if (!hasPendingPreferences) return;
-    final data = _prefsBox.get(_kPendingPrefsKey);
-    if (data is Map) {
-      final currencies = List<String>.from(data['currencies'] ?? const []);
-      final primary = data['primary']?.toString() ?? state.baseCurrency;
-      try {
-        await _currencyService.setUserCurrencyPreferences(currencies, primary);
-        await _prefsBox.delete(_kPendingPrefsKey);
-      } catch (_) {
-        // keep pending
-      }
-=======
       // Non-fatal; will retry on next change
       debugPrint('Failed to push currency preferences to server: $e');
->>>>>>> 11a7eeaa
     }
   }
 
   /// Toggle currency selection
   Future<void> toggleCurrency(String currencyCode) async {
-    assert(_initialized || _suppressAutoInit,
-        'CurrencyNotifier used before initialize(); call initialize() first or disable auto-init in tests.');
     final selectedCurrencies = state.selectedCurrencies.toList();
 
     if (selectedCurrencies.contains(currencyCode)) {
@@ -946,11 +668,6 @@
   /// Auto-refreshes rates when called (for transaction conversions)
   Future<ExchangeRate?> getExchangeRate(String from, String to,
       {bool autoRefresh = true}) async {
-<<<<<<< HEAD
-    assert(_initialized || _suppressAutoInit,
-        'CurrencyNotifier used before initialize(); call initialize() first or disable auto-init in tests.');
-=======
->>>>>>> 11a7eeaa
     if (from == to) {
       return ExchangeRate(
         fromCurrency: from,
@@ -1040,8 +757,6 @@
   /// Convert amount between currencies
   /// Auto-refreshes exchange rates before conversion
   Future<double?> convertAmount(double amount, String from, String to) async {
-    assert(_initialized || _suppressAutoInit,
-        'CurrencyNotifier used before initialize(); call initialize() first or disable auto-init in tests.');
     // Always refresh rates when converting (for transactions)
     final rate = await getExchangeRate(from, to, autoRefresh: true);
     return rate?.convert(amount);
@@ -1087,22 +802,11 @@
   Future<void> _savePreferences() async {
     await _prefsBox.put('currency_preferences', state.toJson());
   }
-
-  @override
-  void dispose() {
-    _disposed = true;
-    _pendingRateUpdate = null;
-    super.dispose();
-  }
 }
 
 /// Provider for currency management
 final currencyProvider =
-<<<<<<< HEAD
-  StateNotifierProvider<CurrencyNotifier, CurrencyPreferences>((ref) {
-=======
     StateNotifierProvider<CurrencyNotifier, CurrencyPreferences>((ref) {
->>>>>>> 11a7eeaa
   // Get user's country from settings or detect from locale
   // For now, we'll assume null (no restrictions)
   const String? userCountry =
@@ -1118,15 +822,6 @@
 
   return CurrencyNotifier(box, userCountry, exchangeRateService,
       cryptoPriceService, currencyService);
-<<<<<<< HEAD
-});
-
-/// Expose catalog meta separately so UI can listen without rebuilding all currency prefs consumers
-final currencyCatalogMetaProvider = Provider<CurrencyCatalogMeta>((ref) {
-  ref.watch(currencyProvider); // depend on main provider updates
-  return ref.read(currencyProvider.notifier).catalogMeta;
-=======
->>>>>>> 11a7eeaa
 });
 
 /// Convenient providers for common currency operations
