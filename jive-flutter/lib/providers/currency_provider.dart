--- conflicted
+++ resolved
@@ -1,13 +1,7 @@
+import 'dart:async';
 import 'package:flutter/foundation.dart';
 import 'package:flutter_riverpod/flutter_riverpod.dart';
 import 'package:hive_flutter/hive_flutter.dart';
-<<<<<<< HEAD
-import '../models/currency.dart';
-import '../models/exchange_rate.dart';
-import '../services/exchange_rate_service.dart';
-import '../services/crypto_price_service.dart';
-import '../services/currency_service.dart' as api;
-=======
 import 'package:jive_money/models/currency.dart';
 import 'package:jive_money/models/exchange_rate.dart';
 import 'package:jive_money/services/exchange_rate_service.dart';
@@ -49,7 +43,6 @@
     );
   }
 }
->>>>>>> 0d33ab51
 
 /// Currency preferences stored in Hive
 class CurrencyPreferences {
@@ -121,16 +114,12 @@
   final String? _userCountry;
   final ExchangeRateService _exchangeRateService;
   final CryptoPriceService _cryptoPriceService;
-<<<<<<< HEAD
-  final api.CurrencyService _currencyService;
-  Map<String, Currency> _currencyCache = {};
-=======
   final CurrencyService _currencyService;
   final Map<String, Currency> _currencyCache = {};
->>>>>>> 0d33ab51
   // Server-provided currency catalog
   List<Currency> _serverCurrencies = [];
   String? _catalogEtag;
+  CurrencyCatalogMeta _catalogMeta = const CurrencyCatalogMeta(usingFallback: false);
   Map<String, ExchangeRate> _exchangeRates = {};
   // Per-currency manual expiry (from server detailed response, local time)
   final Map<String, DateTime?> _manualExpiryMeta = {};
@@ -146,24 +135,60 @@
   static const String _kManualRatesExpiryKey = 'manual_rates_expiry_utc';
   static const String _kManualRatesExpiryMapKey = 'manual_rates_expiry_map';
 
-<<<<<<< HEAD
-=======
   bool _initialized = false;
   final bool _suppressAutoInit;
   bool _disposed = false;
 
->>>>>>> 0d33ab51
   CurrencyNotifier(
     this._prefsBox,
     this._userCountry,
     this._exchangeRateService,
     this._cryptoPriceService,
-    this._currencyService,
-  ) : super(_loadPreferences(_prefsBox, _userCountry)) {
-    _initializeCurrencyCache();
-    _loadSupportedCurrencies();
-    _loadManualRates();
-    _loadExchangeRates();
+    this._currencyService, {
+    bool suppressAutoInit = false,
+  })  : _suppressAutoInit = suppressAutoInit,
+        super(_loadPreferences(_prefsBox, _userCountry)) {
+    if (!_suppressAutoInit) {
+      _runInitialLoad();
+    }
+  }
+
+  Future<void> initialize() async {
+    if (_initialized) return;
+    await _runInitialLoad();
+  }
+
+  Future<void>? _initialLoadFuture;
+
+  Future<void> _runInitialLoad() {
+    if (_initialLoadFuture != null) return _initialLoadFuture!; // already running
+    final completer = Completer<void>();
+    _initialLoadFuture = completer.future;
+    // Mark initialized immediately so public methods can proceed after await initialize
+    _initialized = true;
+    () async {
+      try {
+        _initializeCurrencyCache();
+        await _loadSupportedCurrencies();
+        _loadManualRates();
+        await _loadExchangeRates();
+      } finally {
+        completer.complete();
+      }
+    }();
+    return _initialLoadFuture!;
+  }
+
+  CurrencyCatalogMeta get catalogMeta => _catalogMeta;
+
+  void _emitMetaChanged() {
+    // Trigger dependents (meta not part of state object)
+    state = state.copyWith();
+  }
+
+  /// Public method to trigger catalog refresh (UI can call)
+  Future<void> refreshCatalog({bool force = true}) async {
+    await _loadSupportedCurrencies();
   }
 
   // Expose last successful rate update time (for UI footer)
@@ -232,18 +257,30 @@
     for (final currency in CurrencyDefaults.getAllCurrencies()) {
       _currencyCache[currency.code] = currency;
     }
+    // Attempt to flush any previously pending preferences early
+    // (does not await to avoid slowing startup; fire-and-forget)
+    tryFlushPendingPreferences();
   }
 
   /// Load supported currencies from server and merge into cache.
   Future<void> _loadSupportedCurrencies() async {
+    final now = DateTime.now();
+    _catalogMeta = _catalogMeta.copyWith(lastCheckedAt: now);
     try {
       final res = await _currencyService.getSupportedCurrenciesWithEtag(
           etag: _catalogEtag);
       if (res.notModified) {
-        return; // keep current
+        // 304 - catalog unchanged
+        _catalogMeta = _catalogMeta.copyWith(
+          lastCheckedAt: now,
+          etag: res.etag ?? _catalogMeta.etag,
+          usingFallback: _serverCurrencies.isEmpty, // only fallback if never loaded
+        );
+        _emitMetaChanged();
+        return;
       }
       if (res.items.isNotEmpty) {
-        // Respect crypto enable flag when exposing to UI, but we keep cache complete
+        // Successful refresh (200)
         _serverCurrencies = res.items.map((c) {
           final isCrypto =
               CurrencyDefaults.cryptoCurrencies.any((x) => x.code == c.code) ||
@@ -253,10 +290,36 @@
           return updated;
         }).toList();
         _catalogEtag = res.etag ?? _catalogEtag;
+        _catalogMeta = _catalogMeta.copyWith(
+          lastSyncAt: now,
+          lastCheckedAt: now,
+          etag: _catalogEtag,
+          lastError: null,
+          usingFallback: false,
+        );
         await _applyServerPreferencesIfAvailable();
+        // On successful catalog refresh, attempt to flush any pending preferences
+        await tryFlushPendingPreferences();
+        _emitMetaChanged();
+      } else {
+        // Empty list (possible error path) -> fallback
+        _catalogMeta = _catalogMeta.copyWith(
+          lastCheckedAt: now,
+          lastError: res.error ?? 'Empty currency list',
+          usingFallback: true,
+        );
+        _emitMetaChanged();
       }
     } catch (e) {
       debugPrint('Failed to load supported currencies from server: $e');
+      _catalogMeta = _catalogMeta.copyWith(
+        lastCheckedAt: now,
+        lastError: e.toString(),
+        usingFallback: true,
+      );
+      _emitMetaChanged();
+      // Even if catalog fails, we can still try flushing pending (maybe network partially available)
+      await tryFlushPendingPreferences();
     }
   }
 
@@ -593,11 +656,15 @@
   /// 2. User opens currency/exchange rate page
   /// 3. User performs currency conversion in transaction
   Future<void> refreshExchangeRates() async {
+    assert(_initialized || _suppressAutoInit,
+        'CurrencyNotifier used before initialize(); call initialize() first or disable auto-init in tests.');
     await _loadExchangeRates();
   }
 
   /// Public: refresh only crypto prices (used by crypto selection page)
   Future<void> refreshCryptoPrices() async {
+    assert(_initialized || _suppressAutoInit,
+        'CurrencyNotifier used before initialize(); call initialize() first or disable auto-init in tests.');
     await _loadCryptoPrices();
   }
 
@@ -648,7 +715,7 @@
         ..add(currencyCode);
       state = state.copyWith(selectedCurrencies: updated);
       await _savePreferences();
-      _pushPreferencesToServer();
+      _schedulePreferencePush();
       // Immediately fetch rates for the newly added currency
       await _loadExchangeRates();
     }
@@ -665,7 +732,7 @@
       }
       state = state.copyWith(selectedCurrencies: updated);
       await _savePreferences();
-      _pushPreferencesToServer();
+      _schedulePreferencePush();
       // Refresh rates after removal to keep targets in sync
       await _loadExchangeRates();
     }
@@ -743,16 +810,13 @@
 
     // Save preferences first
     await _savePreferences();
-    _pushPreferencesToServer();
+    _schedulePreferencePush();
 
     // Then reload exchange rates with new base currency
     await _loadExchangeRates();
   }
 
   /// Push user currency preferences to server (best-effort)
-<<<<<<< HEAD
-  Future<void> _pushPreferencesToServer() async {
-=======
   // --- Preference sync debounce & pending retry ---
   static const _kPendingPrefsKey = 'currency_pending_prefs';
   Timer? _prefsDebounce;
@@ -781,20 +845,46 @@
   Future<void> _attemptPushPreferences() async {
     final currencies = state.selectedCurrencies;
     final primary = state.baseCurrency;
->>>>>>> 0d33ab51
     try {
-      await _currencyService.setUserCurrencyPreferences(
-        state.selectedCurrencies,
-        state.baseCurrency,
-      );
+      await _currencyService.setUserCurrencyPreferences(currencies, primary);
+      // Success: clear pending if present
+      if (hasPendingPreferences) {
+        await _prefsBox.delete(_kPendingPrefsKey);
+      }
     } catch (e) {
-      // Non-fatal; will retry on next change
-      debugPrint('Failed to push currency preferences to server: $e');
+      debugPrint('Failed to push currency preferences (will persist pending): $e');
+      final pending = {
+        'currencies': currencies,
+        'primary': primary,
+        'queued_at': DateTime.now().toUtc().toIso8601String(),
+      };
+      await _prefsBox.put(_kPendingPrefsKey, pending);
+    }
+  }
+
+  // Test-only helper to bypass debounce in unit tests
+  @visibleForTesting
+  Future<void> pushPreferencesNowForTest() => _attemptPushPreferences();
+
+  Future<void> tryFlushPendingPreferences() async {
+    if (!hasPendingPreferences) return;
+    final data = _prefsBox.get(_kPendingPrefsKey);
+    if (data is Map) {
+      final currencies = List<String>.from(data['currencies'] ?? const []);
+      final primary = data['primary']?.toString() ?? state.baseCurrency;
+      try {
+        await _currencyService.setUserCurrencyPreferences(currencies, primary);
+        await _prefsBox.delete(_kPendingPrefsKey);
+      } catch (_) {
+        // keep pending
+      }
     }
   }
 
   /// Toggle currency selection
   Future<void> toggleCurrency(String currencyCode) async {
+    assert(_initialized || _suppressAutoInit,
+        'CurrencyNotifier used before initialize(); call initialize() first or disable auto-init in tests.');
     final selectedCurrencies = state.selectedCurrencies.toList();
 
     if (selectedCurrencies.contains(currencyCode)) {
@@ -825,6 +915,8 @@
   /// Auto-refreshes rates when called (for transaction conversions)
   Future<ExchangeRate?> getExchangeRate(String from, String to,
       {bool autoRefresh = true}) async {
+    assert(_initialized || _suppressAutoInit,
+        'CurrencyNotifier used before initialize(); call initialize() first or disable auto-init in tests.');
     if (from == to) {
       return ExchangeRate(
         fromCurrency: from,
@@ -914,6 +1006,8 @@
   /// Convert amount between currencies
   /// Auto-refreshes exchange rates before conversion
   Future<double?> convertAmount(double amount, String from, String to) async {
+    assert(_initialized || _suppressAutoInit,
+        'CurrencyNotifier used before initialize(); call initialize() first or disable auto-init in tests.');
     // Always refresh rates when converting (for transactions)
     final rate = await getExchangeRate(from, to, autoRefresh: true);
     return rate?.convert(amount);
@@ -970,7 +1064,7 @@
 
 /// Provider for currency management
 final currencyProvider =
-    StateNotifierProvider<CurrencyNotifier, CurrencyPreferences>((ref) {
+  StateNotifierProvider<CurrencyNotifier, CurrencyPreferences>((ref) {
   // Get user's country from settings or detect from locale
   // For now, we'll assume null (no restrictions)
   const String? userCountry =
@@ -986,6 +1080,12 @@
 
   return CurrencyNotifier(box, userCountry, exchangeRateService,
       cryptoPriceService, currencyService);
+});
+
+/// Expose catalog meta separately so UI can listen without rebuilding all currency prefs consumers
+final currencyCatalogMetaProvider = Provider<CurrencyCatalogMeta>((ref) {
+  ref.watch(currencyProvider); // depend on main provider updates
+  return ref.read(currencyProvider.notifier).catalogMeta;
 });
 
 /// Convenient providers for common currency operations
