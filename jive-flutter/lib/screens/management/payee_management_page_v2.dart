--- conflicted
+++ resolved
@@ -1,7 +1,7 @@
 import 'package:flutter/material.dart';
-import 'package:jive_money/utils/string_utils.dart';
-import 'package:jive_money/services/api_service.dart';
-import 'package:jive_money/models/payee.dart';
+import '../../utils/string_utils.dart';
+import '../../services/api_service.dart';
+import '../../models/payee.dart';
 
 /// 交易对方管理页面 - API版本
 class PayeeManagementPageV2 extends StatefulWidget {
@@ -80,7 +80,6 @@
   Future<void> _deletePayee(String payeeId) async {
     try {
       await _apiService.deletePayee(payeeId);
-      if (!context.mounted) return;
       ScaffoldMessenger.of(context).showSnackBar(
         const SnackBar(content: Text('收款人已删除')),
       );
@@ -141,12 +140,8 @@
                 try {
                   await _apiService.createPayee(Payee(
                     id: '', // API会生成
+                    ledgerId: _ledgerId,
                     name: nameController.text,
-<<<<<<< HEAD
-                    payeeType: isVendor ? PayeeType.providerPayee : PayeeType.familyPayee,
-                    source: PayeeSource.manual,
-                    transactionsCount: 0,
-=======
                     notes: notesController.text.isNotEmpty
                         ? notesController.text
                         : null,
@@ -154,16 +149,10 @@
                     isCustomer: !isVendor,
                     isActive: true,
                     transactionCount: 0,
->>>>>>> 11a7eeaa
                     createdAt: DateTime.now(),
                     updatedAt: DateTime.now(),
                   ));
 
-<<<<<<< HEAD
-                  if (!context.mounted) return;
-
-=======
->>>>>>> 11a7eeaa
                   Navigator.pop(context);
                   ScaffoldMessenger.of(context).showSnackBar(
                     const SnackBar(content: Text('收款人已创建')),
@@ -185,13 +174,8 @@
 
   @override
   Widget build(BuildContext context) {
-<<<<<<< HEAD
-    final vendors = _filteredPayees.where((p) => p.payeeType == PayeeType.providerPayee).toList();
-    final customers = _filteredPayees.where((p) => p.payeeType == PayeeType.familyPayee).toList();
-=======
     final vendors = _filteredPayees.where((p) => p.isVendor).toList();
     final customers = _filteredPayees.where((p) => p.isCustomer).toList();
->>>>>>> 11a7eeaa
 
     return Scaffold(
       backgroundColor: Colors.grey[50],
@@ -316,12 +300,6 @@
             subtitle: Column(
               crossAxisAlignment: CrossAxisAlignment.start,
               children: [
-<<<<<<< HEAD
-                if (payee.primaryCategoryId != null)
-                  Text('分类: ${payee.primaryCategoryId}'),
-                Text('交易次数: ${payee.transactionsCount}'),
-                Text('类型: ${payee.payeeType == PayeeType.providerPayee ? '供应商' : '客户'}'),
-=======
                 if (payee.categoryName != null)
                   Text('分类: ${payee.categoryName}'),
                 Text('交易次数: ${payee.transactionCount}'),
@@ -333,7 +311,6 @@
                         .formatCurrency(payee.totalAmount ?? 0, base);
                     return Text('总金额: $str');
                   }),
->>>>>>> 11a7eeaa
               ],
             ),
             trailing: PopupMenuButton<String>(
@@ -341,7 +318,7 @@
                 if (value == 'edit') {
                   // TODO: 实现编辑功能
                 } else if (value == 'delete') {
-                  if (payee.id != null) _deletePayee(payee.id!);
+                  _deletePayee(payee.id);
                 } else if (value == 'merge') {
                   // TODO: 实现合并功能
                 }
