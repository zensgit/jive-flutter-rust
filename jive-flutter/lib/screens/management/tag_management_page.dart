import 'package:flutter/material.dart';
import 'package:flutter_riverpod/flutter_riverpod.dart';
import 'package:jive_money/models/tag.dart';
import 'package:jive_money/providers/tag_provider.dart';
import 'package:jive_money/widgets/tag_create_dialog.dart';
import 'package:jive_money/widgets/tag_edit_dialog.dart';
import 'package:jive_money/widgets/tag_deletion_dialog.dart';
import 'package:jive_money/widgets/tag_group_dialog.dart';

/// 标签管理页面 - 完整版
class TagManagementPage extends ConsumerStatefulWidget {
  const TagManagementPage({super.key});

  @override
  ConsumerState<TagManagementPage> createState() => _TagManagementPageState();
}

class _TagManagementPageState extends ConsumerState<TagManagementPage> {
  final _searchController = TextEditingController();
  bool _showArchived = false;
  final Map<String, bool> _expandedGroups = {};

  @override
  void dispose() {
    _searchController.dispose();
    super.dispose();
  }

  @override
  Widget build(BuildContext context) {
    final tags = ref.watch(tagsProvider);
    final activeTags = tags.where((tag) => !tag.archived).toList();
    final archivedTags = tags.where((tag) => tag.archived).toList();
    final tagGroups = ref.watch(tagGroupsProvider);

    // 搜索过滤
    final searchQuery = _searchController.text.toLowerCase();
    final filteredTags = tags.where((tag) {
      if (searchQuery.isNotEmpty &&
          !tag.name.toLowerCase().contains(searchQuery)) {
        return false;
      }
      if (!_showArchived && tag.archived) {
        return false;
      }
      return true;
    }).toList();

    // 按组分类
    final ungroupedTags = filteredTags
        .where((tag) => tag.groupId == null && !tag.archived)
        .toList();
    final Map<String, List<Tag>> tagsByGroup = {};
    for (final tag in filteredTags) {
      if (tag.groupId != null && !tag.archived) {
        tagsByGroup.putIfAbsent(tag.groupId!, () => []).add(tag);
      }
    }

    return Scaffold(
      backgroundColor: const Color(0xFFF8F9FA),
      body: CustomScrollView(
        slivers: [
          // AppBar
          SliverAppBar(
            expandedHeight: 120,
            floating: false,
            pinned: true,
            backgroundColor: Colors.white,
            elevation: 0.5,
            flexibleSpace: FlexibleSpaceBar(
              titlePadding:
                  const EdgeInsets.only(left: 16, bottom: 16, right: 16),
              title: Row(
                mainAxisAlignment: MainAxisAlignment.spaceBetween,
                children: [
                  const Text(
                    '标签管理',
                    style: TextStyle(
                      color: Colors.black87,
                      fontSize: 20,
                      fontWeight: FontWeight.w600,
                    ),
                  ),
                  Row(
                    mainAxisSize: MainAxisSize.min,
                    children: [
                      _buildActionButton(
                        icon: Icons.add,
                        label: '新建标签',
                        onPressed: _showAddTagDialog,
                      ),
                      const SizedBox(width: 8),
                      _buildActionButton(
                        icon: Icons.folder_open,
                        label: '新建分组',
                        onPressed: _showAddGroupDialog,
                      ),
                    ],
                  ),
                ],
              ),
            ),
          ),

          // 搜索和过滤
          SliverToBoxAdapter(
            child: Container(
              color: Colors.white,
              padding: const EdgeInsets.all(16),
              child: Column(
                children: [
                  // 搜索框
                  TextField(
                    controller: _searchController,
                    decoration: InputDecoration(
                      hintText: '搜索标签...',
                      prefixIcon: const Icon(Icons.search, color: Colors.grey),
                      suffixIcon: _searchController.text.isNotEmpty
                          ? IconButton(
                              icon: const Icon(Icons.clear, color: Colors.grey),
                              onPressed: () {
                                setState(() {
                                  _searchController.clear();
                                });
                              },
                            )
                          : null,
                      filled: true,
                      fillColor: Colors.grey[50],
                      border: OutlineInputBorder(
                        borderRadius: BorderRadius.circular(10),
                        borderSide: BorderSide.none,
                      ),
                      contentPadding: const EdgeInsets.symmetric(
                        horizontal: 16,
                        vertical: 12,
                      ),
                    ),
                    onChanged: (_) => setState(() {}),
                  ),
                  const SizedBox(height: 12),
                  // 过滤选项
                  Row(
                    children: [
                      FilterChip(
                        label: const Text('显示归档'),
                        selected: _showArchived,
                        onSelected: (value) {
                          setState(() {
                            _showArchived = value;
                          });
                        },
                        selectedColor: Colors.blue.withValues(alpha: 0.2),
                        checkmarkColor: Colors.blue,
                      ),
                      const SizedBox(width: 16),
                      Text(
                        '共 ${filteredTags.length} 个标签',
                        style: TextStyle(color: Colors.grey[600], fontSize: 14),
                      ),
                    ],
                  ),
                ],
              ),
            ),
          ),

          // 统计信息
          SliverToBoxAdapter(
            child: Container(
              margin: const EdgeInsets.all(16),
              padding: const EdgeInsets.all(16),
              decoration: BoxDecoration(
                color: Colors.white,
                borderRadius: BorderRadius.circular(12),
                boxShadow: [
                  BoxShadow(
                    color: Colors.black.withValues(alpha: 0.05),
                    blurRadius: 10,
                    offset: const Offset(0, 2),
                  ),
                ],
              ),
              child: Row(
                mainAxisAlignment: MainAxisAlignment.spaceAround,
                children: [
                  _buildStatCard(
                    title: '活跃标签',
                    count: activeTags.length,
                    color: Colors.blue,
                    icon: Icons.label,
                  ),
                  _buildStatCard(
                    title: '归档标签',
                    count: archivedTags.length,
                    color: Colors.orange,
                    icon: Icons.archive,
                  ),
                  _buildStatCard(
                    title: '标签分组',
                    count: tagGroups.length,
                    color: Colors.green,
                    icon: Icons.folder,
                  ),
                  _buildStatCard(
                    title: '总使用次数',
                    count: tags.fold(0, (sum, tag) => sum + tag.usageCount),
                    color: Colors.purple,
                    icon: Icons.trending_up,
                  ),
                ],
              ),
            ),
          ),

          // 标签列表
          SliverPadding(
            padding: const EdgeInsets.all(16),
            sliver: SliverList(
              delegate: SliverChildListDelegate([
                // 未分组标签
                if (ungroupedTags.isNotEmpty) ...[
                  _buildTagSection(
                    title: '未分组标签',
                    tags: ungroupedTags,
                    icon: Icons.label_outline,
                  ),
                  const SizedBox(height: 16),
                ],

                // 分组标签
                ...tagGroups.map((group) {
                  final groupTags = tagsByGroup[group.id] ?? [];
                  // 显示所有分组，即使是空的分组也显示
                  return _buildGroupSection(group, groupTags);
<<<<<<< HEAD
                }),
=======
                }).toList(),
>>>>>>> 11a7eeaa

                // 归档标签
                if (_showArchived && archivedTags.isNotEmpty) ...[
                  const SizedBox(height: 16),
                  _buildTagSection(
                    title: '归档标签',
                    tags: archivedTags,
                    icon: Icons.archive_outlined,
                    isArchived: true,
                  ),
                ],
              ]),
            ),
          ),
        ],
      ),
    );
  }

  Widget _buildActionButton({
    required IconData icon,
    required String label,
    required VoidCallback onPressed,
  }) {
    return Material(
      color: Colors.blue.withValues(alpha: 0.1),
      borderRadius: BorderRadius.circular(8),
      child: InkWell(
        onTap: onPressed,
        borderRadius: BorderRadius.circular(8),
        child: Container(
          padding: const EdgeInsets.symmetric(horizontal: 12, vertical: 8),
          child: Row(
            mainAxisSize: MainAxisSize.min,
            children: [
              Icon(icon, size: 16, color: Colors.blue),
              const SizedBox(width: 6),
              Text(
                label,
                style: const TextStyle(
                  color: Colors.blue,
                  fontSize: 14,
                  fontWeight: FontWeight.w500,
                ),
              ),
            ],
          ),
        ),
      ),
    );
  }

  Widget _buildNewGroupCard() {
    return InkWell(
      onTap: _showAddGroupDialog,
      borderRadius: BorderRadius.circular(12),
      child: Container(
        padding: const EdgeInsets.all(16),
        decoration: BoxDecoration(
          color: Colors.white,
          borderRadius: BorderRadius.circular(12),
          border: Border.all(
            color: Colors.blue.withValues(alpha: 0.3),
            width: 1.5,
            style: BorderStyle.solid,
          ),
          boxShadow: [
            BoxShadow(
              color: Colors.black.withValues(alpha: 0.05),
              blurRadius: 10,
              offset: const Offset(0, 2),
            ),
          ],
        ),
        child: const Row(
          mainAxisAlignment: MainAxisAlignment.center,
          children: [
            Icon(
              Icons.add_circle_outline,
              color: Colors.blue,
              size: 24,
            ),
            SizedBox(width: 8),
            Text(
              '新建分组',
              style: TextStyle(
                color: Colors.blue,
                fontSize: 16,
                fontWeight: FontWeight.w500,
              ),
            ),
          ],
        ),
      ),
    );
  }

  Widget _buildStatCard({
    required String title,
    required int count,
    required Color color,
    required IconData icon,
  }) {
    return Column(
      children: [
        Container(
          width: 40,
          height: 40,
          decoration: BoxDecoration(
            color: color.withValues(alpha: 0.1),
            borderRadius: BorderRadius.circular(20),
          ),
          child: Icon(icon, color: color, size: 20),
        ),
        const SizedBox(height: 8),
        Text(
          count.toString(),
          style: TextStyle(
            fontSize: 24,
            fontWeight: FontWeight.bold,
            color: color,
          ),
        ),
        Text(
          title,
          style: TextStyle(
            fontSize: 12,
            color: Colors.grey[600],
          ),
        ),
      ],
    );
  }

  Widget _buildTagSection({
    required String title,
    required List<Tag> tags,
    required IconData icon,
    bool isArchived = false,
  }) {
    return Container(
      padding: const EdgeInsets.all(16),
      decoration: BoxDecoration(
        color: Colors.white,
        borderRadius: BorderRadius.circular(12),
        boxShadow: [
          BoxShadow(
            color: Colors.black.withValues(alpha: 0.05),
            blurRadius: 10,
            offset: const Offset(0, 2),
          ),
        ],
      ),
      child: Column(
        crossAxisAlignment: CrossAxisAlignment.start,
        children: [
          Row(
            children: [
              Icon(icon, size: 20, color: Colors.grey[700]),
              const SizedBox(width: 8),
              Text(
                title,
                style: const TextStyle(
                  fontSize: 16,
                  fontWeight: FontWeight.w600,
                ),
              ),
              const SizedBox(width: 8),
              Container(
                padding: const EdgeInsets.symmetric(horizontal: 8, vertical: 2),
                decoration: BoxDecoration(
                  color: Colors.grey[200],
                  borderRadius: BorderRadius.circular(12),
                ),
                child: Text(
                  '${tags.length}',
                  style: TextStyle(
                    fontSize: 12,
                    color: Colors.grey[700],
                  ),
                ),
              ),
              const Spacer(),
              // 添加快速创建标签按钮
              if (!isArchived)
                IconButton(
                  icon: const Icon(Icons.add_circle_outline, size: 20),
                  color: Colors.blue,
                  tooltip: '快速添加标签',
                  onPressed: () => _showAddTagDialog(),
                  padding: EdgeInsets.zero,
                  constraints:
                      const BoxConstraints(minWidth: 32, minHeight: 32),
                ),
            ],
          ),
          const SizedBox(height: 12),
          Wrap(
            spacing: 8,
            runSpacing: 8,
            children:
                tags.map((tag) => _buildTagChip(tag, isArchived)).toList(),
          ),
        ],
      ),
    );
  }

  Widget _buildGroupSection(TagGroup group, List<Tag> groupTags) {
    final isExpanded = _expandedGroups[group.id] ?? false;
    final groupColor =
        Color(int.parse((group.color ?? '#6471eb').replaceFirst('#', '0xff')));

    return Container(
      margin: const EdgeInsets.only(bottom: 16),
      decoration: BoxDecoration(
        color: Colors.white,
        borderRadius: BorderRadius.circular(12),
        boxShadow: [
          BoxShadow(
            color: Colors.black.withValues(alpha: 0.05),
            blurRadius: 10,
            offset: const Offset(0, 2),
          ),
        ],
      ),
      child: Column(
        children: [
          InkWell(
            onTap: () {
              setState(() {
                _expandedGroups[group.id!] = !isExpanded;
              });
            },
            borderRadius: const BorderRadius.vertical(top: Radius.circular(12)),
            child: Container(
              padding: const EdgeInsets.all(16),
              child: Row(
                children: [
                  AnimatedRotation(
                    turns: isExpanded ? 0.25 : 0,
                    duration: const Duration(milliseconds: 200),
                    child: Icon(
                      Icons.chevron_right,
                      color: Colors.grey[700],
                    ),
                  ),
                  const SizedBox(width: 8),
                  Container(
                    padding:
                        const EdgeInsets.symmetric(horizontal: 10, vertical: 4),
                    decoration: BoxDecoration(
                      color: groupColor.withValues(alpha: 0.15),
                      borderRadius: BorderRadius.circular(16),
                    ),
                    child: Row(
                      mainAxisSize: MainAxisSize.min,
                      children: [
                        if (group.icon != null) ...[
                          Icon(
                            _getIconData(group.icon!),
                            size: 16,
                            color: groupColor,
                          ),
                          const SizedBox(width: 6),
                        ],
                        Text(
                          group.name,
                          style: TextStyle(
                            color: groupColor,
                            fontWeight: FontWeight.w500,
                          ),
                        ),
                      ],
                    ),
                  ),
                  const SizedBox(width: 8),
                  Container(
                    padding:
                        const EdgeInsets.symmetric(horizontal: 8, vertical: 2),
                    decoration: BoxDecoration(
                      color: Colors.grey[200],
                      borderRadius: BorderRadius.circular(12),
                    ),
                    child: Text(
                      '${groupTags.length} 个标签',
                      style: TextStyle(
                        fontSize: 12,
                        color: Colors.grey[700],
                      ),
                    ),
                  ),
                  const Spacer(),
                  // 分组操作按钮
                  Row(
                    mainAxisSize: MainAxisSize.min,
                    children: [
                      // 快速添加标签到分组
                      IconButton(
                        icon: const Icon(Icons.add_circle_outline, size: 18),
                        color: Colors.blue,
                        onPressed: () => _showAddTagDialog(groupId: group.id),
                        tooltip: '在此分组中添加标签',
                      ),
                      IconButton(
                        icon: const Icon(Icons.edit, size: 18),
                        onPressed: () => _showEditGroupDialog(group),
                        tooltip: '编辑分组',
                      ),
                      IconButton(
                        icon: Icon(
                          Icons.delete,
                          size: 18,
                          color:
                              groupTags.isEmpty ? Colors.red : Colors.grey[400],
                        ),
                        onPressed: groupTags.isEmpty
                            ? () => _deleteGroup(group)
                            : null,
                        tooltip: groupTags.isEmpty ? '删除分组' : '分组内有标签，无法删除',
                      ),
                    ],
                  ),
                ],
              ),
            ),
          ),
          if (isExpanded) ...[
            const Divider(height: 1),
            Container(
              padding: const EdgeInsets.all(16),
              child: groupTags.isEmpty
                  ? Center(
                      child: Padding(
                        padding: const EdgeInsets.all(20),
                        child: Text(
                          '该分组暂无标签',
                          style: TextStyle(
                            color: Colors.grey[500],
                            fontSize: 14,
                          ),
                        ),
                      ),
                    )
                  : Wrap(
                      spacing: 8,
                      runSpacing: 8,
                      children: groupTags
                          .map((tag) => _buildTagChip(tag, false))
                          .toList(),
                    ),
            ),
          ],
        ],
      ),
    );
  }

  Widget _buildTagChip(Tag tag, bool isArchived) {
    final color =
        Color(int.parse((tag.color ?? '#6471eb').replaceFirst('#', '0xff')));

    return Container(
      padding: const EdgeInsets.symmetric(horizontal: 12, vertical: 8),
      decoration: BoxDecoration(
        color: color.withValues(alpha: 0.15),
        borderRadius: BorderRadius.circular(20),
        border: Border.all(
          color: color.withValues(alpha: 0.3),
          width: 1,
        ),
      ),
      child: Row(
        mainAxisSize: MainAxisSize.min,
        children: [
          if (tag.icon != null) ...[
            Icon(
              _getIconData(tag.icon!),
              size: 16,
              color: color,
            ),
            const SizedBox(width: 6),
          ],
          InkWell(
            onTap: isArchived ? null : () => _showEditTagDialog(tag),
            child: Text(
              tag.name,
              style: TextStyle(
                color: isArchived ? color.withValues(alpha: 0.6) : color,
                fontSize: 14,
                fontWeight: FontWeight.w500,
                decoration: isArchived ? TextDecoration.lineThrough : null,
              ),
            ),
          ),
          const SizedBox(width: 6),
          Container(
            padding: const EdgeInsets.symmetric(horizontal: 6, vertical: 2),
            decoration: BoxDecoration(
              color: Colors.black.withValues(alpha: 0.1),
              borderRadius: BorderRadius.circular(10),
            ),
            child: Text(
              tag.usageCount.toString(),
              style: const TextStyle(
                fontSize: 11,
                color: Colors.black54,
              ),
            ),
          ),
          const SizedBox(width: 8),
          // 操作按钮组
          Row(
            mainAxisSize: MainAxisSize.min,
            children: [
              InkWell(
                onTap: isArchived ? null : () => _showEditTagDialog(tag),
                borderRadius: BorderRadius.circular(12),
                child: Container(
                  padding: const EdgeInsets.all(4),
                  child: Icon(
                    Icons.edit,
                    size: 16,
                    color: isArchived ? Colors.grey[300] : Colors.grey[600],
                  ),
                ),
              ),
              InkWell(
                onTap: () => _toggleArchive(tag),
                borderRadius: BorderRadius.circular(12),
                child: Container(
                  padding: const EdgeInsets.all(4),
                  child: Icon(
                    tag.archived ? Icons.unarchive : Icons.archive,
                    size: 16,
                    color: Colors.grey[600],
                  ),
                ),
              ),
              InkWell(
                onTap: isArchived ? null : () => _showDeleteTagDialog(tag),
                borderRadius: BorderRadius.circular(12),
                child: Container(
                  padding: const EdgeInsets.all(4),
                  child: Icon(
                    Icons.delete,
                    size: 16,
                    color: isArchived ? Colors.grey[300] : Colors.red[400],
                  ),
                ),
              ),
            ],
          ),
        ],
      ),
    );
  }

  void _showTagMenu(Tag tag) {
    showModalBottomSheet(
      context: context,
      backgroundColor: Colors.transparent,
      builder: (context) => Container(
        decoration: const BoxDecoration(
          color: Colors.white,
          borderRadius: BorderRadius.vertical(top: Radius.circular(20)),
        ),
        padding: const EdgeInsets.symmetric(vertical: 20),
        child: Column(
          mainAxisSize: MainAxisSize.min,
          children: [
            // 标签预览
            Container(
              margin: const EdgeInsets.symmetric(horizontal: 20),
              padding: const EdgeInsets.all(16),
              decoration: BoxDecoration(
                color: Colors.grey[50],
                borderRadius: BorderRadius.circular(12),
              ),
              child: Row(
                children: [
                  Container(
                    width: 40,
                    height: 40,
                    decoration: BoxDecoration(
                      color: Color(int.parse((tag.color ?? '#6471eb')
                              .replaceFirst('#', '0xff')))
<<<<<<< HEAD
                          .withValues(alpha: 0.2),
=======
                          .withOpacity(0.2),
>>>>>>> 11a7eeaa
                      borderRadius: BorderRadius.circular(20),
                    ),
                    child: Icon(
                      tag.icon != null ? _getIconData(tag.icon!) : Icons.label,
                      color: Color(int.parse(
                          (tag.color ?? '#6471eb').replaceFirst('#', '0xff'))),
                    ),
                  ),
                  const SizedBox(width: 12),
                  Expanded(
                    child: Column(
                      crossAxisAlignment: CrossAxisAlignment.start,
                      children: [
                        Text(
                          tag.name,
                          style: const TextStyle(
                            fontSize: 16,
                            fontWeight: FontWeight.w600,
                          ),
                        ),
                        Text(
                          '已使用 ${tag.usageCount} 次',
                          style: TextStyle(
                            fontSize: 13,
                            color: Colors.grey[600],
                          ),
                        ),
                      ],
                    ),
                  ),
                ],
              ),
            ),
            const SizedBox(height: 16),
            // 操作选项
            ListTile(
              leading: const Icon(Icons.edit),
              title: const Text('编辑标签'),
              onTap: () {
                Navigator.pop(context);
                _showEditTagDialog(tag);
              },
            ),
            ListTile(
              leading: Icon(
                tag.archived ? Icons.unarchive : Icons.archive,
              ),
              title: Text(tag.archived ? '恢复标签' : '归档标签'),
              onTap: () {
                Navigator.pop(context);
                _toggleArchive(tag);
              },
            ),
            ListTile(
              leading: const Icon(Icons.delete, color: Colors.red),
              title: const Text('删除标签', style: TextStyle(color: Colors.red)),
              onTap: () {
                Navigator.pop(context);
                _showDeleteTagDialog(tag);
              },
            ),
          ],
        ),
      ),
    );
  }

  IconData _getIconData(String iconKey) {
    final iconMap = {
      'work': Icons.work,
      'home': Icons.home,
      'restaurant': Icons.restaurant,
      'shopping_cart': Icons.shopping_cart,
      'directions_car': Icons.directions_car,
      'flight': Icons.flight,
      'medical_services': Icons.medical_services,
      'school': Icons.school,
      'sports': Icons.sports_soccer,
      'movie': Icons.movie,
      'priority': Icons.flag,
      'personal': Icons.person,
      'lifestyle': Icons.spa,
    };
    return iconMap[iconKey] ?? Icons.label;
  }

  void _showAddTagDialog({String? groupId}) {
    debugPrint('DEBUG: _showAddTagDialog called with groupId: $groupId');
    showDialog(
      context: context,
      builder: (context) => TagCreateDialog(
        initialGroupId: groupId,
        onCreated: () {
          debugPrint('DEBUG: Tag created successfully');
          setState(() {});
        },
      ),
    ).then((_) {
      debugPrint('DEBUG: Dialog closed');
    }).catchError((error) {
      debugPrint('ERROR: Failed to show dialog: $error');
    });
  }

  void _showEditTagDialog(Tag tag) {
    showDialog(
      context: context,
      builder: (context) => TagEditDialog(
        tag: tag,
        onUpdated: () {
          setState(() {});
        },
      ),
    );
  }

  void _showDeleteTagDialog(Tag tag) {
    showDialog(
      context: context,
      builder: (context) => TagDeletionDialog(
        tag: tag,
        onDeleted: () {
          setState(() {});
        },
      ),
    );
  }

  void _showAddGroupDialog() {
    debugPrint('DEBUG: _showAddGroupDialog called');
    showDialog(
      context: context,
      builder: (context) => TagGroupDialog(
        onSaved: () {
          debugPrint('DEBUG: Group saved successfully');
          setState(() {
            // 展开新创建的分组（最后一个分组）
            final groups = ref.read(tagGroupsProvider);
            if (groups.isNotEmpty) {
              final latestGroup = groups.last;
              _expandedGroups[latestGroup.id!] = true;
            }
          });
        },
      ),
    ).then((_) {
      debugPrint('DEBUG: Group dialog closed');
    }).catchError((error) {
      debugPrint('ERROR: Failed to show group dialog: $error');
    });
  }

  void _showEditGroupDialog(TagGroup group) {
    showDialog(
      context: context,
      builder: (context) => TagGroupDialog(
        group: group,
        onSaved: () {
          setState(() {});
        },
      ),
    );
  }

  void _deleteGroup(TagGroup group) {
    showDialog(
      context: context,
      builder: (context) => AlertDialog(
        title: const Text('删除分组'),
        content: Text('确定要删除分组"${group.name}"吗？'),
        actions: [
          TextButton(
            onPressed: () => Navigator.pop(context),
            child: const Text('取消'),
          ),
          ElevatedButton(
            onPressed: () async {
              final groupNotifier = ref.read(tagGroupsProvider.notifier);
              await groupNotifier.deleteTagGroup(group.id!);
              if (!context.mounted) return;
              Navigator.pop(context);
              setState(() {});
              ScaffoldMessenger.of(context).showSnackBar(
                SnackBar(
                  content: Text('分组"${group.name}"已删除'),
                  backgroundColor: Colors.green,
                ),
              );
            },
            style: ElevatedButton.styleFrom(
              backgroundColor: Colors.red,
              foregroundColor: Colors.white,
            ),
            child: const Text('删除'),
          ),
        ],
      ),
    );
  }

  void _toggleArchive(Tag tag) async {
    final tagNotifier = ref.read(tagsProvider.notifier);
    final updatedTag = tag.copyWith(archived: !tag.archived);
    await tagNotifier.updateTag(updatedTag);
    setState(() {});

    if (mounted) {
      ScaffoldMessenger.of(context).showSnackBar(
        SnackBar(
          content:
              Text(tag.archived ? '标签"${tag.name}"已恢复' : '标签"${tag.name}"已归档'),
          action: SnackBarAction(
            label: '撤销',
            onPressed: () => _toggleArchive(updatedTag),
          ),
        ),
      );
    }
  }
}<|MERGE_RESOLUTION|>--- conflicted
+++ resolved
@@ -1,11 +1,11 @@
 import 'package:flutter/material.dart';
 import 'package:flutter_riverpod/flutter_riverpod.dart';
-import 'package:jive_money/models/tag.dart';
-import 'package:jive_money/providers/tag_provider.dart';
-import 'package:jive_money/widgets/tag_create_dialog.dart';
-import 'package:jive_money/widgets/tag_edit_dialog.dart';
-import 'package:jive_money/widgets/tag_deletion_dialog.dart';
-import 'package:jive_money/widgets/tag_group_dialog.dart';
+import '../../models/tag.dart';
+import '../../providers/tag_provider.dart';
+import '../../widgets/tag_create_dialog.dart';
+import '../../widgets/tag_edit_dialog.dart';
+import '../../widgets/tag_deletion_dialog.dart';
+import '../../widgets/tag_group_dialog.dart';
 
 /// 标签管理页面 - 完整版
 class TagManagementPage extends ConsumerStatefulWidget {
@@ -151,7 +151,7 @@
                             _showArchived = value;
                           });
                         },
-                        selectedColor: Colors.blue.withValues(alpha: 0.2),
+                        selectedColor: Colors.blue.withOpacity(0.2),
                         checkmarkColor: Colors.blue,
                       ),
                       const SizedBox(width: 16),
@@ -176,7 +176,7 @@
                 borderRadius: BorderRadius.circular(12),
                 boxShadow: [
                   BoxShadow(
-                    color: Colors.black.withValues(alpha: 0.05),
+                    color: Colors.black.withOpacity(0.05),
                     blurRadius: 10,
                     offset: const Offset(0, 2),
                   ),
@@ -234,11 +234,7 @@
                   final groupTags = tagsByGroup[group.id] ?? [];
                   // 显示所有分组，即使是空的分组也显示
                   return _buildGroupSection(group, groupTags);
-<<<<<<< HEAD
-                }),
-=======
                 }).toList(),
->>>>>>> 11a7eeaa
 
                 // 归档标签
                 if (_showArchived && archivedTags.isNotEmpty) ...[
@@ -264,7 +260,7 @@
     required VoidCallback onPressed,
   }) {
     return Material(
-      color: Colors.blue.withValues(alpha: 0.1),
+      color: Colors.blue.withOpacity(0.1),
       borderRadius: BorderRadius.circular(8),
       child: InkWell(
         onTap: onPressed,
@@ -301,19 +297,19 @@
           color: Colors.white,
           borderRadius: BorderRadius.circular(12),
           border: Border.all(
-            color: Colors.blue.withValues(alpha: 0.3),
+            color: Colors.blue.withOpacity(0.3),
             width: 1.5,
             style: BorderStyle.solid,
           ),
           boxShadow: [
             BoxShadow(
-              color: Colors.black.withValues(alpha: 0.05),
+              color: Colors.black.withOpacity(0.05),
               blurRadius: 10,
               offset: const Offset(0, 2),
             ),
           ],
         ),
-        child: const Row(
+        child: Row(
           mainAxisAlignment: MainAxisAlignment.center,
           children: [
             Icon(
@@ -321,7 +317,7 @@
               color: Colors.blue,
               size: 24,
             ),
-            SizedBox(width: 8),
+            const SizedBox(width: 8),
             Text(
               '新建分组',
               style: TextStyle(
@@ -348,7 +344,7 @@
           width: 40,
           height: 40,
           decoration: BoxDecoration(
-            color: color.withValues(alpha: 0.1),
+            color: color.withOpacity(0.1),
             borderRadius: BorderRadius.circular(20),
           ),
           child: Icon(icon, color: color, size: 20),
@@ -386,7 +382,7 @@
         borderRadius: BorderRadius.circular(12),
         boxShadow: [
           BoxShadow(
-            color: Colors.black.withValues(alpha: 0.05),
+            color: Colors.black.withOpacity(0.05),
             blurRadius: 10,
             offset: const Offset(0, 2),
           ),
@@ -459,7 +455,7 @@
         borderRadius: BorderRadius.circular(12),
         boxShadow: [
           BoxShadow(
-            color: Colors.black.withValues(alpha: 0.05),
+            color: Colors.black.withOpacity(0.05),
             blurRadius: 10,
             offset: const Offset(0, 2),
           ),
@@ -491,7 +487,7 @@
                     padding:
                         const EdgeInsets.symmetric(horizontal: 10, vertical: 4),
                     decoration: BoxDecoration(
-                      color: groupColor.withValues(alpha: 0.15),
+                      color: groupColor.withOpacity(0.15),
                       borderRadius: BorderRadius.circular(16),
                     ),
                     child: Row(
@@ -604,10 +600,10 @@
     return Container(
       padding: const EdgeInsets.symmetric(horizontal: 12, vertical: 8),
       decoration: BoxDecoration(
-        color: color.withValues(alpha: 0.15),
+        color: color.withOpacity(0.15),
         borderRadius: BorderRadius.circular(20),
         border: Border.all(
-          color: color.withValues(alpha: 0.3),
+          color: color.withOpacity(0.3),
           width: 1,
         ),
       ),
@@ -623,14 +619,13 @@
             const SizedBox(width: 6),
           ],
           InkWell(
-            onTap: isArchived ? null : () => _showEditTagDialog(tag),
+            onTap: () => _showEditTagDialog(tag),
             child: Text(
               tag.name,
               style: TextStyle(
-                color: isArchived ? color.withValues(alpha: 0.6) : color,
+                color: color,
                 fontSize: 14,
                 fontWeight: FontWeight.w500,
-                decoration: isArchived ? TextDecoration.lineThrough : null,
               ),
             ),
           ),
@@ -638,7 +633,7 @@
           Container(
             padding: const EdgeInsets.symmetric(horizontal: 6, vertical: 2),
             decoration: BoxDecoration(
-              color: Colors.black.withValues(alpha: 0.1),
+              color: Colors.black.withOpacity(0.1),
               borderRadius: BorderRadius.circular(10),
             ),
             child: Text(
@@ -655,14 +650,14 @@
             mainAxisSize: MainAxisSize.min,
             children: [
               InkWell(
-                onTap: isArchived ? null : () => _showEditTagDialog(tag),
+                onTap: () => _showEditTagDialog(tag),
                 borderRadius: BorderRadius.circular(12),
                 child: Container(
                   padding: const EdgeInsets.all(4),
                   child: Icon(
                     Icons.edit,
                     size: 16,
-                    color: isArchived ? Colors.grey[300] : Colors.grey[600],
+                    color: Colors.grey[600],
                   ),
                 ),
               ),
@@ -679,14 +674,14 @@
                 ),
               ),
               InkWell(
-                onTap: isArchived ? null : () => _showDeleteTagDialog(tag),
+                onTap: () => _showDeleteTagDialog(tag),
                 borderRadius: BorderRadius.circular(12),
                 child: Container(
                   padding: const EdgeInsets.all(4),
                   child: Icon(
                     Icons.delete,
                     size: 16,
-                    color: isArchived ? Colors.grey[300] : Colors.red[400],
+                    color: Colors.red[400],
                   ),
                 ),
               ),
@@ -726,11 +721,7 @@
                     decoration: BoxDecoration(
                       color: Color(int.parse((tag.color ?? '#6471eb')
                               .replaceFirst('#', '0xff')))
-<<<<<<< HEAD
-                          .withValues(alpha: 0.2),
-=======
                           .withOpacity(0.2),
->>>>>>> 11a7eeaa
                       borderRadius: BorderRadius.circular(20),
                     ),
                     child: Icon(
@@ -910,7 +901,6 @@
             onPressed: () async {
               final groupNotifier = ref.read(tagGroupsProvider.notifier);
               await groupNotifier.deleteTagGroup(group.id!);
-              if (!context.mounted) return;
               Navigator.pop(context);
               setState(() {});
               ScaffoldMessenger.of(context).showSnackBar(
