--- conflicted
+++ resolved
@@ -1,15 +1,13 @@
 import 'package:flutter/material.dart';
 import 'package:flutter/foundation.dart';
 import 'package:flutter_riverpod/flutter_riverpod.dart';
-import 'package:jive_money/models/currency.dart' as model;
-import 'package:jive_money/providers/currency_provider.dart';
-import 'package:jive_money/providers/settings_provider.dart';
-import 'package:jive_money/screens/management/currency_selection_page.dart';
-import 'package:jive_money/screens/management/crypto_selection_page.dart';
-import 'package:jive_money/widgets/data_source_info.dart';
-import 'package:jive_money/core/network/http_client.dart';
-import 'package:jive_money/core/network/api_readiness.dart';
-import 'package:jive_money/screens/management/manual_overrides_page.dart';
+import '../../models/currency.dart' as model;
+import '../../providers/currency_provider.dart';
+import '../../providers/settings_provider.dart';
+import 'currency_selection_page.dart';
+import 'crypto_selection_page.dart';
+import 'exchange_rate_converter_page.dart';
+import '../../widgets/data_source_info.dart';
 
 /// 优化后的货币管理页面 V2
 class CurrencyManagementPageV2 extends ConsumerStatefulWidget {
@@ -69,76 +67,12 @@
             const Spacer(),
             TextButton.icon(
               onPressed: () async {
-                // 跳转到清单页（功能更完整）
-                if (!mounted) return;
-                await Navigator.of(context).push(
-                  MaterialPageRoute(builder: (_) => const ManualOverridesPage()),
-                );
-              },
-              icon: const Icon(Icons.visibility, size: 16),
-              label: const Text('查看覆盖'),
-            ),
-            TextButton.icon(
-              onPressed: () async {
-                // 批量清除已过期手动汇率
-                try {
-                  final dio = HttpClient.instance.dio;
-                  await ApiReadiness.ensureReady(dio);
-                  final base = ref.read(baseCurrencyProvider).code;
-                  await dio.post('/currencies/rates/clear-manual-batch', data: {
-                    'from_currency': base,
-                    'only_expired': true,
-                  });
-                  await ref.read(currencyProvider.notifier).refreshExchangeRates();
-                  if (!mounted) return;
-                  _showSnackBar('已清除已过期手动汇率', Colors.green);
-                } catch (e) {
-                  if (!mounted) return;
-                  _showSnackBar('清除失败: $e', Colors.red);
-                }
-              },
-              icon: const Icon(Icons.cleaning_services, size: 16),
-              label: const Text('清除已过期'),
-            ),
-            TextButton.icon(
-              onPressed: () async {
                 await ref.read(currencyProvider.notifier).clearManualRates();
                 if (!mounted) return;
                 _showSnackBar('已清除手动汇率', Colors.green);
               },
               icon: const Icon(Icons.clear, size: 16),
               label: const Text('清除'),
-            ),
-            const SizedBox(width: 8),
-            TextButton.icon(
-              onPressed: () async {
-                // 选择日期，清除该日期及之前的手动汇率
-                final picked = await showDatePicker(
-                  context: context,
-                  initialDate: DateTime.now(),
-                  firstDate: DateTime.now().subtract(const Duration(days: 365)),
-                  lastDate: DateTime.now(),
-                );
-                if (picked != null) {
-                  try {
-                    final dio = HttpClient.instance.dio;
-                    await ApiReadiness.ensureReady(dio);
-                    final base = ref.read(baseCurrencyProvider).code;
-                    await dio.post('/currencies/rates/clear-manual-batch', data: {
-                      'from_currency': base,
-                      'before_date': '${picked.year}-${picked.month.toString().padLeft(2, '0')}-${picked.day.toString().padLeft(2, '0')}',
-                    });
-                    await ref.read(currencyProvider.notifier).refreshExchangeRates();
-                    if (!mounted) return;
-                    _showSnackBar('已清除所选日期及之前的手动汇率', Colors.green);
-                  } catch (e) {
-                    if (!mounted) return;
-                    _showSnackBar('清除失败: $e', Colors.red);
-                  }
-                }
-              },
-              icon: const Icon(Icons.calendar_today, size: 16),
-              label: const Text('按日期清除'),
             ),
           ],
         ),
@@ -211,11 +145,6 @@
     }
   }
 
-<<<<<<< HEAD
-  // 已迁移为独立清单页 ManualOverridesPage
-
-=======
->>>>>>> 11a7eeaa
   Future<double?> _promptManualRate(
       String toCurrency, String baseCurrency) async {
     final controller = TextEditingController();
@@ -370,7 +299,7 @@
       margin: const EdgeInsets.only(top: 12),
       padding: const EdgeInsets.all(12),
       decoration: BoxDecoration(
-        color: cs.errorContainer.withValues(alpha: 0.3),
+        color: cs.errorContainer.withOpacity(0.3),
         borderRadius: BorderRadius.circular(8),
         border: Border.all(color: cs.error),
       ),
@@ -417,15 +346,9 @@
                       const SizedBox(width: 12),
                       Expanded(
                         child: DropdownButtonFormField<String>(
-<<<<<<< HEAD
-                          initialValue: selectedMap[d.code],
-                          items: available
-                              .map((c) => DropdownMenuItem<String>(
-=======
                           value: selectedMap[d.code],
                           items: available
                               .map((c) => DropdownMenuItem(
->>>>>>> 11a7eeaa
                                   value: c.code,
                                   child: Text('${c.code} · ${c.nameZh}')))
                               .toList(),
@@ -559,11 +482,7 @@
                       child: Container(
                         padding: const EdgeInsets.all(12),
                         decoration: BoxDecoration(
-<<<<<<< HEAD
-                          color: cs.tertiaryContainer.withValues(alpha: 0.4),
-=======
                           color: cs.tertiaryContainer.withOpacity(0.4),
->>>>>>> 11a7eeaa
                           borderRadius: BorderRadius.circular(12),
                           border: Border.all(color: cs.tertiary),
                         ),
@@ -607,11 +526,7 @@
                                           vertical: 2,
                                         ),
                                         decoration: BoxDecoration(
-<<<<<<< HEAD
-                                          color: cs.surfaceContainerHighest,
-=======
                                           color: cs.surfaceVariant,
->>>>>>> 11a7eeaa
                                           borderRadius:
                                               BorderRadius.circular(4),
                                         ),
@@ -668,11 +583,7 @@
                           onChanged: (value) async {
                             await currencyNotifier.setMultiCurrencyMode(value);
                           },
-<<<<<<< HEAD
-                          activeThumbColor: cs.primary,
-=======
                           activeColor: cs.primary,
->>>>>>> 11a7eeaa
                         ),
                       ],
                     ),
@@ -683,11 +594,7 @@
                         Container(
                           padding: const EdgeInsets.all(12),
                           decoration: BoxDecoration(
-<<<<<<< HEAD
-                            color: cs.secondaryContainer.withValues(alpha: 0.45),
-=======
                             color: cs.secondaryContainer.withOpacity(0.45),
->>>>>>> 11a7eeaa
                             borderRadius: BorderRadius.circular(8),
                             border: Border.all(color: cs.secondary),
                           ),
@@ -712,11 +619,7 @@
                                 onChanged: (value) async {
                                   await currencyNotifier.setCryptoMode(value);
                                 },
-<<<<<<< HEAD
-                                activeThumbColor: cs.secondary,
-=======
                                 activeColor: cs.secondary,
->>>>>>> 11a7eeaa
                               ),
                             ],
                           ),
@@ -725,11 +628,7 @@
                         Container(
                           padding: const EdgeInsets.all(12),
                           decoration: BoxDecoration(
-<<<<<<< HEAD
-                            color: cs.errorContainer.withValues(alpha: 0.35),
-=======
                             color: cs.errorContainer.withOpacity(0.35),
->>>>>>> 11a7eeaa
                             borderRadius: BorderRadius.circular(8),
                             border: Border.all(color: cs.error),
                           ),
@@ -911,11 +810,7 @@
                     Container(
                       padding: const EdgeInsets.all(12),
                       decoration: BoxDecoration(
-<<<<<<< HEAD
-                        color: cs.primaryContainer.withValues(alpha: 0.35),
-=======
                         color: cs.primaryContainer.withOpacity(0.35),
->>>>>>> 11a7eeaa
                         borderRadius: BorderRadius.circular(8),
                       ),
                       child: Row(
