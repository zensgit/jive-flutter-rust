--- conflicted
+++ resolved
@@ -1,62 +1,18 @@
 import 'package:flutter/material.dart';
-import 'package:provider/provider.dart';
 import 'package:flutter_riverpod/flutter_riverpod.dart';
-<<<<<<< HEAD
-import '../../models/category.dart';
-import '../../providers/category_management_provider.dart';
-import '../../providers/category_provider.dart';
-import '../../providers/ledger_provider.dart';
-=======
 import 'package:jive_money/models/category_template.dart';
 import 'package:jive_money/providers/category_provider.dart';
 import 'package:jive_money/providers/ledger_provider.dart';
 import 'package:jive_money/services/api/category_service.dart';
 import 'package:jive_money/widgets/bottom_sheets/import_details_sheet.dart';
->>>>>>> 0d33ab51
-
-/// 增强版分类管理页面
-/// 实现设计文档中的所有交互功能
-class CategoryManagementEnhancedPage extends StatefulWidget {
-  const CategoryManagementEnhancedPage({Key? key}) : super(key: key);
+
+class CategoryManagementEnhancedPage extends ConsumerStatefulWidget {
+  const CategoryManagementEnhancedPage({super.key});
 
   @override
-  State<CategoryManagementEnhancedPage> createState() => _CategoryManagementEnhancedPageState();
+  ConsumerState<CategoryManagementEnhancedPage> createState() => _CategoryManagementEnhancedPageState();
 }
 
-<<<<<<< HEAD
-class _CategoryManagementEnhancedPageState extends State<CategoryManagementEnhancedPage>
-    with TickerProviderStateMixin {
-  late TabController _tabController;
-  final TextEditingController _searchController = TextEditingController();
-  
-  CategoryClassification _selectedClassification = CategoryClassification.expense;
-  bool _isSelectionMode = false;
-  final Set<String> _selectedCategories = {};
-  String? _draggedCategoryId;
-  bool _showSystemTemplates = false;
-
-  @override
-  void initState() {
-    super.initState();
-    _tabController = TabController(length: 3, vsync: this);
-    _tabController.addListener(() {
-      setState(() {
-        _selectedClassification = CategoryClassification.values[_tabController.index];
-      });
-    });
-    
-    // 加载分类数据
-    WidgetsBinding.instance.addPostFrameCallback((_) {
-      context.read<CategoryProvider>().loadCategories();
-    });
-  }
-
-  @override
-  void dispose() {
-    _tabController.dispose();
-    _searchController.dispose();
-    super.dispose();
-=======
 class _CategoryManagementEnhancedPageState extends ConsumerState<CategoryManagementEnhancedPage> {
   bool _busy = false;
 
@@ -74,565 +30,51 @@
       default:
         return '将创建';
     }
->>>>>>> 0d33ab51
   }
 
   @override
   Widget build(BuildContext context) {
     return Scaffold(
-      appBar: _buildAppBar(),
-      body: Column(
-        children: [
-          _buildStatisticsPanel(),
-          _buildSearchBar(),
-          _buildTabBar(),
-          Expanded(
-            child: _buildCategoryContent(),
+      appBar: AppBar(
+        title: const Text('分类管理'),
+        actions: [
+          IconButton(
+            tooltip: '从模板库导入',
+            icon: const Icon(Icons.library_add),
+            onPressed: _busy ? null : _showTemplateLibrary,
           ),
         ],
       ),
-      floatingActionButton: _buildFloatingActionButtons(),
-      bottomSheet: _isSelectionMode ? _buildBatchOperationBar() : null,
-    );
-  }
-
-  /// 构建应用栏
-  PreferredSizeWidget _buildAppBar() {
-    return AppBar(
-      title: Text(_isSelectionMode 
-        ? '已选择 ${_selectedCategories.length} 个分类'
-        : '分类管理'),
-      actions: [
-        // 后端刷新按钮（最小入口）
-        Consumer(builder: (context, ref, _) {
-          return IconButton(
-            icon: const Icon(Icons.refresh),
-            tooltip: '刷新(后端)',
-            onPressed: () async {
-              final ledger = ref.read(currentLedgerProvider);
-              if (ledger?.id != null) {
-                await ref.read(userCategoriesProvider.notifier).refreshFromBackend(ledgerId: ledger!.id!);
-                if (!mounted) return;
-                ScaffoldMessenger.of(context).showSnackBar(
-                  const SnackBar(content: Text('已从后端刷新分类')),
-                );
-              } else {
-                ScaffoldMessenger.of(context).showSnackBar(
-                  const SnackBar(content: Text('无当前账本，无法刷新')),
-                );
-              }
-            },
-          );
-        }),
-        if (_isSelectionMode) ...[
-          IconButton(
-            icon: const Icon(Icons.select_all),
-            tooltip: '全选',
-            onPressed: _selectAll,
-          ),
-          IconButton(
-            icon: const Icon(Icons.close),
-            tooltip: '退出选择',
-            onPressed: () {
-              setState(() {
-                _isSelectionMode = false;
-                _selectedCategories.clear();
-              });
-            },
-          ),
-        ] else ...[
-          IconButton(
-            icon: const Icon(Icons.library_books),
-            tooltip: '分类模板库',
-            onPressed: _showTemplateLibrary,
-          ),
-          PopupMenuButton<String>(
-            onSelected: _handleMenuAction,
-            itemBuilder: (context) => [
-              const PopupMenuItem(
-                value: 'import',
-                child: ListTile(
-                  leading: Icon(Icons.file_upload),
-                  title: Text('导入分类'),
-                  dense: true,
-                ),
-              ),
-              const PopupMenuItem(
-                value: 'export',
-                child: ListTile(
-                  leading: Icon(Icons.file_download),
-                  title: Text('导出分类'),
-                  dense: true,
-                ),
-              ),
-              const PopupMenuDivider(),
-              const PopupMenuItem(
-                value: 'batch',
-                child: ListTile(
-                  leading: Icon(Icons.checklist),
-                  title: Text('批量操作'),
-                  dense: true,
-                ),
-              ),
-              const PopupMenuItem(
-                value: 'stats',
-                child: ListTile(
-                  leading: Icon(Icons.analytics),
-                  title: Text('使用统计'),
-                  dense: true,
-                ),
-              ),
-            ],
-          ),
-        ],
-      ],
-    );
-  }
-
-  /// 构建统计面板
-  Widget _buildStatisticsPanel() {
-    return Consumer<CategoryProvider>(
-      builder: (context, provider, _) {
-        final stats = provider.categoryStats;
-        
-        return Container(
-          padding: const EdgeInsets.all(16),
-          color: Theme.of(context).colorScheme.surfaceContainerHighest.withOpacity(0.3),
-          child: Row(
-            mainAxisAlignment: MainAxisAlignment.spaceAround,
-            children: [
-              _StatCard(
-                icon: Icons.category,
-                label: '总分类',
-                value: '${stats?.totalCategories ?? 0}',
-                color: Colors.blue,
-              ),
-              _StatCard(
-                icon: Icons.add_circle,
-                label: '收入',
-                value: '${stats?.incomeCategories ?? 0}',
-                color: Colors.green,
-              ),
-              _StatCard(
-                icon: Icons.remove_circle,
-                label: '支出',
-                value: '${stats?.expenseCategories ?? 0}',
-                color: Colors.red,
-              ),
-              _StatCard(
-                icon: Icons.swap_horiz,
-                label: '转账',
-                value: '${stats?.transferCategories ?? 0}',
-                color: Colors.orange,
-              ),
-            ],
-          ),
-        );
-      },
-    );
-  }
-
-  /// 构建搜索栏
-  Widget _buildSearchBar() {
-    return Padding(
-      padding: const EdgeInsets.all(16),
-      child: TextField(
-        controller: _searchController,
-        decoration: InputDecoration(
-          hintText: '搜索分类...',
-          prefixIcon: const Icon(Icons.search),
-          suffixIcon: _searchController.text.isNotEmpty
-              ? IconButton(
-                  icon: const Icon(Icons.clear),
-                  onPressed: () {
-                    _searchController.clear();
-                    context.read<CategoryProvider>().clearSearch();
-                  },
-                )
-              : null,
-          border: OutlineInputBorder(
-            borderRadius: BorderRadius.circular(12),
-          ),
-          filled: true,
-        ),
-        onChanged: (value) {
-          context.read<CategoryProvider>().searchCategories(value);
-        },
+      body: Center(
+        child: _busy
+            ? const CircularProgressIndicator()
+            : const Text('分类管理（最小版）：点击右上角导入模板')
       ),
     );
   }
 
-  /// 构建Tab栏
-  Widget _buildTabBar() {
-    return TabBar(
-      controller: _tabController,
-      tabs: const [
-        Tab(text: '支出', icon: Icon(Icons.remove_circle_outline)),
-        Tab(text: '收入', icon: Icon(Icons.add_circle_outline)),
-        Tab(text: '转账', icon: Icon(Icons.swap_horiz)),
-      ],
-    );
-  }
-
-  /// 构建分类内容
-  Widget _buildCategoryContent() {
-    return TabBarView(
-      controller: _tabController,
-      children: [
-        _buildCategoryList(CategoryClassification.expense),
-        _buildCategoryList(CategoryClassification.income),
-        _buildCategoryList(CategoryClassification.transfer),
-      ],
-    );
-  }
-
-  /// 构建分类列表
-  Widget _buildCategoryList(CategoryClassification classification) {
-    return Consumer<CategoryProvider>(
-      builder: (context, provider, _) {
-        final categories = provider.getCategoriesByClassification(classification);
-        
-        if (categories.isEmpty) {
-          return _buildEmptyState();
-        }
-        
-        return ReorderableListView.builder(
-          onReorder: (oldIndex, newIndex) {
-            _handleReorder(categories, oldIndex, newIndex);
-          },
-          itemCount: categories.length,
-          itemBuilder: (context, index) {
-            final category = categories[index];
-            final hasChildren = provider.hasChildren(category.id);
-            
-            return _CategoryListItem(
-              key: ValueKey(category.id),
-              category: category,
-              hasChildren: hasChildren,
-              isSelected: _selectedCategories.contains(category.id),
-              isSelectionMode: _isSelectionMode,
-              onTap: () => _handleCategoryTap(category),
-              onLongPress: () => _enterSelectionMode(category.id),
-              onTransactionCountTap: () => _showCategoryTransactions(category),
-              onMenuSelected: (action) => _handleCategoryAction(action, category),
-              onDragStarted: () {
-                setState(() {
-                  _draggedCategoryId = category.id;
-                });
-              },
-              onDragEnd: () {
-                setState(() {
-                  _draggedCategoryId = null;
-                });
-              },
-              onAcceptDrop: (droppedCategory) {
-                _handleDrop(droppedCategory, category);
-              },
-            );
-          },
-        );
-      },
-    );
-  }
-
-  /// 构建空状态
-  Widget _buildEmptyState() {
-    return Center(
-      child: Column(
-        mainAxisAlignment: MainAxisAlignment.center,
-        children: [
-          Icon(
-            Icons.category_outlined,
-            size: 80,
-            color: Theme.of(context).colorScheme.onSurface.withOpacity(0.3),
-          ),
-          const SizedBox(height: 16),
-          Text(
-            '暂无分类',
-            style: Theme.of(context).textTheme.headlineSmall?.copyWith(
-              color: Theme.of(context).colorScheme.onSurface.withOpacity(0.5),
-            ),
-          ),
-          const SizedBox(height: 8),
-          Text(
-            '点击下方按钮创建分类或从模板导入',
-            style: Theme.of(context).textTheme.bodyMedium?.copyWith(
-              color: Theme.of(context).colorScheme.onSurface.withOpacity(0.4),
-            ),
-          ),
-          const SizedBox(height: 24),
-          ElevatedButton.icon(
-            onPressed: _showTemplateLibrary,
-            icon: const Icon(Icons.library_books),
-            label: const Text('浏览模板库'),
-          ),
-        ],
-      ),
-    );
-  }
-
-  /// 构建浮动操作按钮
-  Widget _buildFloatingActionButtons() {
-    if (_isSelectionMode) return const SizedBox.shrink();
-    
-    return Column(
-      mainAxisAlignment: MainAxisAlignment.end,
-      children: [
-        FloatingActionButton(
-          heroTag: 'template',
-          mini: true,
-          backgroundColor: Theme.of(context).colorScheme.secondary,
-          onPressed: _showTemplateLibrary,
-          tooltip: '从模板导入',
-          child: const Icon(Icons.library_add),
-        ),
-        const SizedBox(height: 16),
-        FloatingActionButton(
-          heroTag: 'add',
-          onPressed: _createNewCategory,
-          tooltip: '新建分类',
-          child: const Icon(Icons.add),
-        ),
-      ],
-    );
-  }
-
-  /// 构建批量操作栏
-  Widget _buildBatchOperationBar() {
-    return Container(
-      height: 60,
-      decoration: BoxDecoration(
-        color: Theme.of(context).colorScheme.surface,
-        boxShadow: [
-          BoxShadow(
-            color: Colors.black.withOpacity(0.1),
-            blurRadius: 4,
-            offset: const Offset(0, -2),
-          ),
-        ],
-      ),
-      child: Row(
-        mainAxisAlignment: MainAxisAlignment.spaceEvenly,
-        children: [
-          TextButton.icon(
-            onPressed: _selectedCategories.isEmpty ? null : _batchMove,
-            icon: const Icon(Icons.drive_file_move),
-            label: const Text('移动'),
-          ),
-          TextButton.icon(
-            onPressed: _selectedCategories.isEmpty ? null : _batchConvertToTags,
-            icon: const Icon(Icons.label),
-            label: const Text('转为标签'),
-          ),
-          TextButton.icon(
-            onPressed: _selectedCategories.isEmpty ? null : _batchMerge,
-            icon: const Icon(Icons.merge),
-            label: const Text('合并'),
-          ),
-          TextButton.icon(
-            onPressed: _selectedCategories.isEmpty ? null : _batchDelete,
-            icon: const Icon(Icons.delete),
-            label: const Text('删除'),
-            style: TextButton.styleFrom(foregroundColor: Colors.red),
-          ),
-        ],
-      ),
-    );
-  }
-
-  // ============= 事件处理方法 =============
-
-  void _handleCategoryTap(Category category) {
-    if (_isSelectionMode) {
-      setState(() {
-        if (_selectedCategories.contains(category.id)) {
-          _selectedCategories.remove(category.id);
-        } else {
-          _selectedCategories.add(category.id);
-        }
-      });
-    } else {
-      _editCategory(category);
-    }
-  }
-
-  void _enterSelectionMode(String categoryId) {
-    setState(() {
-      _isSelectionMode = true;
-      _selectedCategories.add(categoryId);
-    });
-  }
-
-  void _selectAll() {
-    final provider = context.read<CategoryProvider>();
-    final categories = provider.getCategoriesByClassification(_selectedClassification);
-    
-    setState(() {
-      if (_selectedCategories.length == categories.length) {
-        _selectedCategories.clear();
-      } else {
-        _selectedCategories.clear();
-        _selectedCategories.addAll(categories.map((c) => c.id));
-      }
-    });
-  }
-
-  void _handleReorder(List<Category> categories, int oldIndex, int newIndex) {
-    if (newIndex > oldIndex) {
-      newIndex -= 1;
-    }
-    
-    final category = categories[oldIndex];
-    context.read<CategoryProvider>().reorderCategory(
-      category.id,
-      newIndex,
-    );
-  }
-
-  void _handleDrop(Category draggedCategory, Category targetCategory) {
-    // 验证是否可以接受拖放
-    if (!_canAcceptDrop(draggedCategory, targetCategory)) {
-      ScaffoldMessenger.of(context).showSnackBar(
-        const SnackBar(content: Text('无法移动到该位置')),
-      );
+  Future<void> _showTemplateLibrary() async {
+    final ledgerId = ref.read(currentLedgerProvider)?.id;
+    if (ledgerId == null) {
+      if (!mounted) return;
+      ScaffoldMessenger.of(context).showSnackBar(const SnackBar(content: Text('无当前账本，无法导入模板')));
       return;
     }
-    
-    // 更新父级关系
-    context.read<CategoryProvider>().updateCategoryParent(
-      draggedCategory.id,
-      targetCategory.id,
-    );
-    
-    ScaffoldMessenger.of(context).showSnackBar(
-      SnackBar(
-        content: Text('已将"${draggedCategory.name}"移动到"${targetCategory.name}"'),
-        action: SnackBarAction(
-          label: '撤销',
-          onPressed: () {
-            context.read<CategoryProvider>().undoLastAction();
-          },
-        ),
-      ),
-    );
-  }
-
-  bool _canAcceptDrop(Category dragged, Category target) {
-    // 不能拖到自己
-    if (dragged.id == target.id) return false;
-    
-    // 不能拖到自己的子分类
-    final provider = context.read<CategoryProvider>();
-    if (provider.isDescendant(target.id, dragged.id)) return false;
-    
-    // 分类类型必须一致
-    if (dragged.classification != target.classification) return false;
-    
-    // 层级限制：最多两层
-    if (target.parentId != null && provider.hasChildren(dragged.id)) return false;
-    
-    return true;
-  }
-
-  void _handleMenuAction(String action) {
-    switch (action) {
-      case 'import':
-        _importCategories();
-        break;
-      case 'export':
-        _exportCategories();
-        break;
-      case 'batch':
-        setState(() {
-          _isSelectionMode = true;
-        });
-        break;
-      case 'stats':
-        _showStatistics();
-        break;
-    }
-  }
-
-  void _handleCategoryAction(String action, Category category) {
-    switch (action) {
-      case 'edit':
-        _editCategory(category);
-        break;
-      case 'convert':
-        _convertToTag(category);
-        break;
-      case 'duplicate':
-        _duplicateCategory(category);
-        break;
-      case 'delete':
-        _deleteCategory(category);
-        break;
-    }
-  }
-
-  // ============= 功能方法 =============
-
-  void _createNewCategory() {
-    Navigator.pushNamed(context, '/category/create', arguments: {
-      'classification': _selectedClassification,
-    });
-  }
-
-  void _editCategory(Category category) {
-    Navigator.pushNamed(context, '/category/edit', arguments: category);
-  }
-
-  void _showCategoryTransactions(Category category) {
-    Navigator.pushNamed(context, '/category/transactions', arguments: category);
-  }
-
-  void _showTemplateLibrary() {
-    Navigator.pushNamed(context, '/category/templates');
-  }
-
-  void _convertToTag(Category category) {
-    showDialog(
+
+    setState(() { _busy = true; });
+    List<SystemCategoryTemplate> templates = [];
+    try {
+      templates = await CategoryService().getAllTemplates(forceRefresh: true);
+    } catch (_) {}
+    if (!mounted) return;
+    setState(() { _busy = false; });
+
+    final selected = <SystemCategoryTemplate>{};
+    String conflict = 'skip'; // skip|rename|update
+    ImportResult? preview;
+
+    await showDialog<void>(
       context: context,
-<<<<<<< HEAD
-      builder: (context) => _CategoryToTagDialog(category: category),
-    );
-  }
-
-  void _duplicateCategory(Category category) {
-    showDialog(
-      context: context,
-      builder: (context) => _DuplicateCategoryDialog(category: category),
-    );
-  }
-
-  void _deleteCategory(Category category) {
-    final provider = context.read<CategoryProvider>();
-    final hasTransactions = category.transactionCount > 0;
-    
-    if (hasTransactions) {
-      showDialog(
-        context: context,
-        builder: (context) => _CategoryDeletionDialog(category: category),
-      );
-    } else {
-      // 直接删除
-      showDialog(
-        context: context,
-        builder: (context) => AlertDialog(
-          title: const Text('删除分类'),
-          content: Text('确定要删除分类"${category.name}"吗？'),
-          actions: [
-            TextButton(
-              onPressed: () => Navigator.pop(context),
-              child: const Text('取消'),
-            ),
-            TextButton(
-              onPressed: () {
-                provider.deleteCategory(category.id);
-                Navigator.pop(context);
-                ScaffoldMessenger.of(context).showSnackBar(
-                  SnackBar(content: Text('已删除分类"${category.name}"')),
-=======
       builder: (ctx) {
         return StatefulBuilder(
           builder: (ctx, setLocal) {
@@ -656,268 +98,37 @@
                   etag: etag,
                   page: page,
                   perPage: perPage,
->>>>>>> 0d33ab51
                 );
-              },
-              style: TextButton.styleFrom(foregroundColor: Colors.red),
-              child: const Text('删除'),
-            ),
-          ],
-        ),
-      );
-    }
-  }
-
-  void _importCategories() {
-    // TODO: 实现导入功能
-    ScaffoldMessenger.of(context).showSnackBar(
-      const SnackBar(content: Text('导入功能开发中...')),
-    );
-  }
-
-  void _exportCategories() {
-    // TODO: 实现导出功能
-    ScaffoldMessenger.of(context).showSnackBar(
-      const SnackBar(content: Text('导出功能开发中...')),
-    );
-  }
-
-  void _showStatistics() {
-    Navigator.pushNamed(context, '/category/statistics');
-  }
-
-  void _batchMove() {
-    // TODO: 实现批量移动
-    ScaffoldMessenger.of(context).showSnackBar(
-      const SnackBar(content: Text('批量移动功能开发中...')),
-    );
-  }
-
-  void _batchConvertToTags() {
-    // TODO: 实现批量转标签
-    ScaffoldMessenger.of(context).showSnackBar(
-      const SnackBar(content: Text('批量转标签功能开发中...')),
-    );
-  }
-
-  void _batchMerge() {
-    // TODO: 实现批量合并
-    ScaffoldMessenger.of(context).showSnackBar(
-      const SnackBar(content: Text('批量合并功能开发中...')),
-    );
-  }
-
-  void _batchDelete() {
-    showDialog(
-      context: context,
-      builder: (context) => AlertDialog(
-        title: const Text('批量删除'),
-        content: Text('确定要删除选中的 ${_selectedCategories.length} 个分类吗？'),
-        actions: [
-          TextButton(
-            onPressed: () => Navigator.pop(context),
-            child: const Text('取消'),
-          ),
-          TextButton(
-            onPressed: () {
-              final provider = context.read<CategoryProvider>();
-              for (final id in _selectedCategories) {
-                provider.deleteCategory(id);
+                if (!res.notModified) {
+                  if (page == 1) {
+                    list = List<SystemCategoryTemplate>.from(res.items);
+                  } else {
+                    list = List<SystemCategoryTemplate>.from(list)..addAll(res.items);
+                  }
+                  etag = res.etag ?? etag;
+                  total = res.total;
+                }
+              } catch (_) {
+                // ignore errors, keep current list
+              } finally {
+                fetching = false; setLocal((){});
               }
-              Navigator.pop(context);
-              setState(() {
-                _isSelectionMode = false;
-                _selectedCategories.clear();
-              });
-              ScaffoldMessenger.of(context).showSnackBar(
-                SnackBar(content: Text('已删除 ${_selectedCategories.length} 个分类')),
-              );
-            },
-            style: TextButton.styleFrom(foregroundColor: Colors.red),
-            child: const Text('删除'),
-          ),
-        ],
-      ),
-    );
-  }
-}
-
-/// 统计卡片组件
-class _StatCard extends StatelessWidget {
-  final IconData icon;
-  final String label;
-  final String value;
-  final Color color;
-
-  const _StatCard({
-    Key? key,
-    required this.icon,
-    required this.label,
-    required this.value,
-    required this.color,
-  }) : super(key: key);
-
-  @override
-  Widget build(BuildContext context) {
-    return Column(
-      children: [
-        Icon(icon, color: color, size: 24),
-        const SizedBox(height: 4),
-        Text(
-          value,
-          style: Theme.of(context).textTheme.titleLarge?.copyWith(
-            fontWeight: FontWeight.bold,
-            color: color,
-          ),
-        ),
-        Text(
-          label,
-          style: Theme.of(context).textTheme.bodySmall?.copyWith(
-            color: Theme.of(context).colorScheme.onSurfaceVariant,
-          ),
-        ),
-      ],
-    );
-  }
-}
-
-/// 分类列表项组件
-class _CategoryListItem extends StatelessWidget {
-  final Category category;
-  final bool hasChildren;
-  final bool isSelected;
-  final bool isSelectionMode;
-  final VoidCallback onTap;
-  final VoidCallback onLongPress;
-  final VoidCallback onTransactionCountTap;
-  final Function(String) onMenuSelected;
-  final VoidCallback onDragStarted;
-  final VoidCallback onDragEnd;
-  final Function(Category) onAcceptDrop;
-
-  const _CategoryListItem({
-    Key? key,
-    required this.category,
-    required this.hasChildren,
-    required this.isSelected,
-    required this.isSelectionMode,
-    required this.onTap,
-    required this.onLongPress,
-    required this.onTransactionCountTap,
-    required this.onMenuSelected,
-    required this.onDragStarted,
-    required this.onDragEnd,
-    required this.onAcceptDrop,
-  }) : super(key: key);
-
-  @override
-  Widget build(BuildContext context) {
-    return DragTarget<Category>(
-      onWillAcceptWithDetails: (data) => data.id != category.id,
-      onAcceptWithDetails: onAcceptDrop,
-      builder: (context, candidateData, rejectedData) {
-        final isDropTarget = candidateData.isNotEmpty;
-        
-        return LongPressDraggable<Category>(
-          data: category,
-          onDragStarted: onDragStarted,
-          onDragEnd: (_) => onDragEnd(),
-          feedback: Material(
-            elevation: 4,
-            borderRadius: BorderRadius.circular(8),
-            child: Container(
-              padding: const EdgeInsets.all(12),
-              decoration: BoxDecoration(
-                color: Theme.of(context).colorScheme.surface,
-                borderRadius: BorderRadius.circular(8),
-              ),
-              child: Row(
-                mainAxisSize: MainAxisSize.min,
-                children: [
-                  Container(
-                    width: 24,
-                    height: 24,
-                    decoration: BoxDecoration(
-                      color: Color(int.parse(category.color.replaceFirst('#', '0xFF'))),
-                      shape: BoxShape.circle,
-                    ),
-                    child: Center(child: Text(category.icon, style: const TextStyle(fontSize: 12))),
-                  ),
-                  const SizedBox(width: 8),
-                  Text(category.name),
-                ],
-              ),
-            ),
-          ),
-          childWhenDragging: Opacity(
-            opacity: 0.3,
-            child: _buildListTile(context, false),
-          ),
-          child: _buildListTile(context, isDropTarget),
-        );
-      },
-    );
-  }
-
-  Widget _buildListTile(BuildContext context, bool isDropTarget) {
-    return Container(
-      decoration: BoxDecoration(
-        color: isSelected 
-            ? Theme.of(context).colorScheme.primaryContainer.withOpacity(0.3)
-            : isDropTarget
-                ? Theme.of(context).colorScheme.secondaryContainer.withOpacity(0.3)
-                : null,
-        border: isDropTarget
-            ? Border.all(color: Theme.of(context).colorScheme.primary, width: 2)
-            : null,
-      ),
-      child: ListTile(
-        leading: isSelectionMode
-            ? Checkbox(
-                value: isSelected,
-                onChanged: (_) => onTap(),
-              )
-            : Container(
-                width: 40,
-                height: 40,
-                decoration: BoxDecoration(
-                  color: Color(int.parse(category.color.replaceFirst('#', '0xFF'))),
-                  shape: BoxShape.circle,
-                ),
-                child: Center(child: Text(category.icon, style: const TextStyle(fontSize: 20))),
-              ),
-        title: Text(
-          category.name,
-          style: const TextStyle(fontWeight: FontWeight.w500),
-        ),
-        subtitle: Text(
-          category.parentId != null ? '子分类' : '主分类',
-          style: Theme.of(context).textTheme.bodySmall,
-        ),
-        trailing: Row(
-          mainAxisSize: MainAxisSize.min,
-          children: [
-            // 可点击的交易数量
-            InkWell(
-              onTap: onTransactionCountTap,
-              borderRadius: BorderRadius.circular(12),
-              child: Container(
-                padding: const EdgeInsets.symmetric(horizontal: 12, vertical: 4),
-                decoration: BoxDecoration(
-                  color: Theme.of(context).colorScheme.primaryContainer.withOpacity(0.3),
-                  borderRadius: BorderRadius.circular(12),
-                ),
-                child: Row(
+            }
+
+            if (!initialized) {
+              initialized = true;
+              // Kick off a fresh fetch to get total/etag even if we had a warmup list
+              // ignore: discarded_futures
+              fetch(reset: true);
+            }
+
+            return AlertDialog(
+              title: const Text('从模板库导入'),
+              content: SizedBox(
+                width: 480,
+                child: Column(
+                  mainAxisSize: MainAxisSize.min,
                   children: [
-<<<<<<< HEAD
-                    const Icon(Icons.receipt_long, size: 16),
-                    const SizedBox(width: 4),
-                    Text(
-                      '${category.transactionCount}',
-                      style: TextStyle(
-                        fontWeight: FontWeight.bold,
-                        color: Theme.of(context).colorScheme.primary,
-=======
                   Row(
                     children: [
                       Text('冲突策略: '),
@@ -930,51 +141,9 @@
                           DropdownMenuItem(value: 'update', child: Text('覆盖')),
                         ],
                         onChanged: (v) { if (v!=null) setLocal((){ conflict = v; }); },
->>>>>>> 0d33ab51
                       ),
-                    ),
-                  ],
-                ),
-              ),
-            ),
-            if (!isSelectionMode) ...[
-              const SizedBox(width: 8),
-              PopupMenuButton<String>(
-                onSelected: onMenuSelected,
-                itemBuilder: (context) => [
-                  const PopupMenuItem(
-                    value: 'edit',
-                    child: ListTile(
-                      leading: Icon(Icons.edit),
-                      title: Text('编辑'),
-                      dense: true,
-                    ),
+                    ],
                   ),
-                  const PopupMenuItem(
-                    value: 'convert',
-                    child: ListTile(
-                      leading: Icon(Icons.label),
-                      title: Text('转为标签'),
-                      dense: true,
-                    ),
-                  ),
-<<<<<<< HEAD
-                  const PopupMenuItem(
-                    value: 'duplicate',
-                    child: ListTile(
-                      leading: Icon(Icons.copy),
-                      title: Text('复制'),
-                      dense: true,
-                    ),
-                  ),
-                  const PopupMenuDivider(),
-                  const PopupMenuItem(
-                    value: 'delete',
-                    child: ListTile(
-                      leading: Icon(Icons.delete, color: Colors.red),
-                      title: Text('删除', style: TextStyle(color: Colors.red)),
-                      dense: true,
-=======
                   SizedBox(height: 8),
                   SizedBox(
                     height: 320,
@@ -1021,301 +190,30 @@
                     Align(
                       alignment: Alignment.centerLeft,
                       child: Text('预览（服务端 dry-run ）', style: Theme.of(context).textTheme.titleSmall),
->>>>>>> 0d33ab51
                     ),
-                  ),
-                ],
-              ),
-            ],
-            if (hasChildren)
-              const Icon(Icons.arrow_drop_down, size: 20),
-          ],
-        ),
-        onTap: onTap,
-        onLongPress: onLongPress,
-      ),
-    );
-  }
-}
-
-/// 分类转标签对话框
-class _CategoryToTagDialog extends StatefulWidget {
-  final Category category;
-
-  const _CategoryToTagDialog({Key? key, required this.category}) : super(key: key);
-
-  @override
-  State<_CategoryToTagDialog> createState() => _CategoryToTagDialogState();
-}
-
-class _CategoryToTagDialogState extends State<_CategoryToTagDialog> {
-  final TextEditingController _tagNameController = TextEditingController();
-  bool _applyToTransactions = true;
-  bool _deleteCategory = false;
-
-  @override
-  void initState() {
-    super.initState();
-    _tagNameController.text = widget.category.name;
-  }
-
-  @override
-  Widget build(BuildContext context) {
-    return AlertDialog(
-      title: const Text('转换为标签'),
-      content: Column(
-        mainAxisSize: MainAxisSize.min,
-        crossAxisAlignment: CrossAxisAlignment.start,
-        children: [
-          ListTile(
-            leading: Container(
-              width: 40,
-              height: 40,
-              decoration: BoxDecoration(
-                color: Color(int.parse(widget.category.color.replaceFirst('#', '0xFF'))),
-                shape: BoxShape.circle,
-              ),
-              child: Center(child: Text(widget.category.icon)),
-            ),
-            title: Text(widget.category.name),
-            subtitle: Text('使用次数: ${widget.category.transactionCount}'),
-          ),
-          const SizedBox(height: 16),
-          TextField(
-            controller: _tagNameController,
-            decoration: const InputDecoration(
-              labelText: '标签名称',
-              border: OutlineInputBorder(),
-            ),
-          ),
-          const SizedBox(height: 16),
-          SwitchListTile(
-            title: const Text('应用到历史交易'),
-            subtitle: const Text('将该分类的所有交易添加此标签'),
-            value: _applyToTransactions,
-            onChanged: (value) {
-              setState(() {
-                _applyToTransactions = value;
-              });
-            },
-          ),
-          SwitchListTile(
-            title: const Text('删除原分类'),
-            subtitle: const Text('转换后删除该分类'),
-            value: _deleteCategory,
-            onChanged: (value) {
-              setState(() {
-                _deleteCategory = value;
-              });
-            },
-          ),
-          if (_applyToTransactions && widget.category.transactionCount > 0)
-            Container(
-              padding: const EdgeInsets.all(12),
-              decoration: BoxDecoration(
-                color: Theme.of(context).colorScheme.primaryContainer.withOpacity(0.3),
-                borderRadius: BorderRadius.circular(8),
-              ),
-              child: Row(
-                children: [
-                  Icon(
-                    Icons.info_outline,
-                    color: Theme.of(context).colorScheme.primary,
-                  ),
-                  const SizedBox(width: 8),
-                  Expanded(
-                    child: Text(
-                      '将更新 ${widget.category.transactionCount} 笔交易',
-                      style: TextStyle(
-                        color: Theme.of(context).colorScheme.primary,
+                    SizedBox(
+                      height: 160,
+                      child: ListView.builder(
+                        itemCount: preview!.details.length,
+                        itemBuilder: (_, i) {
+                          final d = preview!.details[i];
+                          final color = (d.action == 'failed' || d.action == 'skipped') ? Colors.orange : Colors.green;
+                          return ListTile(
+                            dense: true,
+                            title: Text(d.predictedName ?? d.finalName ?? d.originalName),
+                            subtitle: Text(_renderDryRunSubtitle(d)),
+                            trailing: Icon(
+                              d.action == 'failed' ? Icons.error : (d.action=='skipped'? Icons.warning_amber : Icons.check_circle),
+                              color: color,
+                            ),
+                          );
+                        },
                       ),
                     ),
-                  ),
+                  ],
                 ],
               ),
             ),
-<<<<<<< HEAD
-        ],
-      ),
-      actions: [
-        TextButton(
-          onPressed: () => Navigator.pop(context),
-          child: const Text('取消'),
-        ),
-        ElevatedButton(
-          onPressed: () {
-            if (_tagNameController.text.trim().isEmpty) {
-              ScaffoldMessenger.of(context).showSnackBar(
-                const SnackBar(content: Text('请输入标签名称')),
-              );
-              return;
-            }
-            
-            // 执行转换
-            context.read(categoryManagementProvider).convertCategoryToTag(
-              widget.category.id,
-              _tagNameController.text.trim(),
-              applyToTransactions: _applyToTransactions,
-              deleteCategory: _deleteCategory,
-            );
-            
-            Navigator.pop(context);
-            ScaffoldMessenger.of(context).showSnackBar(
-              SnackBar(
-                content: Text('已将"${widget.category.name}"转换为标签'),
-                action: SnackBarAction(
-                  label: '撤销',
-                  onPressed: () {
-                    context.read(categoryManagementProvider).undoLastAction();
-                  },
-                ),
-              ),
-            );
-          },
-          child: const Text('确认转换'),
-        ),
-      ],
-    );
-  }
-
-  @override
-  void dispose() {
-    _tagNameController.dispose();
-    super.dispose();
-  }
-}
-
-/// 复制分类对话框
-class _DuplicateCategoryDialog extends StatefulWidget {
-  final Category category;
-
-  const _DuplicateCategoryDialog({Key? key, required this.category}) : super(key: key);
-
-  @override
-  State<_DuplicateCategoryDialog> createState() => _DuplicateCategoryDialogState();
-}
-
-class _DuplicateCategoryDialogState extends State<_DuplicateCategoryDialog> {
-  final TextEditingController _nameController = TextEditingController();
-
-  @override
-  void initState() {
-    super.initState();
-    _nameController.text = '${widget.category.name} (副本)';
-  }
-
-  @override
-  Widget build(BuildContext context) {
-    return AlertDialog(
-      title: const Text('复制分类'),
-      content: TextField(
-        controller: _nameController,
-        decoration: const InputDecoration(
-          labelText: '新分类名称',
-          border: OutlineInputBorder(),
-        ),
-        autofocus: true,
-      ),
-      actions: [
-        TextButton(
-          onPressed: () => Navigator.pop(context),
-          child: const Text('取消'),
-        ),
-        ElevatedButton(
-          onPressed: () {
-            if (_nameController.text.trim().isEmpty) {
-              ScaffoldMessenger.of(context).showSnackBar(
-                const SnackBar(content: Text('请输入分类名称')),
-              );
-              return;
-            }
-            
-            context.read(categoryManagementProvider).duplicateCategory(
-              widget.category.id,
-              _nameController.text.trim(),
-            );
-            
-            Navigator.pop(context);
-            ScaffoldMessenger.of(context).showSnackBar(
-              SnackBar(content: Text('已创建分类"${_nameController.text.trim()}"')),
-            );
-          },
-          child: const Text('复制'),
-        ),
-      ],
-    );
-  }
-
-  @override
-  void dispose() {
-    _nameController.dispose();
-    super.dispose();
-  }
-}
-
-/// 分类删除对话框（有交易时）
-class _CategoryDeletionDialog extends StatefulWidget {
-  final Category category;
-
-  const _CategoryDeletionDialog({Key? key, required this.category}) : super(key: key);
-
-  @override
-  State<_CategoryDeletionDialog> createState() => _CategoryDeletionDialogState();
-}
-
-class _CategoryDeletionDialogState extends State<_CategoryDeletionDialog> {
-  String _selectedOption = 'move';
-  String? _targetCategoryId;
-
-  @override
-  Widget build(BuildContext context) {
-    return AlertDialog(
-      title: const Text('删除分类'),
-      content: Column(
-        mainAxisSize: MainAxisSize.min,
-        crossAxisAlignment: CrossAxisAlignment.start,
-        children: [
-          Text('分类"${widget.category.name}"有 ${widget.category.transactionCount} 笔交易'),
-          const SizedBox(height: 16),
-          const Text('请选择处理方式：'),
-          const SizedBox(height: 8),
-          RadioListTile<String>(
-            title: const Text('移动到其他分类'),
-            subtitle: const Text('将交易转移到指定分类'),
-            value: 'move',
-            groupValue: _selectedOption,
-            onChanged: (value) {
-              setState(() {
-                _selectedOption = value!;
-              });
-            },
-          ),
-          if (_selectedOption == 'move')
-            Padding(
-              padding: const EdgeInsets.only(left: 48, right: 16, bottom: 8),
-              child: Consumer<CategoryProvider>(
-                builder: (context, provider, _) {
-                  final categories = provider.getCategoriesByClassification(
-                    widget.category.classification,
-                  ).where((c) => c.id != widget.category.id).toList();
-                  
-                  return DropdownButtonFormField<String>(
-                    decoration: const InputDecoration(
-                      labelText: '目标分类',
-                      border: OutlineInputBorder(),
-                    ),
-                    initialValue: _targetCategoryId,
-                    items: categories.map((c) => DropdownMenuItem(
-                      value: c.id,
-                      child: Text(c.name),
-                    )).toList(),
-                    onChanged: (value) {
-                      setState(() {
-                        _targetCategoryId = value;
-                      });
-                    },
-                  );
-=======
             actions: [
               TextButton(onPressed: () => Navigator.pop(ctx), child: const Text('取消')),
               TextButton(
@@ -1356,83 +254,13 @@
                     if (!mounted) return;
                     ScaffoldMessenger.of(context).showSnackBar(SnackBar(content: Text('导入失败: $e')));
                   }
->>>>>>> 0d33ab51
                 },
+                child: const Text('确认导入'),
               ),
-            ),
-          RadioListTile<String>(
-            title: const Text('转换为标签'),
-            subtitle: const Text('创建同名标签并应用到交易'),
-            value: 'tag',
-            groupValue: _selectedOption,
-            onChanged: (value) {
-              setState(() {
-                _selectedOption = value!;
-              });
-            },
-          ),
-          RadioListTile<String>(
-            title: const Text('设为未分类'),
-            subtitle: const Text('清除交易的分类信息'),
-            value: 'uncategorize',
-            groupValue: _selectedOption,
-            onChanged: (value) {
-              setState(() {
-                _selectedOption = value!;
-              });
-            },
-          ),
-        ],
-      ),
-      actions: [
-        TextButton(
-          onPressed: () => Navigator.pop(context),
-          child: const Text('取消'),
-        ),
-        TextButton(
-          onPressed: () {
-            if (_selectedOption == 'move' && _targetCategoryId == null) {
-              ScaffoldMessenger.of(context).showSnackBar(
-                const SnackBar(content: Text('请选择目标分类')),
-              );
-              return;
-            }
-            
-            // TODO: 执行删除
-            final provider = context.read<CategoryProvider>();
-            
-            switch (_selectedOption) {
-              case 'move':
-                provider.deleteCategoryWithMove(
-                  widget.category.id,
-                  _targetCategoryId!,
-                );
-                break;
-              case 'tag':
-                provider.deleteCategoryWithConversion(widget.category.id);
-                break;
-              case 'uncategorize':
-                provider.deleteCategoryWithUncategorize(widget.category.id);
-                break;
-            }
-            
-            Navigator.pop(context);
-            ScaffoldMessenger.of(context).showSnackBar(
-              SnackBar(
-                content: Text('已删除分类"${widget.category.name}"'),
-                action: SnackBarAction(
-                  label: '撤销',
-                  onPressed: () {
-                    provider.undoLastAction();
-                  },
-                ),
-              ),
-            );
-          },
-          style: TextButton.styleFrom(foregroundColor: Colors.red),
-          child: const Text('确认删除'),
-        ),
-      ],
+            ],
+          );
+        });
+      },
     );
   }
 }