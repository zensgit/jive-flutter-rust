--- conflicted
+++ resolved
@@ -2,15 +2,9 @@
 import 'package:provider/provider.dart';
 import 'package:flutter_riverpod/flutter_riverpod.dart';
 import '../../models/category.dart';
-import '../../models/category_template.dart';
 import '../../providers/category_management_provider.dart';
 import '../../providers/category_provider.dart';
 import '../../providers/ledger_provider.dart';
-<<<<<<< HEAD
-import '../../services/api/category_service.dart';
-import '../../services/api/category_service_integrated.dart';
-=======
->>>>>>> 2c2f9419
 
 /// 增强版分类管理页面
 /// 实现设计文档中的所有交互功能
@@ -18,18 +12,15 @@
   const CategoryManagementEnhancedPage({Key? key}) : super(key: key);
 
   @override
-  State<CategoryManagementEnhancedPage> createState() =>
-      _CategoryManagementEnhancedPageState();
+  State<CategoryManagementEnhancedPage> createState() => _CategoryManagementEnhancedPageState();
 }
 
-class _CategoryManagementEnhancedPageState
-    extends State<CategoryManagementEnhancedPage>
+class _CategoryManagementEnhancedPageState extends State<CategoryManagementEnhancedPage>
     with TickerProviderStateMixin {
   late TabController _tabController;
   final TextEditingController _searchController = TextEditingController();
-
-  CategoryClassification _selectedClassification =
-      CategoryClassification.expense;
+  
+  CategoryClassification _selectedClassification = CategoryClassification.expense;
   bool _isSelectionMode = false;
   final Set<String> _selectedCategories = {};
   String? _draggedCategoryId;
@@ -41,340 +32,14 @@
     _tabController = TabController(length: 3, vsync: this);
     _tabController.addListener(() {
       setState(() {
-        _selectedClassification =
-            CategoryClassification.values[_tabController.index];
+        _selectedClassification = CategoryClassification.values[_tabController.index];
       });
     });
-
+    
     // 加载分类数据
     WidgetsBinding.instance.addPostFrameCallback((_) {
       context.read<CategoryProvider>().loadCategories();
     });
-  }
-
-  Future<void> _showTemplateLibrary() async {
-    // Fetch templates and show a dialog with filters and overrides
-    final templates = await CategoryServiceIntegrated().getAllTemplates(forceRefresh: true);
-    if (!mounted) return;
-
-    await showDialog<void>(
-      context: context,
-      builder: (context) {
-        // Need access to Riverpod providers inside the dialog
-        return Consumer(builder: (context, ref, _) {
-          final selected = <SystemCategoryTemplate>{};
-          String search = '';
-          CategoryClassification? filterClass;
-          CategoryGroup? filterGroup;
-          bool featuredOnly = false;
-          String conflict = 'skip'; // skip|rename|update
-          final overrides = <String, Map<String, dynamic>>{}; // templateId -> { name,color,icon,parent_id }
-
-          bool showPreview = false;
-
-          return StatefulBuilder(builder: (context, setLocalState) {
-            List<SystemCategoryTemplate> filtered = templates.where((t) {
-              final okClass = filterClass == null || t.classification == filterClass;
-              final okSearch = search.isEmpty || t.name.toLowerCase().contains(search.toLowerCase()) || (t.nameEn?.toLowerCase().contains(search.toLowerCase()) ?? false);
-              final okGroup = filterGroup == null || t.categoryGroup == filterGroup;
-              final okFeatured = !featuredOnly || t.isFeatured;
-              return okClass && okSearch && okGroup && okFeatured;
-            }).toList();
-            final ledgerId = ref.read(currentLedgerProvider)?.id;
-            final allCats = ref.read(userCategoriesProvider);
-            final existingNames = <String>{
-              ...allCats.where((c) => c.ledgerId == ledgerId && c.name.isNotEmpty).map((c) => c.name.toLowerCase()),
-            };
-
-            String _predictRename(String base) {
-              var suffix = 2;
-              var candidate = base;
-              while (existingNames.contains(candidate.toLowerCase()) && suffix <= 100) {
-                candidate = '$base ($suffix)';
-                suffix++;
-              }
-              return candidate;
-            }
-
-            return AlertDialog(
-              title: const Text('从模板库导入'),
-              content: SizedBox(
-                width: 520,
-              height: 600,
-              child: Column(
-                children: [
-                  if (!showPreview) ...[
-                    // Filters row
-                    Row(children: [
-                      Expanded(
-                        child: TextField(
-                          decoration: const InputDecoration(prefixIcon: Icon(Icons.search), hintText: '搜索模板'),
-                          onChanged: (v){ setLocalState((){ search = v; }); },
-                        ),
-                      ),
-                      const SizedBox(width: 12),
-                      DropdownButton<CategoryClassification?>(
-                        value: filterClass,
-                        hint: const Text('全部'),
-                        items: const [
-                          DropdownMenuItem(value: null, child: Text('全部')),
-                          DropdownMenuItem(value: CategoryClassification.expense, child: Text('支出')),
-                          DropdownMenuItem(value: CategoryClassification.income, child: Text('收入')),
-                          DropdownMenuItem(value: CategoryClassification.transfer, child: Text('转账')),
-                        ],
-                        onChanged: (v){ setLocalState((){ filterClass = v; }); },
-                      ),
-                    ]),
-                    const SizedBox(height: 8),
-                    Row(children: [
-                      DropdownButton<CategoryGroup?>(
-                        value: filterGroup,
-                        hint: const Text('全部分组'),
-                        items: [
-                          const DropdownMenuItem(value: null, child: Text('全部分组')),
-                          ...CategoryGroup.values.map((g) => DropdownMenuItem(value: g, child: Text(g.displayName)))
-                        ],
-                        onChanged: (v){ setLocalState((){ filterGroup = v; }); },
-                      ),
-                      const SizedBox(width: 12),
-                      Row(children: [
-                        const Text('仅精选'),
-                        Switch(value: featuredOnly, onChanged: (v){ setLocalState((){ featuredOnly = v; }); }),
-                      ]),
-                      const Spacer(),
-                      const Text('冲突策略: '),
-                      const SizedBox(width: 8),
-                      DropdownButton<String>(
-                        value: conflict,
-                        items: const [
-                          DropdownMenuItem(value: 'skip', child: Text('跳过')),
-                          DropdownMenuItem(value: 'rename', child: Text('重命名')),
-                          DropdownMenuItem(value: 'update', child: Text('覆盖')),
-                        ],
-                        onChanged: (v){ if(v!=null) setLocalState((){ conflict = v; }); },
-                      ),
-                    ]),
-                    const Divider(),
-                    // Featured section (quick-pick) when no search and no featuredOnly filter
-                    if (search.isEmpty && !featuredOnly)
-                      Align(
-                        alignment: Alignment.centerLeft,
-                        child: Wrap(
-                          spacing: 8,
-                          runSpacing: 4,
-                          children: [
-                            const Padding(
-                              padding: EdgeInsets.only(right: 8),
-                              child: Text('精选推荐:'),
-                            ),
-                            ...templates.where((t) => t.isFeatured).take(8).map((t) => FilterChip(
-                                  label: Text(t.name),
-                                  selected: selected.contains(t),
-                                  onSelected: (val){
-                                    setLocalState((){
-                                      if (val) selected.add(t); else selected.remove(t);
-                                    });
-                                  },
-                                )),
-                          ],
-                        ),
-                      ),
-                    const SizedBox(height: 8),
-                    Expanded(
-                      child: ListView.builder(
-                        itemCount: filtered.length,
-                        itemBuilder: (context, index) {
-                          final t = filtered[index];
-                          final isSelected = selected.contains(t);
-                          return ListTile(
-                            dense: true,
-                            leading: CircleAvatar(backgroundColor: Colors.grey.shade200, child: Text(t.icon?.isNotEmpty == true ? t.icon!.substring(0,1) : 'C')),
-                            title: Text(t.name),
-                            subtitle: Text(t.classification.name),
-                            trailing: Row(
-                              mainAxisSize: MainAxisSize.min,
-                              children: [
-                                IconButton(
-                                  tooltip: '覆写名称/颜色/图标/父分类',
-                                  icon: const Icon(Icons.tune),
-                                  onPressed: () async {
-                                    // Build parent candidates from current categories in ledger
-                                    final parents = (ledgerId == null)
-                                        ? <Category>[]
-                                        : allCats.where((c) => c.ledgerId == ledgerId && c.parentId == null).toList();
-                                    final map = await _editOverridesDialog(context, t, overrides[t.id], parents);
-                                    if (map != null) setLocalState((){ overrides[t.id] = map; });
-                                  },
-                                ),
-                                Icon(isSelected ? Icons.check_box : Icons.check_box_outline_blank),
-                              ],
-                            ),
-                            onTap: () {
-                              setLocalState(() {
-                                if (isSelected) {
-                                  selected.remove(t);
-                                } else {
-                                  selected.add(t);
-                                }
-                              });
-                            },
-                          );
-                        },
-                      ),
-                    ),
-                  ] else ...[
-                    // Preview screen
-                    Align(
-                      alignment: Alignment.centerLeft,
-                      child: Padding(
-                        padding: const EdgeInsets.only(bottom: 8),
-                        child: Text('预览 (${selected.length} 项)', style: Theme.of(context).textTheme.titleMedium),
-                      ),
-                    ),
-                    Expanded(
-                      child: ListView(
-                        children: selected.map((t) {
-                          final ov = overrides[t.id];
-                          final desiredName = (ov?['name'] as String?)?.trim().isNotEmpty == true ? (ov?['name'] as String) : t.name;
-                          final hasConflict = existingNames.contains(desiredName.toLowerCase());
-                          final action = hasConflict
-                              ? (conflict == 'rename' ? '将重命名为 "${_predictRename(desiredName)}"' : (conflict == 'update' ? '将覆盖同名分类' : '将跳过'))
-                              : '将创建';
-                          return ListTile(
-                            dense: true,
-                            title: Text(desiredName),
-                            subtitle: Text(hasConflict ? '冲突: 已存在同名分类' : '无冲突'),
-                            trailing: Text(action, style: TextStyle(color: hasConflict && conflict=='skip' ? Colors.orange : Colors.green)),
-                          );
-                        }).toList(),
-                      ),
-                    ),
-                  ],
-                ],
-              ),
-            ),
-            actions: [
-              TextButton(
-                onPressed: () => Navigator.pop(context),
-                child: const Text('取消'),
-              ),
-              if (!showPreview)
-                TextButton(
-                  onPressed: selected.isEmpty ? null : () async {
-                    // Optionally call dry-run to get server-side details
-                    try {
-                      final id = ref.read(currentLedgerProvider)?.id;
-                      if (id == null) return;
-                      final items = selected.map((t){ final ov = overrides[t.id]; return { 'template_id': t.id, if (ov!=null) 'overrides': ov };}).toList();
-                      final result = await CategoryService().importTemplatesAdvanced(
-                        ledgerId: id,
-                        items: items,
-                        onConflict: conflict,
-                      );
-                      // If backend later supports dry_run, switch to that for more accurate details
-                    } catch (_) {}
-                    setLocalState((){ showPreview = true; });
-                  },
-                  child: const Text('预览导入'),
-                ),
-              if (showPreview)
-                TextButton(
-                  onPressed: () { setLocalState((){ showPreview = false; }); },
-                  child: const Text('返回编辑'),
-                ),
-              FilledButton(
-                onPressed: selected.isEmpty ? null : () async {
-                  Navigator.pop(context);
-                  try {
-                    // Build advanced items payload
-                    final items = selected.map((t) {
-                      final ov = overrides[t.id];
-                      return {
-                        'template_id': t.id,
-                        if (ov != null) 'overrides': ov,
-                      };
-                    }).toList();
-                    final id = ref.read(currentLedgerProvider)?.id;
-                    if (id == null) {
-                      if (mounted) {
-                        ScaffoldMessenger.of(context).showSnackBar(const SnackBar(content: Text('无当前账本，无法导入模板')));
-                      }
-                      return;
-                    }
-                    final result = await CategoryService().importTemplatesAdvanced(
-                      ledgerId: id,
-                      items: items,
-                      onConflict: conflict,
-                    );
-                    if (!mounted) return;
-                    await ref.read(userCategoriesProvider.notifier).refreshFromBackend(ledgerId: id);
-                    ScaffoldMessenger.of(context).showSnackBar(
-                      SnackBar(content: Text('导入完成：新增${result.imported} 跳过${result.skipped} 失败${result.failed}')),
-                    );
-                  } catch (e) {
-                    if (!mounted) return;
-                    ScaffoldMessenger.of(context).showSnackBar(
-                      SnackBar(content: Text('导入失败：$e')),
-                    );
-                  }
-                },
-                child: Text(showPreview ? '确认导入' : '导入所选'),
-              ),
-            ],
-          );
-        });
-      },
-    );
-  }
-
-  Future<Map<String, dynamic>?> _editOverridesDialog(
-    BuildContext context,
-    SystemCategoryTemplate t,
-    Map<String, dynamic>? current,
-    List<Category> parentCandidates,
-  ) async {
-    final nameCtrl = TextEditingController(text: current?['name'] ?? t.name);
-    final colorCtrl = TextEditingController(text: current?['color'] ?? t.color);
-    final iconCtrl = TextEditingController(text: current?['icon'] ?? (t.icon ?? ''));
-    String? parentId = current?['parent_id'] as String?;
-    final res = await showDialog<Map<String, dynamic>>(
-      context: context,
-      builder: (_) => AlertDialog(
-        title: Text('覆写：${t.name}')
-        ,content: SizedBox(
-          width: 420,
-          child: Column(
-            mainAxisSize: MainAxisSize.min,
-            children: [
-              TextField(controller: nameCtrl, decoration: const InputDecoration(labelText: '名称')),
-              TextField(controller: colorCtrl, decoration: const InputDecoration(labelText: '颜色 #RRGGBB')),
-              TextField(controller: iconCtrl, decoration: const InputDecoration(labelText: '图标标识')),
-              const SizedBox(height: 8),
-              DropdownButtonFormField<String?>(
-                value: parentId,
-                decoration: const InputDecoration(labelText: '父分类（可选）'),
-                items: [
-                  const DropdownMenuItem(value: null, child: Text('无')),
-                  ...parentCandidates.map((c) => DropdownMenuItem(value: c.id, child: Text(c.name)))
-                ],
-                onChanged: (v){ parentId = v; },
-              ),
-            ],
-          ),
-        ),
-        actions: [
-          TextButton(onPressed: ()=>Navigator.pop(context), child: const Text('取消')),
-          FilledButton(onPressed: ()=>Navigator.pop(context, {
-            'name': nameCtrl.text.trim().isNotEmpty ? nameCtrl.text.trim() : null,
-            'color': colorCtrl.text.trim().isNotEmpty ? colorCtrl.text.trim() : null,
-            'icon': iconCtrl.text.trim().isNotEmpty ? iconCtrl.text.trim() : null,
-            'parent_id': parentId,
-          }), child: const Text('保存')),
-        ],
-      ),
-    );
-    nameCtrl.dispose(); colorCtrl.dispose(); iconCtrl.dispose();
-    return res;
   }
 
   @override
@@ -406,8 +71,9 @@
   /// 构建应用栏
   PreferredSizeWidget _buildAppBar() {
     return AppBar(
-      title: Text(
-          _isSelectionMode ? '已选择 ${_selectedCategories.length} 个分类' : '分类管理'),
+      title: Text(_isSelectionMode 
+        ? '已选择 ${_selectedCategories.length} 个分类'
+        : '分类管理'),
       actions: [
         // 后端刷新按钮（最小入口）
         Consumer(builder: (context, ref, _) {
@@ -417,13 +83,7 @@
             onPressed: () async {
               final ledger = ref.read(currentLedgerProvider);
               if (ledger?.id != null) {
-<<<<<<< HEAD
-                await ref
-                    .read(userCategoriesProvider.notifier)
-                    .refreshFromBackend(ledgerId: ledger!.id!);
-=======
                 await ref.read(userCategoriesProvider.notifier).refreshFromBackend(ledgerId: ledger!.id!);
->>>>>>> 2c2f9419
                 if (!mounted) return;
                 ScaffoldMessenger.of(context).showSnackBar(
                   const SnackBar(content: Text('已从后端刷新分类')),
@@ -506,13 +166,10 @@
     return Consumer<CategoryProvider>(
       builder: (context, provider, _) {
         final stats = provider.categoryStats;
-
+        
         return Container(
           padding: const EdgeInsets.all(16),
-          color: Theme.of(context)
-              .colorScheme
-              .surfaceContainerHighest
-              .withOpacity(0.3),
+          color: Theme.of(context).colorScheme.surfaceContainerHighest.withOpacity(0.3),
           child: Row(
             mainAxisAlignment: MainAxisAlignment.spaceAround,
             children: [
@@ -605,13 +262,12 @@
   Widget _buildCategoryList(CategoryClassification classification) {
     return Consumer<CategoryProvider>(
       builder: (context, provider, _) {
-        final categories =
-            provider.getCategoriesByClassification(classification);
-
+        final categories = provider.getCategoriesByClassification(classification);
+        
         if (categories.isEmpty) {
           return _buildEmptyState();
         }
-
+        
         return ReorderableListView.builder(
           onReorder: (oldIndex, newIndex) {
             _handleReorder(categories, oldIndex, newIndex);
@@ -620,7 +276,7 @@
           itemBuilder: (context, index) {
             final category = categories[index];
             final hasChildren = provider.hasChildren(category.id);
-
+            
             return _CategoryListItem(
               key: ValueKey(category.id),
               category: category,
@@ -630,8 +286,7 @@
               onTap: () => _handleCategoryTap(category),
               onLongPress: () => _enterSelectionMode(category.id),
               onTransactionCountTap: () => _showCategoryTransactions(category),
-              onMenuSelected: (action) =>
-                  _handleCategoryAction(action, category),
+              onMenuSelected: (action) => _handleCategoryAction(action, category),
               onDragStarted: () {
                 setState(() {
                   _draggedCategoryId = category.id;
@@ -667,17 +322,15 @@
           Text(
             '暂无分类',
             style: Theme.of(context).textTheme.headlineSmall?.copyWith(
-                  color:
-                      Theme.of(context).colorScheme.onSurface.withOpacity(0.5),
-                ),
+              color: Theme.of(context).colorScheme.onSurface.withOpacity(0.5),
+            ),
           ),
           const SizedBox(height: 8),
           Text(
             '点击下方按钮创建分类或从模板导入',
             style: Theme.of(context).textTheme.bodyMedium?.copyWith(
-                  color:
-                      Theme.of(context).colorScheme.onSurface.withOpacity(0.4),
-                ),
+              color: Theme.of(context).colorScheme.onSurface.withOpacity(0.4),
+            ),
           ),
           const SizedBox(height: 24),
           ElevatedButton.icon(
@@ -693,7 +346,7 @@
   /// 构建浮动操作按钮
   Widget _buildFloatingActionButtons() {
     if (_isSelectionMode) return const SizedBox.shrink();
-
+    
     return Column(
       mainAxisAlignment: MainAxisAlignment.end,
       children: [
@@ -784,9 +437,8 @@
 
   void _selectAll() {
     final provider = context.read<CategoryProvider>();
-    final categories =
-        provider.getCategoriesByClassification(_selectedClassification);
-
+    final categories = provider.getCategoriesByClassification(_selectedClassification);
+    
     setState(() {
       if (_selectedCategories.length == categories.length) {
         _selectedCategories.clear();
@@ -801,12 +453,12 @@
     if (newIndex > oldIndex) {
       newIndex -= 1;
     }
-
+    
     final category = categories[oldIndex];
     context.read<CategoryProvider>().reorderCategory(
-          category.id,
-          newIndex,
-        );
+      category.id,
+      newIndex,
+    );
   }
 
   void _handleDrop(Category draggedCategory, Category targetCategory) {
@@ -817,13 +469,13 @@
       );
       return;
     }
-
+    
     // 更新父级关系
     context.read<CategoryProvider>().updateCategoryParent(
-          draggedCategory.id,
-          targetCategory.id,
-        );
-
+      draggedCategory.id,
+      targetCategory.id,
+    );
+    
     ScaffoldMessenger.of(context).showSnackBar(
       SnackBar(
         content: Text('已将"${draggedCategory.name}"移动到"${targetCategory.name}"'),
@@ -840,18 +492,17 @@
   bool _canAcceptDrop(Category dragged, Category target) {
     // 不能拖到自己
     if (dragged.id == target.id) return false;
-
+    
     // 不能拖到自己的子分类
     final provider = context.read<CategoryProvider>();
     if (provider.isDescendant(target.id, dragged.id)) return false;
-
+    
     // 分类类型必须一致
     if (dragged.classification != target.classification) return false;
-
+    
     // 层级限制：最多两层
-    if (target.parentId != null && provider.hasChildren(dragged.id))
-      return false;
-
+    if (target.parentId != null && provider.hasChildren(dragged.id)) return false;
+    
     return true;
   }
 
@@ -928,7 +579,7 @@
   void _deleteCategory(Category category) {
     final provider = context.read<CategoryProvider>();
     final hasTransactions = category.transactionCount > 0;
-
+    
     if (hasTransactions) {
       showDialog(
         context: context,
@@ -1025,8 +676,7 @@
                 _selectedCategories.clear();
               });
               ScaffoldMessenger.of(context).showSnackBar(
-                SnackBar(
-                    content: Text('已删除 ${_selectedCategories.length} 个分类')),
+                SnackBar(content: Text('已删除 ${_selectedCategories.length} 个分类')),
               );
             },
             style: TextButton.styleFrom(foregroundColor: Colors.red),
@@ -1062,15 +712,15 @@
         Text(
           value,
           style: Theme.of(context).textTheme.titleLarge?.copyWith(
-                fontWeight: FontWeight.bold,
-                color: color,
-              ),
+            fontWeight: FontWeight.bold,
+            color: color,
+          ),
         ),
         Text(
           label,
           style: Theme.of(context).textTheme.bodySmall?.copyWith(
-                color: Theme.of(context).colorScheme.onSurfaceVariant,
-              ),
+            color: Theme.of(context).colorScheme.onSurfaceVariant,
+          ),
         ),
       ],
     );
@@ -1113,7 +763,7 @@
       onAcceptWithDetails: onAcceptDrop,
       builder: (context, candidateData, rejectedData) {
         final isDropTarget = candidateData.isNotEmpty;
-
+        
         return LongPressDraggable<Category>(
           data: category,
           onDragStarted: onDragStarted,
@@ -1134,13 +784,10 @@
                     width: 24,
                     height: 24,
                     decoration: BoxDecoration(
-                      color: Color(
-                          int.parse(category.color.replaceFirst('#', '0xFF'))),
+                      color: Color(int.parse(category.color.replaceFirst('#', '0xFF'))),
                       shape: BoxShape.circle,
                     ),
-                    child: Center(
-                        child: Text(category.icon,
-                            style: const TextStyle(fontSize: 12))),
+                    child: Center(child: Text(category.icon, style: const TextStyle(fontSize: 12))),
                   ),
                   const SizedBox(width: 8),
                   Text(category.name),
@@ -1161,13 +808,10 @@
   Widget _buildListTile(BuildContext context, bool isDropTarget) {
     return Container(
       decoration: BoxDecoration(
-        color: isSelected
+        color: isSelected 
             ? Theme.of(context).colorScheme.primaryContainer.withOpacity(0.3)
             : isDropTarget
-                ? Theme.of(context)
-                    .colorScheme
-                    .secondaryContainer
-                    .withOpacity(0.3)
+                ? Theme.of(context).colorScheme.secondaryContainer.withOpacity(0.3)
                 : null,
         border: isDropTarget
             ? Border.all(color: Theme.of(context).colorScheme.primary, width: 2)
@@ -1183,13 +827,10 @@
                 width: 40,
                 height: 40,
                 decoration: BoxDecoration(
-                  color: Color(
-                      int.parse(category.color.replaceFirst('#', '0xFF'))),
+                  color: Color(int.parse(category.color.replaceFirst('#', '0xFF'))),
                   shape: BoxShape.circle,
                 ),
-                child: Center(
-                    child: Text(category.icon,
-                        style: const TextStyle(fontSize: 20))),
+                child: Center(child: Text(category.icon, style: const TextStyle(fontSize: 20))),
               ),
         title: Text(
           category.name,
@@ -1207,13 +848,9 @@
               onTap: onTransactionCountTap,
               borderRadius: BorderRadius.circular(12),
               child: Container(
-                padding:
-                    const EdgeInsets.symmetric(horizontal: 12, vertical: 4),
+                padding: const EdgeInsets.symmetric(horizontal: 12, vertical: 4),
                 decoration: BoxDecoration(
-                  color: Theme.of(context)
-                      .colorScheme
-                      .primaryContainer
-                      .withOpacity(0.3),
+                  color: Theme.of(context).colorScheme.primaryContainer.withOpacity(0.3),
                   borderRadius: BorderRadius.circular(12),
                 ),
                 child: Row(
@@ -1272,7 +909,8 @@
                 ],
               ),
             ],
-            if (hasChildren) const Icon(Icons.arrow_drop_down, size: 20),
+            if (hasChildren)
+              const Icon(Icons.arrow_drop_down, size: 20),
           ],
         ),
         onTap: onTap,
@@ -1286,8 +924,7 @@
 class _CategoryToTagDialog extends StatefulWidget {
   final Category category;
 
-  const _CategoryToTagDialog({Key? key, required this.category})
-      : super(key: key);
+  const _CategoryToTagDialog({Key? key, required this.category}) : super(key: key);
 
   @override
   State<_CategoryToTagDialog> createState() => _CategoryToTagDialogState();
@@ -1317,8 +954,7 @@
               width: 40,
               height: 40,
               decoration: BoxDecoration(
-                color: Color(
-                    int.parse(widget.category.color.replaceFirst('#', '0xFF'))),
+                color: Color(int.parse(widget.category.color.replaceFirst('#', '0xFF'))),
                 shape: BoxShape.circle,
               ),
               child: Center(child: Text(widget.category.icon)),
@@ -1359,10 +995,7 @@
             Container(
               padding: const EdgeInsets.all(12),
               decoration: BoxDecoration(
-                color: Theme.of(context)
-                    .colorScheme
-                    .primaryContainer
-                    .withOpacity(0.3),
+                color: Theme.of(context).colorScheme.primaryContainer.withOpacity(0.3),
                 borderRadius: BorderRadius.circular(8),
               ),
               child: Row(
@@ -1398,15 +1031,15 @@
               );
               return;
             }
-
+            
             // 执行转换
             context.read(categoryManagementProvider).convertCategoryToTag(
-                  widget.category.id,
-                  _tagNameController.text.trim(),
-                  applyToTransactions: _applyToTransactions,
-                  deleteCategory: _deleteCategory,
-                );
-
+              widget.category.id,
+              _tagNameController.text.trim(),
+              applyToTransactions: _applyToTransactions,
+              deleteCategory: _deleteCategory,
+            );
+            
             Navigator.pop(context);
             ScaffoldMessenger.of(context).showSnackBar(
               SnackBar(
@@ -1437,12 +1070,10 @@
 class _DuplicateCategoryDialog extends StatefulWidget {
   final Category category;
 
-  const _DuplicateCategoryDialog({Key? key, required this.category})
-      : super(key: key);
-
-  @override
-  State<_DuplicateCategoryDialog> createState() =>
-      _DuplicateCategoryDialogState();
+  const _DuplicateCategoryDialog({Key? key, required this.category}) : super(key: key);
+
+  @override
+  State<_DuplicateCategoryDialog> createState() => _DuplicateCategoryDialogState();
 }
 
 class _DuplicateCategoryDialogState extends State<_DuplicateCategoryDialog> {
@@ -1479,12 +1110,12 @@
               );
               return;
             }
-
+            
             context.read(categoryManagementProvider).duplicateCategory(
-                  widget.category.id,
-                  _nameController.text.trim(),
-                );
-
+              widget.category.id,
+              _nameController.text.trim(),
+            );
+            
             Navigator.pop(context);
             ScaffoldMessenger.of(context).showSnackBar(
               SnackBar(content: Text('已创建分类"${_nameController.text.trim()}"')),
@@ -1507,12 +1138,10 @@
 class _CategoryDeletionDialog extends StatefulWidget {
   final Category category;
 
-  const _CategoryDeletionDialog({Key? key, required this.category})
-      : super(key: key);
-
-  @override
-  State<_CategoryDeletionDialog> createState() =>
-      _CategoryDeletionDialogState();
+  const _CategoryDeletionDialog({Key? key, required this.category}) : super(key: key);
+
+  @override
+  State<_CategoryDeletionDialog> createState() => _CategoryDeletionDialogState();
 }
 
 class _CategoryDeletionDialogState extends State<_CategoryDeletionDialog> {
@@ -1527,8 +1156,7 @@
         mainAxisSize: MainAxisSize.min,
         crossAxisAlignment: CrossAxisAlignment.start,
         children: [
-          Text(
-              '分类"${widget.category.name}"有 ${widget.category.transactionCount} 笔交易'),
+          Text('分类"${widget.category.name}"有 ${widget.category.transactionCount} 笔交易'),
           const SizedBox(height: 16),
           const Text('请选择处理方式：'),
           const SizedBox(height: 8),
@@ -1548,25 +1176,20 @@
               padding: const EdgeInsets.only(left: 48, right: 16, bottom: 8),
               child: Consumer<CategoryProvider>(
                 builder: (context, provider, _) {
-                  final categories = provider
-                      .getCategoriesByClassification(
-                        widget.category.classification,
-                      )
-                      .where((c) => c.id != widget.category.id)
-                      .toList();
-
+                  final categories = provider.getCategoriesByClassification(
+                    widget.category.classification,
+                  ).where((c) => c.id != widget.category.id).toList();
+                  
                   return DropdownButtonFormField<String>(
                     decoration: const InputDecoration(
                       labelText: '目标分类',
                       border: OutlineInputBorder(),
                     ),
                     initialValue: _targetCategoryId,
-                    items: categories
-                        .map((c) => DropdownMenuItem(
-                              value: c.id,
-                              child: Text(c.name),
-                            ))
-                        .toList(),
+                    items: categories.map((c) => DropdownMenuItem(
+                      value: c.id,
+                      child: Text(c.name),
+                    )).toList(),
                     onChanged: (value) {
                       setState(() {
                         _targetCategoryId = value;
@@ -1613,10 +1236,10 @@
               );
               return;
             }
-
+            
             // TODO: 执行删除
             final provider = context.read<CategoryProvider>();
-
+            
             switch (_selectedOption) {
               case 'move':
                 provider.deleteCategoryWithMove(
@@ -1631,7 +1254,7 @@
                 provider.deleteCategoryWithUncategorize(widget.category.id);
                 break;
             }
-
+            
             Navigator.pop(context);
             ScaffoldMessenger.of(context).showSnackBar(
               SnackBar(
