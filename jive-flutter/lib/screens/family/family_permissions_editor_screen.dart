import 'package:flutter/material.dart';
import 'package:flutter_riverpod/flutter_riverpod.dart';
import 'package:jive_money/models/family.dart' as family_model;
import 'package:jive_money/services/api/family_service.dart';
import 'package:jive_money/widgets/loading_overlay.dart';

/// 权限编辑界面
class FamilyPermissionsEditorScreen extends ConsumerStatefulWidget {
  final String familyId;
  final String familyName;

  const FamilyPermissionsEditorScreen({
    super.key,
    required this.familyId,
    required this.familyName,
  });

  @override
  ConsumerState<FamilyPermissionsEditorScreen> createState() =>
      _FamilyPermissionsEditorScreenState();
}

class _FamilyPermissionsEditorScreenState
    extends ConsumerState<FamilyPermissionsEditorScreen> {
  final FamilyService _familyService = FamilyService();

  bool _isLoading = false;
  late List<RolePermissions> _rolePermissions;
  late List<CustomRole> _customRoles;
  String? _selectedRole;
  final Map<String, bool> _pendingChanges = {};

  // 权限分类
  final Map<String, List<Permission>> _permissionCategories = {
    '交易管理': [
      Permission('transaction.create', '创建交易', '允许创建新的收支记录'),
      Permission('transaction.edit', '编辑交易', '允许编辑已有的交易记录'),
      Permission('transaction.delete', '删除交易', '允许删除交易记录'),
      Permission('transaction.view', '查看交易', '允许查看所有交易记录'),
      Permission('transaction.export', '导出交易', '允许导出交易数据'),
    ],
    '预算管理': [
      Permission('budget.create', '创建预算', '允许创建新的预算计划'),
      Permission('budget.edit', '编辑预算', '允许修改预算设置'),
      Permission('budget.delete', '删除预算', '允许删除预算'),
      Permission('budget.view', '查看预算', '允许查看预算信息'),
    ],
    '成员管理': [
      Permission('member.invite', '邀请成员', '允许邀请新成员加入'),
      Permission('member.remove', '移除成员', '允许移除家庭成员'),
      Permission('member.edit_role', '修改角色', '允许修改成员角色'),
      Permission('member.view', '查看成员', '允许查看成员列表'),
    ],
    '分类管理': [
      Permission('category.create', '创建分类', '允许创建新的分类'),
      Permission('category.edit', '编辑分类', '允许修改分类信息'),
      Permission('category.delete', '删除分类', '允许删除分类'),
      Permission('category.view', '查看分类', '允许查看分类列表'),
    ],
    '报表统计': [
      Permission('report.view', '查看报表', '允许查看统计报表'),
      Permission('report.export', '导出报表', '允许导出报表数据'),
      Permission('report.share', '分享报表', '允许分享报表给他人'),
    ],
    '系统设置': [
      Permission('settings.edit', '修改设置', '允许修改家庭设置'),
      Permission('settings.view', '查看设置', '允许查看家庭设置'),
      Permission('permissions.edit', '权限管理', '允许管理权限设置'),
      Permission('audit.view', '查看审计', '允许查看操作日志'),
    ],
  };

  @override
  void initState() {
    super.initState();
    _initializePermissions();
    _loadPermissions();
  }

  void _initializePermissions() {
    // 初始化默认角色权限
    _rolePermissions = [
      RolePermissions(
        role: family_model.FamilyRole.owner,
        permissions: _getAllPermissionIds(),
        isSystem: true,
      ),
      RolePermissions(
        role: family_model.FamilyRole.admin,
        permissions: _getAdminPermissions(),
        isSystem: true,
      ),
      RolePermissions(
        role: family_model.FamilyRole.member,
        permissions: _getMemberPermissions(),
        isSystem: true,
      ),
      RolePermissions(
        role: family_model.FamilyRole.viewer,
        permissions: _getViewerPermissions(),
        isSystem: true,
      ),
    ];

    _customRoles = [];
  }

  List<String> _getAllPermissionIds() {
    final permissions = <String>[];
    _permissionCategories.forEach((_, perms) {
      permissions.addAll(perms.map((p) => p.id));
    });
    return permissions;
  }

  List<String> _getAdminPermissions() {
    final excludedPermissions = ['permissions.edit', 'member.remove'];
    return _getAllPermissionIds()
        .where((id) => !excludedPermissions.contains(id))
        .toList();
  }

  List<String> _getMemberPermissions() {
    return [
      'transaction.create',
      'transaction.edit',
      'transaction.view',
      'budget.view',
      'member.view',
      'category.view',
      'report.view',
      'settings.view',
    ];
  }

  List<String> _getViewerPermissions() {
    return [
      'transaction.view',
      'budget.view',
      'member.view',
      'category.view',
      'report.view',
      'settings.view',
    ];
  }

  Future<void> _loadPermissions() async {
    setState(() => _isLoading = true);

    try {
      // 从服务器加载权限配置
      final permissions =
<<<<<<< HEAD
          await _familyService.getFamilyPermissions(familyId: widget.familyId);
      final customRoles =
          await _familyService.getCustomRoles(familyId: widget.familyId);
=======
          await _familyService.getFamilyPermissions(widget.familyId);
      final customRoles = await _familyService.getCustomRoles(widget.familyId);
>>>>>>> 11a7eeaa

      setState(() {
        _rolePermissions = permissions;
              _customRoles = customRoles;
            });
    } catch (e) {
      _showError('加载权限配置失败: $e');
    } finally {
      setState(() => _isLoading = false);
    }
  }

  Future<void> _savePermissions() async {
    if (_pendingChanges.isEmpty) {
      _showMessage('没有需要保存的更改');
      return;
    }

    setState(() => _isLoading = true);

    try {
      // 应用待处理的更改
      if (_selectedRole != null) {
        final roleIndex = _rolePermissions.indexWhere(
          (rp) => rp.roleKey == _selectedRole,
        );

        if (roleIndex >= 0) {
          final updatedPermissions = List<String>.from(
            _rolePermissions[roleIndex].permissions,
          );

          _pendingChanges.forEach((permissionId, enabled) {
            if (enabled) {
              if (!updatedPermissions.contains(permissionId)) {
                updatedPermissions.add(permissionId);
              }
            } else {
              updatedPermissions.remove(permissionId);
            }
          });

          // 保存到服务器
          final success = await _familyService.updateRolePermissions(
            widget.familyId,
            _selectedRole!,
            updatedPermissions,
          );

          if (success) {
            setState(() {
              _rolePermissions[roleIndex] =
                  _rolePermissions[roleIndex].copyWith(
                permissions: updatedPermissions,
              );
              _pendingChanges.clear();
            });
            _showMessage('权限已更新');
          } else {
            _showError('保存权限失败');
          }
        }
      }
    } catch (e) {
      _showError('保存权限失败: $e');
    } finally {
      setState(() => _isLoading = false);
    }
  }

  void _createCustomRole() {
    showDialog(
      context: context,
      builder: (context) => _CreateCustomRoleDialog(
        onCreateRole: (name, description, baseRole) async {
          setState(() => _isLoading = true);

          try {
            // 获取基础角色的权限
            final basePermissions = _rolePermissions
                .firstWhere((rp) => rp.roleKey == baseRole)
                .permissions;

            final customRole = CustomRole(
              id: DateTime.now().millisecondsSinceEpoch.toString(),
              name: name,
              description: description,
              permissions: basePermissions,
              createdAt: DateTime.now(),
            );

            final success = await _familyService.createCustomRole(
              widget.familyId,
              customRole,
            );

            if (success) {
              setState(() {
                _customRoles.add(customRole);
                _rolePermissions.add(RolePermissions(
                  roleKey: customRole.id,
                  roleName: customRole.name,
                  permissions: customRole.permissions,
                  isSystem: false,
                ));
              });
              _showMessage('自定义角色已创建');
            } else {
              _showError('创建角色失败');
            }
          } catch (e) {
            _showError('创建角色失败: $e');
          } finally {
            setState(() => _isLoading = false);
          }
        },
      ),
    );
  }

  void _deleteCustomRole(String roleId) {
    showDialog(
      context: context,
      builder: (context) => AlertDialog(
        title: const Text('删除角色'),
        content: const Text('确定要删除这个自定义角色吗？此操作不可恢复。'),
        actions: [
          TextButton(
            onPressed: () => Navigator.pop(context),
            child: const Text('取消'),
          ),
          TextButton(
            onPressed: () async {
              Navigator.pop(context);
              setState(() => _isLoading = true);

              try {
<<<<<<< HEAD
                await _familyService.deleteCustomRole(roleId);
                final success = true;
=======
                final success = await _familyService.deleteCustomRole(
                  widget.familyId,
                  roleId,
                );
>>>>>>> 11a7eeaa

                if (success) {
                  setState(() {
                    _customRoles.removeWhere((r) => r.id == roleId);
                    _rolePermissions.removeWhere((rp) => rp.roleKey == roleId);
                    if (_selectedRole == roleId) {
                      _selectedRole = null;
                    }
                  });
                  _showMessage('角色已删除');
                } else {
                  _showError('删除角色失败');
                }
              } catch (e) {
                _showError('删除角色失败: $e');
              } finally {
                setState(() => _isLoading = false);
              }
            },
            style: TextButton.styleFrom(foregroundColor: Colors.red),
            child: const Text('删除'),
          ),
        ],
      ),
    );
  }

  void _showPermissionTemplate() {
    showDialog(
      context: context,
      builder: (context) => _PermissionTemplateDialog(
        onApplyTemplate: (template) {
          setState(() {
            _pendingChanges.clear();

            // 应用模板
            final templatePermissions = _getTemplatePermissions(template);
            final currentPermissions = _selectedRole != null
                ? _rolePermissions
                    .firstWhere((rp) => rp.roleKey == _selectedRole)
                    .permissions
                : [];

            // 计算差异
            for (final permissionId in _getAllPermissionIds()) {
              final shouldHave = templatePermissions.contains(permissionId);
              final currentlyHas = currentPermissions.contains(permissionId);

              if (shouldHave != currentlyHas) {
                _pendingChanges[permissionId] = shouldHave;
              }
            }
          });
          _showMessage('已应用权限模板');
        },
      ),
    );
  }

  List<String> _getTemplatePermissions(PermissionTemplate template) {
    switch (template) {
      case PermissionTemplate.fullAccess:
        return _getAllPermissionIds();
      case PermissionTemplate.readOnly:
        return _getViewerPermissions();
      case PermissionTemplate.contributor:
        return _getMemberPermissions();
      case PermissionTemplate.moderator:
        return _getAdminPermissions();
      case PermissionTemplate.financial:
        return [
          'transaction.create',
          'transaction.edit',
          'transaction.view',
          'budget.create',
          'budget.edit',
          'budget.view',
          'report.view',
          'report.export',
        ];
      case PermissionTemplate.minimal:
        return ['transaction.view', 'report.view'];
    }
  }

  @override
  Widget build(BuildContext context) {
    final theme = Theme.of(context);

    return LoadingOverlay(
      isLoading: _isLoading,
      child: Scaffold(
        appBar: AppBar(
          title: Column(
            crossAxisAlignment: CrossAxisAlignment.start,
            children: [
              const Text('权限管理'),
              Text(
                widget.familyName,
                style: theme.textTheme.bodySmall,
              ),
            ],
          ),
          actions: [
            if (_pendingChanges.isNotEmpty)
              TextButton.icon(
                onPressed: () {
                  setState(() => _pendingChanges.clear());
                },
                icon: const Icon(Icons.clear),
                label: const Text('重置'),
              ),
            IconButton(
              icon: const Icon(Icons.save),
              onPressed: _pendingChanges.isNotEmpty ? _savePermissions : null,
              tooltip: '保存更改',
            ),
            PopupMenuButton<String>(
              icon: const Icon(Icons.more_vert),
              onSelected: (value) {
                switch (value) {
                  case 'create_role':
                    _createCustomRole();
                    break;
                  case 'apply_template':
                    _showPermissionTemplate();
                    break;
                  case 'export':
                    _exportPermissions();
                    break;
                }
              },
              itemBuilder: (context) => [
                const PopupMenuItem(
                  value: 'create_role',
                  child: ListTile(
                    leading: Icon(Icons.add),
                    title: Text('创建自定义角色'),
                    contentPadding: EdgeInsets.zero,
                  ),
                ),
                const PopupMenuItem(
                  value: 'apply_template',
                  child: ListTile(
                    leading: Icon(Icons.dashboard_customize),
                    title: Text('应用权限模板'),
                    contentPadding: EdgeInsets.zero,
                  ),
                ),
                const PopupMenuItem(
                  value: 'export',
                  child: ListTile(
                    leading: Icon(Icons.download),
                    title: Text('导出权限配置'),
                    contentPadding: EdgeInsets.zero,
                  ),
                ),
              ],
            ),
          ],
        ),
        body: Row(
          children: [
            // 左侧：角色列表
            Container(
              width: 250,
              decoration: BoxDecoration(
                border: Border(
                  right: BorderSide(color: theme.dividerColor),
                ),
              ),
              child: Column(
                children: [
                  Container(
                    padding: const EdgeInsets.all(16),
                    color: theme.colorScheme.surfaceContainerHighest.withValues(alpha: 0.3),
                    child: const Text(
                      '角色列表',
                      style: TextStyle(fontWeight: FontWeight.bold),
                    ),
                  ),
                  Expanded(
                    child: ListView(
                      children: [
                        // 系统角色
                        const Padding(
                          padding: EdgeInsets.all(16),
                          child: Text(
                            '系统角色',
                            style: TextStyle(fontSize: 12, color: Colors.grey),
                          ),
                        ),
                        ..._rolePermissions
                            .where((rp) => rp.isSystem)
                            .map((rp) => _buildRoleItem(rp)),

                        // 自定义角色
                        if (_customRoles.isNotEmpty) ...[
                          const Padding(
                            padding: EdgeInsets.all(16),
                            child: Text(
                              '自定义角色',
                              style:
                                  TextStyle(fontSize: 12, color: Colors.grey),
                            ),
                          ),
                          ..._customRoles
                              .map((role) => _buildCustomRoleItem(role)),
                        ],
                      ],
                    ),
                  ),
                ],
              ),
            ),

            // 右侧：权限矩阵
            Expanded(
              child: _selectedRole == null
                  ? Center(
                      child: Column(
                        mainAxisAlignment: MainAxisAlignment.center,
                        children: [
                          Icon(
                            Icons.security,
                            size: 64,
                            color: theme.colorScheme.outline,
                          ),
                          const SizedBox(height: 16),
                          Text(
                            '请选择一个角色查看权限',
                            style: theme.textTheme.titleMedium?.copyWith(
                              color: theme.colorScheme.outline,
                            ),
                          ),
                        ],
                      ),
                    )
                  : _buildPermissionMatrix(),
            ),
          ],
        ),
      ),
    );
  }

  Widget _buildRoleItem(RolePermissions rolePermissions) {
    final isSelected = _selectedRole == rolePermissions.roleKey;
    final theme = Theme.of(context);

    return ListTile(
      selected: isSelected,
      leading: Icon(
        _getRoleIcon(rolePermissions.roleKey),
        color: isSelected ? theme.colorScheme.primary : null,
      ),
      title: Text(rolePermissions.roleName ?? rolePermissions.roleKey),
      subtitle: Text(
        '${rolePermissions.permissions.length} 项权限',
        style: const TextStyle(fontSize: 12),
      ),
      trailing: rolePermissions.isSystem
          ? const Chip(
              label: Text('系统', style: TextStyle(fontSize: 10)),
              padding: EdgeInsets.zero,
              visualDensity: VisualDensity.compact,
            )
          : null,
      onTap: () {
        setState(() {
          _selectedRole = rolePermissions.roleKey;
          _pendingChanges.clear();
        });
      },
    );
  }

  Widget _buildCustomRoleItem(CustomRole role) {
    final isSelected = _selectedRole == role.id;
    final theme = Theme.of(context);

    return ListTile(
      selected: isSelected,
      leading: Icon(
        Icons.person_outline,
        color: isSelected ? theme.colorScheme.primary : null,
      ),
      title: Text(role.name),
      subtitle: Text(
        role.description ?? '${role.permissions.length} 项权限',
        style: const TextStyle(fontSize: 12),
      ),
      trailing: IconButton(
        icon: const Icon(Icons.delete_outline, size: 18),
        onPressed: () => _deleteCustomRole(role.id),
      ),
      onTap: () {
        setState(() {
          _selectedRole = role.id;
          _pendingChanges.clear();
        });
      },
    );
  }

  Widget _buildPermissionMatrix() {
    final theme = Theme.of(context);
    final currentPermissions = _rolePermissions
        .firstWhere((rp) => rp.roleKey == _selectedRole)
        .permissions;
    final isSystemRole = _rolePermissions
        .firstWhere((rp) => rp.roleKey == _selectedRole)
        .isSystem;

    // Owner角色不能编辑
    final isOwner = _selectedRole == family_model.FamilyRole.owner.toString();

    return Column(
      children: [
        // 头部信息
        Container(
          padding: const EdgeInsets.all(16),
          color: theme.colorScheme.surfaceContainerHighest.withValues(alpha: 0.3),
          child: Row(
            children: [
              Expanded(
                child: Column(
                  crossAxisAlignment: CrossAxisAlignment.start,
                  children: [
                    Text(
                      _rolePermissions
                              .firstWhere((rp) => rp.roleKey == _selectedRole)
                              .roleName ??
                          _selectedRole!,
                      style: theme.textTheme.titleLarge,
                    ),
                    const SizedBox(height: 4),
                    Text(
                      isOwner ? '拥有者角色拥有所有权限，不可修改' : '勾选权限项以授予该角色相应权限',
                      style: theme.textTheme.bodySmall,
                    ),
                  ],
                ),
              ),
              if (_pendingChanges.isNotEmpty)
                Chip(
                  label: Text('${_pendingChanges.length} 项待保存'),
                  backgroundColor: theme.colorScheme.errorContainer,
                ),
            ],
          ),
        ),

        // 权限列表
        Expanded(
          child: ListView(
            padding: const EdgeInsets.all(16),
            children: _permissionCategories.entries.map((category) {
              return Card(
                margin: const EdgeInsets.only(bottom: 16),
                child: ExpansionTile(
                  initiallyExpanded: true,
                  title: Text(
                    category.key,
                    style: const TextStyle(fontWeight: FontWeight.bold),
                  ),
                  children: category.value.map((permission) {
                    final hasPermission =
                        currentPermissions.contains(permission.id);
                    final hasPendingChange =
                        _pendingChanges.containsKey(permission.id);
                    final willHavePermission = hasPendingChange
                        ? _pendingChanges[permission.id]!
                        : hasPermission;

                    return ListTile(
                      leading: Checkbox(
                        value: willHavePermission,
                        onChanged: isOwner
                            ? null
                            : (value) {
                                setState(() {
                                  if (value != hasPermission) {
                                    _pendingChanges[permission.id] = value!;
                                  } else {
                                    _pendingChanges.remove(permission.id);
                                  }
                                });
                              },
                      ),
                      title: Text(permission.name),
                      subtitle: Text(
                        permission.description,
                        style: const TextStyle(fontSize: 12),
                      ),
                      trailing: hasPendingChange
                          ? Icon(
                              Icons.circle,
                              size: 8,
                              color: theme.colorScheme.error,
                            )
                          : null,
                    );
                  }).toList(),
                ),
              );
            }).toList(),
          ),
        ),
      ],
    );
  }

  IconData _getRoleIcon(String role) {
    if (role == family_model.FamilyRole.owner.toString()) {
      return Icons.star;
    } else if (role == family_model.FamilyRole.admin.toString()) {
      return Icons.admin_panel_settings;
    } else if (role == family_model.FamilyRole.member.toString()) {
      return Icons.person;
    } else if (role == family_model.FamilyRole.viewer.toString()) {
      return Icons.visibility;
    }
    return Icons.person_outline;
  }

  void _exportPermissions() {
    // TODO: 实现导出功能
    _showMessage('导出功能开发中');
  }

  void _showMessage(String message) {
    ScaffoldMessenger.of(context).showSnackBar(
      SnackBar(content: Text(message)),
    );
  }

  void _showError(String error) {
    ScaffoldMessenger.of(context).showSnackBar(
      SnackBar(
        content: Text(error),
        backgroundColor: Colors.red,
      ),
    );
  }
}

/// 权限定义
class Permission {
  final String id;
  final String name;
  final String description;

  Permission(this.id, this.name, this.description);
}

/// 角色权限
class RolePermissions {
  final dynamic role;
  final String roleKey;
  final String? roleName;
  final List<String> permissions;
  final bool isSystem;

  RolePermissions({
    this.role,
    String? roleKey,
    this.roleName,
    required this.permissions,
    required this.isSystem,
  }) : roleKey = roleKey ?? role.toString();

  RolePermissions copyWith({
    List<String>? permissions,
  }) {
    return RolePermissions(
      role: role,
      roleKey: roleKey,
      roleName: roleName,
      permissions: permissions ?? this.permissions,
      isSystem: isSystem,
    );
  }
}

/// 自定义角色
class CustomRole {
  final String id;
  final String name;
  final String? description;
  final List<String> permissions;
  final DateTime createdAt;

  CustomRole({
    required this.id,
    required this.name,
    this.description,
    required this.permissions,
    required this.createdAt,
  });
}

/// 权限模板
enum PermissionTemplate {
  fullAccess,
  readOnly,
  contributor,
  moderator,
  financial,
  minimal,
}

/// 创建自定义角色对话框
class _CreateCustomRoleDialog extends StatefulWidget {
  final Function(String name, String? description, String baseRole)
      onCreateRole;

  const _CreateCustomRoleDialog({required this.onCreateRole});

  @override
  State<_CreateCustomRoleDialog> createState() =>
      _CreateCustomRoleDialogState();
}

class _CreateCustomRoleDialogState extends State<_CreateCustomRoleDialog> {
  final _formKey = GlobalKey<FormState>();
  final _nameController = TextEditingController();
  final _descriptionController = TextEditingController();
  String _baseRole = family_model.FamilyRole.member.toString();

  @override
  Widget build(BuildContext context) {
    return AlertDialog(
      title: const Text('创建自定义角色'),
      content: Form(
        key: _formKey,
        child: Column(
          mainAxisSize: MainAxisSize.min,
          children: [
            TextFormField(
              controller: _nameController,
              decoration: const InputDecoration(
                labelText: '角色名称',
                hintText: '例如：财务管理员',
              ),
              validator: (value) {
                if (value == null || value.isEmpty) {
                  return '请输入角色名称';
                }
                return null;
              },
            ),
            const SizedBox(height: 16),
            TextFormField(
              controller: _descriptionController,
              decoration: const InputDecoration(
                labelText: '描述（可选）',
                hintText: '角色的职责说明',
              ),
              maxLines: 2,
            ),
            const SizedBox(height: 16),
            DropdownButtonFormField<String>(
              initialValue: _baseRole,
              decoration: const InputDecoration(
                labelText: '基于角色',
                helperText: '新角色将继承所选角色的权限',
              ),
              items: [
                DropdownMenuItem(
                  value: family_model.FamilyRole.admin.toString(),
                  child: const Text('管理员'),
                ),
                DropdownMenuItem(
                  value: family_model.FamilyRole.member.toString(),
                  child: const Text('成员'),
                ),
                DropdownMenuItem(
                  value: family_model.FamilyRole.viewer.toString(),
                  child: const Text('观察者'),
                ),
              ],
              onChanged: (value) {
                setState(() => _baseRole = value!);
              },
            ),
          ],
        ),
      ),
      actions: [
        TextButton(
          onPressed: () => Navigator.pop(context),
          child: const Text('取消'),
        ),
        ElevatedButton(
          onPressed: () {
            if (_formKey.currentState!.validate()) {
              Navigator.pop(context);
              widget.onCreateRole(
                _nameController.text,
                _descriptionController.text.isEmpty
                    ? null
                    : _descriptionController.text,
                _baseRole,
              );
            }
          },
          child: const Text('创建'),
        ),
      ],
    );
  }

  @override
  void dispose() {
    _nameController.dispose();
    _descriptionController.dispose();
    super.dispose();
  }
}

/// 权限模板对话框
class _PermissionTemplateDialog extends StatelessWidget {
  final Function(PermissionTemplate) onApplyTemplate;

  const _PermissionTemplateDialog({required this.onApplyTemplate});

  @override
  Widget build(BuildContext context) {
    return AlertDialog(
      title: const Text('选择权限模板'),
      content: Column(
        mainAxisSize: MainAxisSize.min,
        children: [
          ListTile(
            leading: const Icon(Icons.all_inclusive),
            title: const Text('完全访问'),
            subtitle: const Text('拥有所有权限'),
            onTap: () {
              Navigator.pop(context);
              onApplyTemplate(PermissionTemplate.fullAccess);
            },
          ),
          ListTile(
            leading: const Icon(Icons.visibility),
            title: const Text('只读访问'),
            subtitle: const Text('仅可查看，不可修改'),
            onTap: () {
              Navigator.pop(context);
              onApplyTemplate(PermissionTemplate.readOnly);
            },
          ),
          ListTile(
            leading: const Icon(Icons.edit),
            title: const Text('贡献者'),
            subtitle: const Text('可创建和编辑内容'),
            onTap: () {
              Navigator.pop(context);
              onApplyTemplate(PermissionTemplate.contributor);
            },
          ),
          ListTile(
            leading: const Icon(Icons.shield),
            title: const Text('协管员'),
            subtitle: const Text('管理权限但不能删除'),
            onTap: () {
              Navigator.pop(context);
              onApplyTemplate(PermissionTemplate.moderator);
            },
          ),
          ListTile(
            leading: const Icon(Icons.account_balance),
            title: const Text('财务专员'),
            subtitle: const Text('仅管理交易和预算'),
            onTap: () {
              Navigator.pop(context);
              onApplyTemplate(PermissionTemplate.financial);
            },
          ),
          ListTile(
            leading: const Icon(Icons.remove_circle_outline),
            title: const Text('最小权限'),
            subtitle: const Text('仅查看交易和报表'),
            onTap: () {
              Navigator.pop(context);
              onApplyTemplate(PermissionTemplate.minimal);
            },
          ),
        ],
      ),
      actions: [
        TextButton(
          onPressed: () => Navigator.pop(context),
          child: const Text('取消'),
        ),
      ],
    );
  }
}<|MERGE_RESOLUTION|>--- conflicted
+++ resolved
@@ -1,8 +1,9 @@
 import 'package:flutter/material.dart';
 import 'package:flutter_riverpod/flutter_riverpod.dart';
-import 'package:jive_money/models/family.dart' as family_model;
-import 'package:jive_money/services/api/family_service.dart';
-import 'package:jive_money/widgets/loading_overlay.dart';
+import '../../models/family.dart' as family_model;
+import '../../services/api/family_service.dart';
+import '../../providers/auth_provider.dart';
+import '../../widgets/loading_overlay.dart';
 
 /// 权限编辑界面
 class FamilyPermissionsEditorScreen extends ConsumerStatefulWidget {
@@ -10,10 +11,10 @@
   final String familyName;
 
   const FamilyPermissionsEditorScreen({
-    super.key,
+    Key? key,
     required this.familyId,
     required this.familyName,
-  });
+  }) : super(key: key);
 
   @override
   ConsumerState<FamilyPermissionsEditorScreen> createState() =>
@@ -150,19 +151,17 @@
     try {
       // 从服务器加载权限配置
       final permissions =
-<<<<<<< HEAD
-          await _familyService.getFamilyPermissions(familyId: widget.familyId);
-      final customRoles =
-          await _familyService.getCustomRoles(familyId: widget.familyId);
-=======
           await _familyService.getFamilyPermissions(widget.familyId);
       final customRoles = await _familyService.getCustomRoles(widget.familyId);
->>>>>>> 11a7eeaa
 
       setState(() {
-        _rolePermissions = permissions;
-              _customRoles = customRoles;
-            });
+        if (permissions != null) {
+          _rolePermissions = permissions;
+        }
+        if (customRoles != null) {
+          _customRoles = customRoles;
+        }
+      });
     } catch (e) {
       _showError('加载权限配置失败: $e');
     } finally {
@@ -295,15 +294,10 @@
               setState(() => _isLoading = true);
 
               try {
-<<<<<<< HEAD
-                await _familyService.deleteCustomRole(roleId);
-                final success = true;
-=======
                 final success = await _familyService.deleteCustomRole(
                   widget.familyId,
                   roleId,
                 );
->>>>>>> 11a7eeaa
 
                 if (success) {
                   setState(() {
@@ -479,7 +473,7 @@
                 children: [
                   Container(
                     padding: const EdgeInsets.all(16),
-                    color: theme.colorScheme.surfaceContainerHighest.withValues(alpha: 0.3),
+                    color: theme.colorScheme.surfaceVariant.withOpacity(0.3),
                     child: const Text(
                       '角色列表',
                       style: TextStyle(fontWeight: FontWeight.bold),
@@ -626,7 +620,7 @@
         // 头部信息
         Container(
           padding: const EdgeInsets.all(16),
-          color: theme.colorScheme.surfaceContainerHighest.withValues(alpha: 0.3),
+          color: theme.colorScheme.surfaceVariant.withOpacity(0.3),
           child: Row(
             children: [
               Expanded(
@@ -867,7 +861,7 @@
             ),
             const SizedBox(height: 16),
             DropdownButtonFormField<String>(
-              initialValue: _baseRole,
+              value: _baseRole,
               decoration: const InputDecoration(
                 labelText: '基于角色',
                 helperText: '新角色将继承所选角色的权限',
