import 'package:flutter/material.dart';
import 'package:flutter_riverpod/flutter_riverpod.dart';
import 'package:intl/intl.dart';
import 'package:jive_money/services/audit_service.dart';
import 'package:jive_money/utils/date_utils.dart' as date_utils;

/// 家庭活动日志页面
class FamilyActivityLogScreen extends ConsumerStatefulWidget {
  final String familyId;
  final String familyName;

  const FamilyActivityLogScreen({
    super.key,
    required this.familyId,
    required this.familyName,
  });

  @override
  ConsumerState<FamilyActivityLogScreen> createState() =>
      _FamilyActivityLogScreenState();
}

class _FamilyActivityLogScreenState
    extends ConsumerState<FamilyActivityLogScreen> {
  final _auditService = AuditService();
  final _scrollController = ScrollController();
  final _searchController = TextEditingController();

  List<AuditLog> _logs = [];
  final Map<String, List<AuditLog>> _groupedLogs = {};
  bool _isLoading = true;
  bool _hasMore = true;
  int _currentPage = 1;

  // 过滤选项
  AuditActionType? _selectedActionType;
  String? _selectedMemberId;
  DateTimeRange? _selectedDateRange;

  // 活动统计
  ActivityStatistics? _statistics;

  @override
  void initState() {
    super.initState();
    _loadLogs();
    _loadStatistics();

    _scrollController.addListener(() {
      if (_scrollController.position.pixels >=
          _scrollController.position.maxScrollExtent - 200) {
        _loadMoreLogs();
      }
    });
  }

  @override
  void dispose() {
    _scrollController.dispose();
    _searchController.dispose();
    super.dispose();
  }

  Future<void> _loadLogs({bool reset = true}) async {
    if (reset) {
      setState(() {
        _isLoading = true;
        _currentPage = 1;
        _hasMore = true;
      });
    }

    try {
      final filter = AuditLogFilter(
        familyId: widget.familyId,
        actionType: _selectedActionType,
        userId: _selectedMemberId,
        startDate: _selectedDateRange?.start,
        endDate: _selectedDateRange?.end,
        searchQuery:
            _searchController.text.isNotEmpty ? _searchController.text : null,
      );

      final logs = await _auditService.getAuditLogs(
        filterObj: filter,
        page: _currentPage,
        pageSize: 20,
      );

      setState(() {
        if (reset) {
          _logs = logs;
        } else {
          _logs.addAll(logs);
        }
        _groupLogs();
        _hasMore = logs.length == 20;
        _isLoading = false;
      });
    } catch (e) {
      setState(() => _isLoading = false);
      if (mounted) {
        ScaffoldMessenger.of(context).showSnackBar(
          SnackBar(content: Text('加载活动日志失败: $e')),
        );
      }
    }
  }

  Future<void> _loadMoreLogs() async {
    if (!_hasMore || _isLoading) return;

    setState(() => _currentPage++);
    await _loadLogs(reset: false);
  }

  Future<void> _loadStatistics() async {
    try {
<<<<<<< HEAD
      final stats = await _auditService.getActivityStatistics(widget.familyId);
=======
      final stats =
          await _auditService.getActivityStatistics(familyId: widget.familyId);
>>>>>>> b506e127
      setState(() => _statistics = stats);
    } catch (e) {
      // 忽略统计加载失败
    }
  }

  void _groupLogs() {
    _groupedLogs.clear();

    for (final log in _logs) {
      final dateKey = DateFormat('yyyy-MM-dd').format(log.createdAt);
      if (!_groupedLogs.containsKey(dateKey)) {
        _groupedLogs[dateKey] = [];
      }
      _groupedLogs[dateKey]!.add(log);
    }
  }

  @override
  Widget build(BuildContext context) {
    final theme = Theme.of(context);

    return Scaffold(
      appBar: AppBar(
        title: Column(
          crossAxisAlignment: CrossAxisAlignment.start,
          children: [
            const Text('活动日志'),
            Text(
              widget.familyName,
              style: theme.textTheme.bodySmall,
            ),
          ],
        ),
        actions: [
          IconButton(
            icon: const Icon(Icons.filter_list),
            onPressed: _showFilterDialog,
          ),
          IconButton(
            icon: const Icon(Icons.insights),
            onPressed: _showStatisticsDialog,
          ),
        ],
      ),
      body: Column(
        children: [
          // 搜索栏
          Container(
            padding: const EdgeInsets.all(16),
            color: theme.colorScheme.surfaceContainerHighest.withValues(alpha: 0.3),
            child: TextField(
              controller: _searchController,
              decoration: InputDecoration(
                hintText: '搜索活动内容...',
                prefixIcon: const Icon(Icons.search),
                suffixIcon: _searchController.text.isNotEmpty
                    ? IconButton(
                        icon: const Icon(Icons.clear),
                        onPressed: () {
                          _searchController.clear();
                          _loadLogs();
                        },
                      )
                    : null,
                border: OutlineInputBorder(
                  borderRadius: BorderRadius.circular(12),
                  borderSide: BorderSide.none,
                ),
                filled: true,
                fillColor: theme.colorScheme.surface,
              ),
              onSubmitted: (_) => _loadLogs(),
            ),
          ),

          // 快速筛选
          if (_statistics != null)
            Container(
              height: 40,
              padding: const EdgeInsets.symmetric(horizontal: 16),
              child: ListView(
                scrollDirection: Axis.horizontal,
                children: [
                  _buildQuickFilter(
                    '全部',
                    _selectedActionType == null,
                    () {
                      setState(() => _selectedActionType = null);
                      _loadLogs();
                    },
                  ),
                  ...AuditActionType.values
                      .take(5)
                      .map((type) => _buildQuickFilter(
                            _getActionTypeLabel(type),
                            _selectedActionType == type,
                            () {
                              setState(() => _selectedActionType = type);
                              _loadLogs();
                            },
                          )),
                ],
              ),
            ),

          // 活动列表
          Expanded(
            child: _isLoading && _logs.isEmpty
                ? const Center(child: CircularProgressIndicator())
                : _logs.isEmpty
                    ? _buildEmptyState()
                    : _buildActivityList(),
          ),
        ],
      ),
    );
  }

  Widget _buildQuickFilter(String label, bool isSelected, VoidCallback onTap) {
    final theme = Theme.of(context);

    return Padding(
      padding: const EdgeInsets.only(right: 8),
      child: FilterChip(
        label: Text(label),
        selected: isSelected,
        onSelected: (_) => onTap(),
        backgroundColor: theme.colorScheme.surfaceContainerHighest,
        selectedColor: theme.colorScheme.primaryContainer,
      ),
    );
  }

  Widget _buildEmptyState() {
    return Center(
      child: Column(
        mainAxisAlignment: MainAxisAlignment.center,
        children: [
          Icon(
            Icons.history,
            size: 64,
            color: Theme.of(context).colorScheme.onSurfaceVariant,
          ),
          const SizedBox(height: 16),
          Text(
            '暂无活动记录',
            style: Theme.of(context).textTheme.titleMedium,
          ),
          const SizedBox(height: 8),
          Text(
            '家庭成员的操作都会记录在这里',
            style: Theme.of(context).textTheme.bodyMedium?.copyWith(
                  color: Theme.of(context).colorScheme.onSurfaceVariant,
                ),
          ),
        ],
      ),
    );
  }

  Widget _buildActivityList() {
    return RefreshIndicator(
      onRefresh: () => _loadLogs(),
      child: ListView.builder(
        controller: _scrollController,
        padding: const EdgeInsets.only(bottom: 80),
        itemCount: _groupedLogs.length + (_hasMore ? 1 : 0),
        itemBuilder: (context, index) {
          if (index >= _groupedLogs.length) {
            return const Center(
              child: Padding(
                padding: EdgeInsets.all(16),
                child: CircularProgressIndicator(),
              ),
            );
          }

          final dateKey = _groupedLogs.keys.elementAt(index);
          final logs = _groupedLogs[dateKey]!;

          return _buildDaySection(dateKey, logs);
        },
      ),
    );
  }

  Widget _buildDaySection(String dateKey, List<AuditLog> logs) {
    final theme = Theme.of(context);
    final date = DateTime.parse(dateKey);
    final isToday = date_utils.DateUtils.isToday(date);
    final isYesterday = date_utils.DateUtils.isYesterday(date);

    String dateLabel;
    if (isToday) {
      dateLabel = '今天';
    } else if (isYesterday) {
      dateLabel = '昨天';
    } else {
      dateLabel = DateFormat('MM月dd日 EEEE', 'zh_CN').format(date);
    }

    return Column(
      crossAxisAlignment: CrossAxisAlignment.start,
      children: [
        // 日期标题
        Padding(
          padding: const EdgeInsets.fromLTRB(16, 16, 16, 8),
          child: Row(
            children: [
              Container(
                padding:
                    const EdgeInsets.symmetric(horizontal: 12, vertical: 4),
                decoration: BoxDecoration(
                  color: theme.colorScheme.primaryContainer,
                  borderRadius: BorderRadius.circular(12),
                ),
                child: Text(
                  dateLabel,
                  style: theme.textTheme.bodySmall?.copyWith(
                    color: theme.colorScheme.onPrimaryContainer,
                    fontWeight: FontWeight.bold,
                  ),
                ),
              ),
              const SizedBox(width: 8),
              Text(
                '${logs.length} 条活动',
                style: theme.textTheme.bodySmall?.copyWith(
                  color: theme.colorScheme.onSurfaceVariant,
                ),
              ),
            ],
          ),
        ),

        // 活动列表
        ...logs.map((log) => _buildActivityItem(log)),
      ],
    );
  }

  Widget _buildActivityItem(AuditLog log) {
    final theme = Theme.of(context);
    final timeStr = DateFormat('HH:mm').format(log.createdAt);

    return InkWell(
      onTap: () => _showActivityDetail(log),
      child: Container(
        margin: const EdgeInsets.symmetric(horizontal: 16, vertical: 4),
        padding: const EdgeInsets.all(12),
        decoration: BoxDecoration(
          color: theme.colorScheme.surface,
          borderRadius: BorderRadius.circular(12),
          border: Border.all(
            color: theme.colorScheme.surfaceContainerHighest,
            width: 1,
          ),
        ),
        child: Row(
          crossAxisAlignment: CrossAxisAlignment.start,
          children: [
            // 时间轴
            Column(
              children: [
                Text(
                  timeStr,
                  style: theme.textTheme.bodySmall?.copyWith(
                    color: theme.colorScheme.onSurfaceVariant,
                  ),
                ),
                const SizedBox(height: 4),
                Container(
                  width: 40,
                  height: 40,
                  decoration: BoxDecoration(
                    color: _getActionColor(log.actionType).withValues(alpha: 0.1),
                    shape: BoxShape.circle,
                  ),
                  child: Icon(
                    _getActionIcon(log.actionType),
                    size: 20,
                    color: _getActionColor(log.actionType),
                  ),
                ),
              ],
            ),

            const SizedBox(width: 12),

            // 活动内容
            Expanded(
              child: Column(
                crossAxisAlignment: CrossAxisAlignment.start,
                children: [
                  Row(
                    children: [
                      Expanded(
                        child: Text(
                          log.userName ?? '未知用户',
                          style: theme.textTheme.titleSmall,
                        ),
                      ),
                      _buildSeverityBadge(log.severity),
                    ],
                  ),
                  const SizedBox(height: 4),
                  Text(
                    log.description,
                    style: theme.textTheme.bodyMedium,
                  ),
                  if (log.details != null && log.details!.isNotEmpty) ...[
                    const SizedBox(height: 4),
                    Text(
                      log.details!.toString(),
                      style: theme.textTheme.bodySmall?.copyWith(
                        color: theme.colorScheme.onSurfaceVariant,
                      ),
                      maxLines: 2,
                      overflow: TextOverflow.ellipsis,
                    ),
                  ],
                  if (log.entityName != null) ...[
                    const SizedBox(height: 8),
                    Container(
                      padding: const EdgeInsets.symmetric(
                          horizontal: 8, vertical: 2),
                      decoration: BoxDecoration(
                        color: theme.colorScheme.surfaceContainerHighest,
                        borderRadius: BorderRadius.circular(4),
                      ),
                      child: Text(
                        log.entityName!,
                        style: theme.textTheme.bodySmall,
                      ),
                    ),
                  ],
                ],
              ),
            ),
          ],
        ),
      ),
    );
  }

  void _showActivityDetail(AuditLog log) {
    showModalBottomSheet(
      context: context,
      isScrollControlled: true,
      builder: (context) => _ActivityDetailSheet(log: log),
    );
  }

  void _showFilterDialog() {
    showDialog(
      context: context,
      builder: (context) => _FilterDialog(
        selectedActionType: _selectedActionType,
        selectedMemberId: _selectedMemberId,
        selectedDateRange: _selectedDateRange,
        onApply: (actionType, memberId, dateRange) {
          setState(() {
            _selectedActionType = actionType;
            _selectedMemberId = memberId;
            _selectedDateRange = dateRange;
          });
          _loadLogs();
        },
      ),
    );
  }

  void _showStatisticsDialog() {
    if (_statistics == null) return;

    showDialog(
      context: context,
      builder: (context) => _StatisticsDialog(statistics: _statistics!),
    );
  }

  Widget _buildSeverityBadge(AuditSeverity severity) {
    Color color;
    String label;

    switch (severity) {
      case AuditSeverity.info:
        color = Colors.blue;
        label = '信息';
        break;
      case AuditSeverity.warning:
        color = Colors.orange;
        label = '警告';
        break;
      case AuditSeverity.error:
        color = Colors.red;
        label = '错误';
        break;
      case AuditSeverity.critical:
        color = Colors.purple;
        label = '严重';
        break;
    }

    return Container(
      padding: const EdgeInsets.symmetric(horizontal: 6, vertical: 2),
      decoration: BoxDecoration(
        color: color.withValues(alpha: 0.1),
        borderRadius: BorderRadius.circular(4),
        border: Border.all(color: color, width: 0.5),
      ),
      child: Text(
        label,
        style: TextStyle(
          color: color,
          fontSize: 10,
          fontWeight: FontWeight.bold,
        ),
      ),
    );
  }

  IconData _getActionIcon(AuditActionType type) {
    switch (type) {
      case AuditActionType.create:
        return Icons.add_circle_outline;
      case AuditActionType.update:
        return Icons.edit;
      case AuditActionType.delete:
        return Icons.delete_outline;
      case AuditActionType.login:
        return Icons.login;
      case AuditActionType.logout:
        return Icons.logout;
      case AuditActionType.invite:
        return Icons.person_add;
      case AuditActionType.join:
        return Icons.group_add;
      case AuditActionType.leave:
        return Icons.exit_to_app;
      case AuditActionType.permission_grant:
        return Icons.security;
      case AuditActionType.permission_revoke:
        return Icons.remove_moderator;
      default:
        return Icons.history;
    }
  }

  Color _getActionColor(AuditActionType type) {
    switch (type) {
      case AuditActionType.create:
        return Colors.green;
      case AuditActionType.update:
        return Colors.blue;
      case AuditActionType.delete:
        return Colors.red;
      case AuditActionType.login:
      case AuditActionType.logout:
        return Colors.purple;
      case AuditActionType.invite:
      case AuditActionType.join:
      case AuditActionType.leave:
        return Colors.orange;
      case AuditActionType.permission_grant:
      case AuditActionType.permission_revoke:
        return Colors.teal;
      default:
        return Colors.grey;
    }
  }

  String _getActionTypeLabel(AuditActionType type) {
    switch (type) {
      case AuditActionType.create:
        return '创建';
      case AuditActionType.update:
        return '更新';
      case AuditActionType.delete:
        return '删除';
      case AuditActionType.login:
        return '登录';
      case AuditActionType.logout:
        return '登出';
      case AuditActionType.invite:
        return '邀请';
      case AuditActionType.join:
        return '加入';
      case AuditActionType.leave:
        return '离开';
      case AuditActionType.permission_grant:
        return '授权';
      case AuditActionType.permission_revoke:
        return '撤权';
      default:
        return '其他';
    }
  }
}

/// 活动详情弹窗
class _ActivityDetailSheet extends StatelessWidget {
  final AuditLog log;

  const _ActivityDetailSheet({required this.log});

  @override
  Widget build(BuildContext context) {
    final theme = Theme.of(context);
    final dateFormatter = DateFormat('yyyy-MM-dd HH:mm:ss');

    return DraggableScrollableSheet(
      initialChildSize: 0.6,
      minChildSize: 0.4,
      maxChildSize: 0.9,
      builder: (context, scrollController) {
        return Container(
          decoration: BoxDecoration(
            color: theme.colorScheme.surface,
            borderRadius: const BorderRadius.vertical(top: Radius.circular(20)),
          ),
          child: Column(
            children: [
              // 拖动指示器
              Container(
                margin: const EdgeInsets.only(top: 12),
                width: 40,
                height: 4,
                decoration: BoxDecoration(
                  color: theme.colorScheme.onSurfaceVariant.withValues(alpha: 0.4),
                  borderRadius: BorderRadius.circular(2),
                ),
              ),

              // 内容
              Expanded(
                child: ListView(
                  controller: scrollController,
                  padding: const EdgeInsets.all(16),
                  children: [
                    Text('活动详情', style: theme.textTheme.titleLarge),
                    const SizedBox(height: 16),
                    _buildDetailRow('操作者', log.userName ?? '未知用户'),
                    _buildDetailRow(
                        '操作类型', log.actionType.toString().split('.').last),
                    _buildDetailRow('时间', dateFormatter.format(log.createdAt)),
                    _buildDetailRow('描述', log.description),
                    if (log.entityType != null)
                      _buildDetailRow('实体类型', log.entityType!),
                    if (log.entityId != null)
                      _buildDetailRow('实体ID', log.entityId!),
                    if (log.entityName != null)
                      _buildDetailRow('实体名称', log.entityName!),
                    if (log.details != null) ...[
                      const SizedBox(height: 16),
                      Text('详细信息', style: theme.textTheme.titleMedium),
                      const SizedBox(height: 8),
                      Container(
                        padding: const EdgeInsets.all(12),
                        decoration: BoxDecoration(
                          color: theme.colorScheme.surfaceContainerHighest,
                          borderRadius: BorderRadius.circular(8),
                        ),
                        child: Text(log.details!.toString()),
                      ),
                    ],
                    ...[
                    const SizedBox(height: 16),
                    Text('技术信息', style: theme.textTheme.titleMedium),
                    const SizedBox(height: 8),
                    _buildDetailRow('IP地址', log.ipAddress),
                    if (log.userAgent != null)
                      _buildDetailRow('用户代理', log.userAgent!),
                  ],
                  ],
                ),
              ),
            ],
          ),
        );
      },
    );
  }

  Widget _buildDetailRow(String label, String value) {
    return Padding(
      padding: const EdgeInsets.symmetric(vertical: 4),
      child: Row(
        crossAxisAlignment: CrossAxisAlignment.start,
        children: [
          SizedBox(
            width: 100,
            child: Text(
              label,
              style: TextStyle(
                fontWeight: FontWeight.w500,
                color: Colors.grey,
              ),
            ),
          ),
          Expanded(
            child: Text(value),
          ),
        ],
      ),
    );
  }
}

/// 过滤对话框
class _FilterDialog extends StatefulWidget {
  final AuditActionType? selectedActionType;
  final String? selectedMemberId;
  final DateTimeRange? selectedDateRange;
  final Function(AuditActionType?, String?, DateTimeRange?) onApply;

  const _FilterDialog({
    this.selectedActionType,
    this.selectedMemberId,
    this.selectedDateRange,
    required this.onApply,
  });

  @override
  State<_FilterDialog> createState() => _FilterDialogState();
}

class _FilterDialogState extends State<_FilterDialog> {
  AuditActionType? _actionType;
  String? _memberId;
  DateTimeRange? _dateRange;

  @override
  void initState() {
    super.initState();
    _actionType = widget.selectedActionType;
    _memberId = widget.selectedMemberId;
    _dateRange = widget.selectedDateRange;
  }

  @override
  Widget build(BuildContext context) {
    final theme = Theme.of(context);

    return AlertDialog(
      title: const Text('筛选活动'),
      content: Column(
        mainAxisSize: MainAxisSize.min,
        crossAxisAlignment: CrossAxisAlignment.start,
        children: [
          // 操作类型
          Text('操作类型', style: theme.textTheme.titleSmall),
          const SizedBox(height: 8),
          DropdownButtonFormField<AuditActionType?>(
            initialValue: _actionType,
            decoration: const InputDecoration(
              border: OutlineInputBorder(),
              contentPadding: EdgeInsets.symmetric(horizontal: 12, vertical: 8),
            ),
            items: [
              const DropdownMenuItem(
                value: null,
                child: Text('全部'),
              ),
              ...AuditActionType.values.map((type) => DropdownMenuItem(
                    value: type,
                    child: Text(type.toString().split('.').last),
                  )),
            ],
            onChanged: (value) => setState(() => _actionType = value),
          ),

          const SizedBox(height: 16),

          // 日期范围
          Text('日期范围', style: theme.textTheme.titleSmall),
          const SizedBox(height: 8),
          InkWell(
            onTap: () async {
              final picked = await showDateRangePicker(
                context: context,
                firstDate: DateTime.now().subtract(const Duration(days: 365)),
                lastDate: DateTime.now(),
                initialDateRange: _dateRange,
              );
              if (picked != null) {
                setState(() => _dateRange = picked);
              }
            },
            child: Container(
              padding: const EdgeInsets.symmetric(horizontal: 12, vertical: 12),
              decoration: BoxDecoration(
                border: Border.all(color: theme.colorScheme.outline),
                borderRadius: BorderRadius.circular(4),
              ),
              child: Row(
                mainAxisAlignment: MainAxisAlignment.spaceBetween,
                children: [
                  Text(
                    _dateRange == null
                        ? '选择日期范围'
                        : '${DateFormat('MM/dd').format(_dateRange!.start)} - ${DateFormat('MM/dd').format(_dateRange!.end)}',
                  ),
                  const Icon(Icons.calendar_today, size: 20),
                ],
              ),
            ),
          ),
        ],
      ),
      actions: [
        TextButton(
          onPressed: () {
            setState(() {
              _actionType = null;
              _memberId = null;
              _dateRange = null;
            });
          },
          child: const Text('重置'),
        ),
        TextButton(
          onPressed: () => Navigator.pop(context),
          child: const Text('取消'),
        ),
        ElevatedButton(
          onPressed: () {
            widget.onApply(_actionType, _memberId, _dateRange);
            Navigator.pop(context);
          },
          child: const Text('应用'),
        ),
      ],
    );
  }
}

/// 统计对话框
class _StatisticsDialog extends StatelessWidget {
  final ActivityStatistics statistics;

  const _StatisticsDialog({required this.statistics});

  @override
  Widget build(BuildContext context) {
    final theme = Theme.of(context);

    return AlertDialog(
      title: const Text('活动统计'),
      content: Column(
        mainAxisSize: MainAxisSize.min,
        children: [
          _buildStatItem('今日活动', '${statistics.todayCount}'),
          _buildStatItem('本周活动', '${statistics.weekCount}'),
          _buildStatItem('本月活动', '${statistics.monthCount}'),
          const Divider(),
          _buildStatItem('最活跃用户', statistics.mostActiveUser),
          _buildStatItem('最常操作', statistics.mostFrequentAction),
          const Divider(),
          _buildStatItem(
              '平均每日', statistics.dailyAverage.toStringAsFixed(1)),
        ],
      ),
      actions: [
        TextButton(
          onPressed: () => Navigator.pop(context),
          child: const Text('关闭'),
        ),
      ],
    );
  }

  Widget _buildStatItem(String label, String value) {
    return Padding(
      padding: const EdgeInsets.symmetric(vertical: 4),
      child: Row(
        mainAxisAlignment: MainAxisAlignment.spaceBetween,
        children: [
          Text(label),
          Text(
            value,
            style: const TextStyle(fontWeight: FontWeight.bold),
          ),
        ],
      ),
    );
  }
}

/// 活动统计数据
class ActivityStatistics {
  final int todayCount;
  final int weekCount;
  final int monthCount;
  final String mostActiveUser;
  final String mostFrequentAction;
  final double dailyAverage;

  ActivityStatistics({
    required this.todayCount,
    required this.weekCount,
    required this.monthCount,
    required this.mostActiveUser,
    required this.mostFrequentAction,
    required this.dailyAverage,
  });
}<|MERGE_RESOLUTION|>--- conflicted
+++ resolved
@@ -116,12 +116,8 @@
 
   Future<void> _loadStatistics() async {
     try {
-<<<<<<< HEAD
-      final stats = await _auditService.getActivityStatistics(widget.familyId);
-=======
       final stats =
           await _auditService.getActivityStatistics(familyId: widget.familyId);
->>>>>>> b506e127
       setState(() => _statistics = stats);
     } catch (e) {
       // 忽略统计加载失败
