import 'package:flutter/material.dart';
import 'package:jive_money/services/wechat_service.dart';
import 'package:jive_money/services/auth_service.dart';
import 'package:jive_money/services/storage_service.dart';
import 'package:jive_money/widgets/wechat_login_button.dart';

/// 微信绑定设置页面
class WeChatBindingScreen extends StatefulWidget {
  const WeChatBindingScreen({super.key});

  @override
  State<WeChatBindingScreen> createState() => _WeChatBindingScreenState();
}

class _WeChatBindingScreenState extends State<WeChatBindingScreen> {
  WeChatBindingData? _weChatInfo;
  bool _isLoading = false;
  bool _isInitialized = false;
  final AuthService _authService = AuthService();

  @override
  void initState() {
    super.initState();
    _initializeWeChatService();
    _loadWeChatInfo();
  }

  Future<void> _initializeWeChatService() async {
    setState(() {
      _isLoading = true;
    });

    try {
      bool initialized = await WeChatService.initWeChat();
      setState(() {
        _isInitialized = initialized;
      });
    } catch (e) {
      if (mounted) {
        ScaffoldMessenger.of(context).showSnackBar(
          SnackBar(content: Text('初始化微信SDK失败: $e')),
        );
      }
    } finally {
      setState(() {
        _isLoading = false;
      });
    }
  }

  Future<void> _loadWeChatInfo() async {
    try {
      final wechatInfo = await _authService.getWeChatBinding();
      setState(() {
        _weChatInfo = wechatInfo;
      });
    } catch (e) {
      debugPrint('加载微信绑定信息失败: $e');
    }
  }

  Future<void> _handleBind(
      WeChatAuthResult authResult, WeChatUserInfo userInfo) async {
    setState(() {
      _isLoading = true;
    });

    try {
      final result = await _authService.bindWechat();

      if (result.success) {
        await _loadWeChatInfo(); // 重新加载绑定信息

        if (mounted) {
          ScaffoldMessenger.of(context).showSnackBar(
            SnackBar(
              content: Text(result.message ?? '微信账户绑定成功'),
              backgroundColor: Colors.green,
            ),
          );
        }
      } else {
        if (mounted) {
          ScaffoldMessenger.of(context).showSnackBar(
            SnackBar(
              content: Text(result.message ?? '绑定失败'),
              backgroundColor: Colors.red,
            ),
          );
        }
      }
    } catch (e) {
      if (mounted) {
        ScaffoldMessenger.of(context).showSnackBar(
          SnackBar(
            content: Text('绑定过程中发生错误: $e'),
            backgroundColor: Colors.red,
          ),
        );
      }
    } finally {
      setState(() {
        _isLoading = false;
      });
    }
  }

  Future<void> _handleUnbind() async {
    // 确认对话框
    bool? confirmed = await showDialog<bool>(
      context: context,
      builder: (context) => AlertDialog(
        title: const Text('确认解绑'),
        content: const Text('解绑后将无法使用微信快速登录，确定要解绑吗？'),
        actions: [
          TextButton(
            onPressed: () => Navigator.of(context).pop(false),
            child: const Text('取消'),
          ),
          TextButton(
            onPressed: () => Navigator.of(context).pop(true),
            style: TextButton.styleFrom(foregroundColor: Colors.red),
            child: const Text('解绑'),
          ),
        ],
      ),
    );

    if (confirmed != true) return;

    setState(() {
      _isLoading = true;
    });

    try {
      final result = await _authService.unbindWechat();

      if (result.success) {
        setState(() {
          _weChatInfo = null;
        });

        if (mounted) {
          ScaffoldMessenger.of(context).showSnackBar(
            SnackBar(
              content: Text(result.message ?? '微信账户解绑成功'),
              backgroundColor: Colors.green,
            ),
          );
        }
      } else {
        if (mounted) {
          ScaffoldMessenger.of(context).showSnackBar(
            SnackBar(
              content: Text(result.message ?? '解绑失败'),
              backgroundColor: Colors.red,
            ),
          );
        }
      }
    } catch (e) {
      if (mounted) {
        ScaffoldMessenger.of(context).showSnackBar(
          SnackBar(
            content: Text('解绑过程中发生错误: $e'),
            backgroundColor: Colors.red,
          ),
        );
      }
    } finally {
      setState(() {
        _isLoading = false;
      });
    }
  }

  @override
  Widget build(BuildContext context) {
    return Scaffold(
      appBar: AppBar(
        title: const Text('微信绑定'),
        backgroundColor: Colors.blue,
        foregroundColor: Colors.white,
      ),
      body: _isLoading && !_isInitialized
          ? const Center(child: CircularProgressIndicator())
          : SingleChildScrollView(
              padding: const EdgeInsets.all(16.0),
              child: Column(
                crossAxisAlignment: CrossAxisAlignment.start,
                children: [
                  // 说明信息
                  Card(
                    color: Colors.blue[50],
                    child: Padding(
                      padding: const EdgeInsets.all(16.0),
                      child: Column(
                        crossAxisAlignment: CrossAxisAlignment.start,
                        children: [
                          Row(
                            children: [
                              Icon(Icons.info, color: Colors.blue[700]),
                              const SizedBox(width: 8),
                              const Text(
                                '关于微信绑定',
                                style: TextStyle(
                                  fontWeight: FontWeight.bold,
                                  fontSize: 16,
                                ),
                              ),
                            ],
                          ),
                          const SizedBox(height: 8),
                          const Text(
                            '• 绑定微信后可使用微信快速登录\n'
                            '• 支持微信扫码和微信内授权登录\n'
                            '• 绑定信息仅用于身份验证\n'
                            '• 可随时解绑微信账户',
                            style: TextStyle(fontSize: 14),
                          ),
                        ],
                      ),
                    ),
                  ),

                  const SizedBox(height: 24),

                  // 微信绑定卡片
                  if (_weChatInfo != null) ...[
                    // 已绑定状态
                    Card(
                      child: Padding(
                        padding: const EdgeInsets.all(16.0),
                        child: Column(
                          crossAxisAlignment: CrossAxisAlignment.start,
                          children: [
                            const Row(
                              children: [
<<<<<<< HEAD
                                Icon(Icons.wechat,
                                    color: Color(0xFF07C160)),
                                SizedBox(width: 8),
                                Text(
=======
                                const Icon(Icons.wechat,
                                    color: Color(0xFF07C160)),
                                const SizedBox(width: 8),
                                const Text(
>>>>>>> 11a7eeaa
                                  '已绑定微信账户',
                                  style: TextStyle(
                                    fontSize: 16,
                                    fontWeight: FontWeight.bold,
                                  ),
                                ),
                              ],
                            ),
                            const SizedBox(height: 16),
                            Row(
                              children: [
                                CircleAvatar(
                                  radius: 30,
                                  backgroundImage: _weChatInfo!
                                          .headImgUrl.isNotEmpty
                                      ? NetworkImage(_weChatInfo!.headImgUrl)
                                      : null,
                                  child: _weChatInfo!.headImgUrl.isEmpty
                                      ? const Icon(Icons.person, size: 30)
                                      : null,
                                ),
                                const SizedBox(width: 16),
                                Expanded(
                                  child: Column(
                                    crossAxisAlignment:
                                        CrossAxisAlignment.start,
                                    children: [
                                      Text(
                                        _weChatInfo!.nickname,
                                        style: const TextStyle(
                                          fontSize: 18,
                                          fontWeight: FontWeight.w500,
                                        ),
                                      ),
                                      const SizedBox(height: 4),
                                      Text(
                                        '性别: ${_weChatInfo!.sexText}',
                                        style: const TextStyle(
                                          fontSize: 14,
                                          color: Colors.grey,
                                        ),
                                      ),
                                      Text(
                                        '地区: ${_weChatInfo!.country} ${_weChatInfo!.province} ${_weChatInfo!.city}',
                                        style: const TextStyle(
                                          fontSize: 14,
                                          color: Colors.grey,
                                        ),
                                      ),
                                    ],
                                  ),
                                ),
                              ],
                            ),
                            const SizedBox(height: 20),
                            SizedBox(
                              width: double.infinity,
                              child: OutlinedButton(
                                onPressed: _isLoading ? null : _handleUnbind,
                                style: OutlinedButton.styleFrom(
                                  foregroundColor: Colors.red,
                                  side: BorderSide(color: Colors.red),
                                ),
                                child: _isLoading
                                    ? SizedBox(
                                        width: 20,
                                        height: 20,
                                        child: CircularProgressIndicator(
                                          strokeWidth: 2,
                                          valueColor:
                                              AlwaysStoppedAnimation<Color>(
                                                  Colors.red),
                                        ),
                                      )
                                    : const Text('解绑微信账户'),
                              ),
                            ),
                          ],
                        ),
                      ),
                    ),
                  ] else ...[
                    // 未绑定状态
                    Card(
                      child: Padding(
                        padding: const EdgeInsets.all(16.0),
                        child: Column(
                          crossAxisAlignment: CrossAxisAlignment.start,
                          children: [
                            const Row(
                              children: [
<<<<<<< HEAD
                                Icon(Icons.wechat_outlined,
                                    color: Color(0xFF07C160)),
                                SizedBox(width: 8),
                                Text(
=======
                                const Icon(Icons.wechat_outlined,
                                    color: Color(0xFF07C160)),
                                const SizedBox(width: 8),
                                const Text(
>>>>>>> 11a7eeaa
                                  '绑定微信账户',
                                  style: TextStyle(
                                    fontSize: 16,
                                    fontWeight: FontWeight.bold,
                                  ),
                                ),
                              ],
                            ),
                            const SizedBox(height: 12),
                            const Text(
                              '绑定微信账户后，您可以使用微信快速登录，让使用更加便捷。',
                              style: TextStyle(
                                fontSize: 14,
                                color: Colors.grey,
                              ),
                            ),
                            const SizedBox(height: 20),
                            WeChatLoginButton(
                              buttonText: '绑定微信账户',
                              isBinding: true,
                              onSuccess: _handleBind,
                              onError: (error) {
                                ScaffoldMessenger.of(context).showSnackBar(
                                  SnackBar(content: Text('绑定失败: $error')),
                                );
                              },
                            ),
                          ],
                        ),
                      ),
                    ),
                  ],

                  const SizedBox(height: 24),

                  // 安全提示
                  Card(
                    color: Colors.orange[50],
                    child: Padding(
                      padding: const EdgeInsets.all(16.0),
                      child: Column(
                        crossAxisAlignment: CrossAxisAlignment.start,
                        children: [
                          Row(
                            children: [
                              Icon(Icons.security, color: Colors.orange[700]),
                              const SizedBox(width: 8),
                              const Text(
                                '安全提示',
                                style: TextStyle(
                                  fontWeight: FontWeight.bold,
                                  fontSize: 16,
                                ),
                              ),
                            ],
                          ),
                          const SizedBox(height: 8),
                          const Text(
                            '• 请确保在安全的网络环境下进行绑定操作\n'
                            '• 如发现异常登录，请及时解绑并修改密码\n'
                            '• 建议同时开启多因素认证增强安全性',
                            style: TextStyle(fontSize: 14),
                          ),
                        ],
                      ),
                    ),
                  ),
                ],
              ),
            ),
    );
  }
}<|MERGE_RESOLUTION|>--- conflicted
+++ resolved
@@ -1,8 +1,8 @@
 import 'package:flutter/material.dart';
-import 'package:jive_money/services/wechat_service.dart';
-import 'package:jive_money/services/auth_service.dart';
-import 'package:jive_money/services/storage_service.dart';
-import 'package:jive_money/widgets/wechat_login_button.dart';
+import '../../services/wechat_service.dart';
+import '../../services/auth_service.dart';
+import '../../services/storage_service.dart';
+import '../../widgets/wechat_login_button.dart';
 
 /// 微信绑定设置页面
 class WeChatBindingScreen extends StatefulWidget {
@@ -234,19 +234,12 @@
                         child: Column(
                           crossAxisAlignment: CrossAxisAlignment.start,
                           children: [
-                            const Row(
+                            Row(
                               children: [
-<<<<<<< HEAD
-                                Icon(Icons.wechat,
-                                    color: Color(0xFF07C160)),
-                                SizedBox(width: 8),
-                                Text(
-=======
                                 const Icon(Icons.wechat,
                                     color: Color(0xFF07C160)),
                                 const SizedBox(width: 8),
                                 const Text(
->>>>>>> 11a7eeaa
                                   '已绑定微信账户',
                                   style: TextStyle(
                                     fontSize: 16,
@@ -308,10 +301,10 @@
                                 onPressed: _isLoading ? null : _handleUnbind,
                                 style: OutlinedButton.styleFrom(
                                   foregroundColor: Colors.red,
-                                  side: BorderSide(color: Colors.red),
+                                  side: const BorderSide(color: Colors.red),
                                 ),
                                 child: _isLoading
-                                    ? SizedBox(
+                                    ? const SizedBox(
                                         width: 20,
                                         height: 20,
                                         child: CircularProgressIndicator(
@@ -336,19 +329,12 @@
                         child: Column(
                           crossAxisAlignment: CrossAxisAlignment.start,
                           children: [
-                            const Row(
+                            Row(
                               children: [
-<<<<<<< HEAD
-                                Icon(Icons.wechat_outlined,
-                                    color: Color(0xFF07C160)),
-                                SizedBox(width: 8),
-                                Text(
-=======
                                 const Icon(Icons.wechat_outlined,
                                     color: Color(0xFF07C160)),
                                 const SizedBox(width: 8),
                                 const Text(
->>>>>>> 11a7eeaa
                                   '绑定微信账户',
                                   style: TextStyle(
                                     fontSize: 16,
