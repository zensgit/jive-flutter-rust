import 'package:flutter/material.dart';
import 'package:flutter_riverpod/flutter_riverpod.dart';
import 'package:go_router/go_router.dart';
import 'package:jive_money/core/router/app_router.dart';
import 'package:jive_money/providers/budget_provider.dart';
import 'package:jive_money/models/budget.dart';
import 'package:jive_money/providers/currency_provider.dart';

class BudgetsScreen extends ConsumerWidget {
  const BudgetsScreen({super.key});

  @override
  Widget build(BuildContext context, WidgetRef ref) {
    final budgetState = ref.watch(budgetControllerProvider);
    final currentMonth = DateTime.now();

    return DefaultTabController(
      length: 2,
      child: Scaffold(
        appBar: AppBar(
          title: const Text('预算管理'),
          bottom: const TabBar(
            tabs: [
              Tab(text: '本月预算'),
              Tab(text: '年度预算'),
            ],
          ),
          actions: [
            IconButton(
              icon: const Icon(Icons.calendar_today),
              onPressed: () => _selectMonth(context),
            ),
            IconButton(
              icon: const Icon(Icons.analytics),
              onPressed: () => _navigateToAnalytics(context),
            ),
          ],
        ),
        body: TabBarView(
          children: [
            _buildMonthlyBudget(context, ref, budgetState),
            _buildYearlyBudget(context, ref, budgetState),
          ],
        ),
        floatingActionButton: FloatingActionButton.extended(
          onPressed: () => context.go('${AppRoutes.budgets}/add'),
          icon: const Icon(Icons.add),
          label: const Text('新增预算'),
        ),
      ),
    );
  }

  Widget _buildMonthlyBudget(
      BuildContext context, WidgetRef ref, BudgetState budgetState) {
    if (budgetState.isLoading) {
      return const Center(child: CircularProgressIndicator());
    }

    if (budgetState.error != null) {
      return Center(
        child: Column(
          mainAxisAlignment: MainAxisAlignment.center,
          children: [
            const Icon(Icons.error_outline, size: 64, color: Colors.red),
            const SizedBox(height: 16),
            Text('加载失败: ${budgetState.error}'),
            const SizedBox(height: 16),
            ElevatedButton(
              onPressed: () =>
                  ref.read(budgetControllerProvider.notifier).refresh(),
              child: const Text('重试'),
            ),
          ],
        ),
      );
    }

    if (budgetState.budgets.isEmpty) {
      return _buildEmptyState(context);
    }

    final budgetList = budgetState.budgets;
    final totalBudget = budgetState.totalBudgeted;
    final totalSpent = budgetState.totalSpent;
    final remaining = budgetState.totalRemaining;
    final progress = totalBudget > 0 ? totalSpent / totalBudget : 0.0;

    return RefreshIndicator(
      onRefresh: () => ref.read(budgetControllerProvider.notifier).refresh(),
      child: ListView(
        padding: const EdgeInsets.all(16),
        children: [
          // 总览卡片
          Card(
            child: Container(
              padding: const EdgeInsets.all(20),
              decoration: BoxDecoration(
                gradient: LinearGradient(
                  colors: [
                    Theme.of(context).primaryColor,
<<<<<<< HEAD
                    Theme.of(context).primaryColor.withValues(alpha: 0.7),
=======
                    Theme.of(context).primaryColor.withOpacity(0.7),
>>>>>>> 11a7eeaa
                  ],
                  begin: Alignment.topLeft,
                  end: Alignment.bottomRight,
                ),
                borderRadius: BorderRadius.circular(12),
              ),
              child: Column(
                crossAxisAlignment: CrossAxisAlignment.start,
                children: [
                  Row(
                    mainAxisAlignment: MainAxisAlignment.spaceBetween,
                    children: [
                      const Text(
                        '本月预算总览',
                        style: TextStyle(
                          color: Colors.white70,
                          fontSize: 14,
                        ),
                      ),
                      Text(
                        '${DateTime.now().month}月',
                        style: const TextStyle(
                          color: Colors.white70,
                          fontSize: 14,
                        ),
                      ),
                    ],
                  ),
                  const SizedBox(height: 16),
                  Row(
                    mainAxisAlignment: MainAxisAlignment.spaceBetween,
                    children: [
                      Column(
                        crossAxisAlignment: CrossAxisAlignment.start,
                        children: [
                          const Text(
                            '剩余预算',
                            style: TextStyle(
                              color: Colors.white70,
                              fontSize: 12,
                            ),
                          ),
                          Text(
                            ref.read(currencyProvider.notifier).formatCurrency(
                                remaining, ref.read(baseCurrencyProvider).code),
                            style: const TextStyle(
                              color: Colors.white,
                              fontSize: 24,
                              fontWeight: FontWeight.bold,
                            ),
                          ),
                        ],
                      ),
                      CircularProgressIndicator(
                        value: progress,
                        backgroundColor: Colors.white24,
                        valueColor: AlwaysStoppedAnimation<Color>(
                          progress > 0.8 ? Colors.orange : Colors.white,
                        ),
                        strokeWidth: 6,
                      ),
                    ],
                  ),
                  const SizedBox(height: 16),
                  Row(
                    mainAxisAlignment: MainAxisAlignment.spaceBetween,
                    children: [
                      Consumer(
                          builder: (context, ref, _) => _buildBudgetInfo(
                              '预算', totalBudget, Colors.white, ref)),
                      Consumer(
                          builder: (context, ref, _) => _buildBudgetInfo(
                              '已用', totalSpent, Colors.white70, ref)),
                      _buildBudgetInfo('剩余天数', DateTime.now().day.toDouble(),
                          Colors.white70),
                    ],
                  ),
                ],
              ),
            ),
          ),
          const SizedBox(height: 20),

          // 分类预算列表
          const Text(
            '分类预算',
            style: TextStyle(
              fontSize: 18,
              fontWeight: FontWeight.bold,
            ),
          ),
          const SizedBox(height: 12),
          ...budgetList.map((budget) => _buildBudgetItem(context, budget)),
        ],
      ),
    );
  }

  Widget _buildYearlyBudget(
      BuildContext context, WidgetRef ref, BudgetState budgetState) {
    return Center(
      child: Column(
        mainAxisAlignment: MainAxisAlignment.center,
        children: [
          Icon(
            Icons.calendar_view_month,
            size: 80,
            color: Colors.grey[300],
          ),
          const SizedBox(height: 24),
          Text(
            '年度预算',
            style: TextStyle(
              fontSize: 20,
              fontWeight: FontWeight.bold,
              color: Colors.grey[700],
            ),
          ),
          const SizedBox(height: 8),
          Text(
            '查看和管理年度预算计划',
            style: TextStyle(
              fontSize: 14,
              color: Colors.grey[600],
            ),
          ),
          const SizedBox(height: 32),
          ElevatedButton.icon(
            onPressed: () {
              // TODO: 创建年度预算
            },
            icon: const Icon(Icons.add),
            label: const Text('创建年度预算'),
          ),
        ],
      ),
    );
  }

  Widget _buildEmptyState(BuildContext context) {
    return Center(
      child: Column(
        mainAxisAlignment: MainAxisAlignment.center,
        children: [
          Icon(
            Icons.pie_chart_outline,
            size: 100,
            color: Colors.grey[300],
          ),
          const SizedBox(height: 24),
          Text(
            '还没有预算',
            style: TextStyle(
              fontSize: 20,
              fontWeight: FontWeight.bold,
              color: Colors.grey[700],
            ),
          ),
          const SizedBox(height: 8),
          Text(
            '创建预算来控制您的支出',
            style: TextStyle(
              fontSize: 14,
              color: Colors.grey[600],
            ),
          ),
          const SizedBox(height: 32),
          ElevatedButton.icon(
            onPressed: () => context.go('${AppRoutes.budgets}/add'),
            icon: const Icon(Icons.add),
            label: const Text('创建预算'),
            style: ElevatedButton.styleFrom(
              padding: const EdgeInsets.symmetric(horizontal: 24, vertical: 12),
            ),
          ),
        ],
      ),
    );
  }

  Widget _buildBudgetInfo(String label, double value, Color color,
      [WidgetRef? ref]) {
    return Column(
      crossAxisAlignment: CrossAxisAlignment.start,
      children: [
        Text(
          label,
          style: TextStyle(
            color: color.withValues(alpha: 0.7),
            fontSize: 12,
          ),
        ),
        const SizedBox(height: 4),
        Text(
          label == '剩余天数'
              ? '${value.toInt()}天'
              : ref != null
                  ? ref.read(currencyProvider.notifier).formatCurrency(
                      value, ref.read(baseCurrencyProvider).code)
                  : value.toStringAsFixed(2),
          style: TextStyle(
            color: color,
            fontSize: 16,
            fontWeight: FontWeight.w600,
          ),
        ),
      ],
    );
  }

  Widget _buildBudgetItem(BuildContext context, Budget budget) {
    final spent = budget.spent;
    final amount = budget.amount;
    final progress = amount > 0 ? spent / amount : 0.0;
    final remaining = amount - spent;
    final isOverBudget = spent > amount;

    return Card(
      margin: const EdgeInsets.only(bottom: 12),
      child: InkWell(
        onTap: () => context.go('${AppRoutes.budgets}/${budget.id}'),
        borderRadius: BorderRadius.circular(12),
        child: Padding(
          padding: const EdgeInsets.all(16),
          child: Column(
            crossAxisAlignment: CrossAxisAlignment.start,
            children: [
              Row(
                mainAxisAlignment: MainAxisAlignment.spaceBetween,
                children: [
                  Row(
                    children: [
                      Container(
                        width: 40,
                        height: 40,
                        decoration: BoxDecoration(
                          color: _getCategoryColor(budget.category)
<<<<<<< HEAD
                              .withValues(alpha: 0.1),
=======
                              .withOpacity(0.1),
>>>>>>> 11a7eeaa
                          borderRadius: BorderRadius.circular(10),
                        ),
                        child: Icon(
                          _getCategoryIcon(budget.category),
                          color: _getCategoryColor(budget.category),
                          size: 20,
                        ),
                      ),
                      const SizedBox(width: 12),
                      Column(
                        crossAxisAlignment: CrossAxisAlignment.start,
                        children: [
                          Text(
                            budget.name,
                            style: const TextStyle(
                              fontWeight: FontWeight.bold,
                              fontSize: 16,
                            ),
                          ),
                          Text(
                            budget.category,
                            style: TextStyle(
                              color: Colors.grey[600],
                              fontSize: 12,
                            ),
                          ),
                        ],
                      ),
                    ],
                  ),
                  Column(
                    crossAxisAlignment: CrossAxisAlignment.end,
                    children: [
                      Text(
                        isOverBudget ? '超支' : '剩余',
                        style: TextStyle(
                          color: isOverBudget ? Colors.red : Colors.green,
                          fontSize: 12,
                        ),
                      ),
                      Consumer(builder: (context, ref, _) {
                        final str = ref
                            .read(currencyProvider.notifier)
                            .formatCurrency(remaining.abs(),
                                ref.read(baseCurrencyProvider).code);
                        return Text(
                          str,
                          style: TextStyle(
                            color: isOverBudget ? Colors.red : Colors.green,
                            fontSize: 16,
                            fontWeight: FontWeight.bold,
                          ),
                        );
                      }),
                    ],
                  ),
                ],
              ),
              const SizedBox(height: 12),
              ClipRRect(
                borderRadius: BorderRadius.circular(4),
                child: LinearProgressIndicator(
                  value: progress.clamp(0.0, 1.0),
                  minHeight: 8,
                  backgroundColor: Colors.grey[200],
                  valueColor: AlwaysStoppedAnimation<Color>(
                    isOverBudget
                        ? Colors.red
                        : progress > 0.8
                            ? Colors.orange
                            : Colors.green,
                  ),
                ),
              ),
              const SizedBox(height: 8),
              Row(
                mainAxisAlignment: MainAxisAlignment.spaceBetween,
                children: [
                  Consumer(builder: (context, ref, _) {
                    final used = ref
                        .read(currencyProvider.notifier)
                        .formatCurrency(
                            spent, ref.read(baseCurrencyProvider).code);
                    return Text(
                      '已用 $used',
                      style: TextStyle(
                        color: Colors.grey[600],
                        fontSize: 12,
                      ),
                    );
                  }),
                  Consumer(builder: (context, ref, _) {
                    final totalStr = ref
                        .read(currencyProvider.notifier)
                        .formatCurrency(
                            amount, ref.read(baseCurrencyProvider).code);
                    return Text(
                      '预算 $totalStr',
                      style: TextStyle(
                        color: Colors.grey[600],
                        fontSize: 12,
                      ),
                    );
                  }),
                ],
              ),
            ],
          ),
        ),
      ),
    );
  }

  IconData _getCategoryIcon(String? category) {
    switch (category) {
      case 'food':
        return Icons.restaurant;
      case 'transport':
        return Icons.directions_car;
      case 'shopping':
        return Icons.shopping_bag;
      case 'entertainment':
        return Icons.movie;
      case 'bills':
        return Icons.receipt;
      case 'health':
        return Icons.medical_services;
      default:
        return Icons.category;
    }
  }

  Color _getCategoryColor(String? category) {
    switch (category) {
      case 'food':
        return Colors.orange;
      case 'transport':
        return Colors.blue;
      case 'shopping':
        return Colors.purple;
      case 'entertainment':
        return Colors.pink;
      case 'bills':
        return Colors.red;
      case 'health':
        return Colors.green;
      default:
        return Colors.grey;
    }
  }

  void _selectMonth(BuildContext context) {
    showDatePicker(
      context: context,
      initialDate: DateTime.now(),
      firstDate: DateTime(2020),
      lastDate: DateTime(2030),
      initialDatePickerMode: DatePickerMode.year,
    );
  }

  void _navigateToAnalytics(BuildContext context) {
    // TODO: 导航到预算分析页面
  }
}<|MERGE_RESOLUTION|>--- conflicted
+++ resolved
@@ -1,10 +1,10 @@
 import 'package:flutter/material.dart';
 import 'package:flutter_riverpod/flutter_riverpod.dart';
 import 'package:go_router/go_router.dart';
-import 'package:jive_money/core/router/app_router.dart';
-import 'package:jive_money/providers/budget_provider.dart';
-import 'package:jive_money/models/budget.dart';
-import 'package:jive_money/providers/currency_provider.dart';
+import '../../core/router/app_router.dart';
+import '../../providers/budget_provider.dart';
+import '../../models/budget.dart';
+import '../../providers/currency_provider.dart';
 
 class BudgetsScreen extends ConsumerWidget {
   const BudgetsScreen({super.key});
@@ -99,11 +99,7 @@
                 gradient: LinearGradient(
                   colors: [
                     Theme.of(context).primaryColor,
-<<<<<<< HEAD
-                    Theme.of(context).primaryColor.withValues(alpha: 0.7),
-=======
                     Theme.of(context).primaryColor.withOpacity(0.7),
->>>>>>> 11a7eeaa
                   ],
                   begin: Alignment.topLeft,
                   end: Alignment.bottomRight,
@@ -292,7 +288,7 @@
         Text(
           label,
           style: TextStyle(
-            color: color.withValues(alpha: 0.7),
+            color: color.withOpacity(0.7),
             fontSize: 12,
           ),
         ),
@@ -341,11 +337,7 @@
                         height: 40,
                         decoration: BoxDecoration(
                           color: _getCategoryColor(budget.category)
-<<<<<<< HEAD
-                              .withValues(alpha: 0.1),
-=======
                               .withOpacity(0.1),
->>>>>>> 11a7eeaa
                           borderRadius: BorderRadius.circular(10),
                         ),
                         child: Icon(
@@ -430,7 +422,7 @@
                         .formatCurrency(
                             spent, ref.read(baseCurrencyProvider).code);
                     return Text(
-                      '已用 $used',
+                      '已用 ' + used,
                       style: TextStyle(
                         color: Colors.grey[600],
                         fontSize: 12,
@@ -443,7 +435,7 @@
                         .formatCurrency(
                             amount, ref.read(baseCurrencyProvider).code);
                     return Text(
-                      '预算 $totalStr',
+                      '预算 ' + totalStr,
                       style: TextStyle(
                         color: Colors.grey[600],
                         fontSize: 12,
