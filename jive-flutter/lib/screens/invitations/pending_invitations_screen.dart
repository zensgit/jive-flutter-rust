import 'package:flutter/material.dart';
import 'package:jive_money/utils/string_utils.dart';
import 'package:flutter_riverpod/flutter_riverpod.dart';
import 'package:jive_money/models/invitation.dart';
import 'package:jive_money/models/family.dart';
import 'package:jive_money/services/api/family_service.dart';
import 'package:jive_money/providers/family_provider.dart' as family_provider;

/// 待处理邀请页面
class PendingInvitationsScreen extends ConsumerStatefulWidget {
  const PendingInvitationsScreen({super.key});

  @override
  ConsumerState<PendingInvitationsScreen> createState() =>
      _PendingInvitationsScreenState();
}

class _PendingInvitationsScreenState
    extends ConsumerState<PendingInvitationsScreen> {
  final _familyService = FamilyService();
  bool _isLoading = true;
  List<InvitationWithDetails> _invitations = [];
  String? _error;

  // 筛选和排序
  InvitationStatus? _filterStatus;
  String _sortBy = 'date'; // date, family, role

  @override
  void initState() {
    super.initState();
    _loadInvitations();
  }

  Future<void> _loadInvitations() async {
    setState(() {
      _isLoading = true;
      _error = null;
    });

    try {
      // TODO: 调用实际的API
      // final invitations = await _familyService.getPendingInvitations();
      // 模拟数据
      final invitations = <InvitationWithDetails>[];

      setState(() {
        _invitations = invitations;
        _isLoading = false;
      });
    } catch (e) {
      setState(() {
        _error = e.toString();
        _isLoading = false;
      });
    }
  }

  Future<void> _acceptInvitation(InvitationWithDetails invitation) async {
    final confirmed = await showDialog<bool>(
      context: context,
      builder: (context) => AlertDialog(
        title: const Text('接受邀请'),
        content: Column(
          mainAxisSize: MainAxisSize.min,
          crossAxisAlignment: CrossAxisAlignment.start,
          children: [
            Text('您确定要加入 "${invitation.family.name}" 吗？'),
            const SizedBox(height: 8),
            Text(
              '角色: ${_getRoleDisplayName(invitation.invitation.role)}',
              style: Theme.of(context).textTheme.bodySmall,
            ),
          ],
        ),
        actions: [
          TextButton(
            onPressed: () => Navigator.pop(context, false),
            child: const Text('取消'),
          ),
          FilledButton(
            onPressed: () => Navigator.pop(context, true),
            child: const Text('接受'),
          ),
        ],
      ),
    );

    if (confirmed != true) return;

    try {
      // TODO: 调用实际的API
      // await _familyService.acceptInvitation(invitation.invitation.id);

      // 刷新Family列表
<<<<<<< HEAD
      ref.refresh(family_provider.userFamiliesProvider);
=======
      await ref.refresh(family_provider.userFamiliesProvider);
>>>>>>> 11a7eeaa

      if (mounted) {
        ScaffoldMessenger.of(context).showSnackBar(
          SnackBar(
            content: Text('已加入 ${invitation.family.name}'),
            backgroundColor: Colors.green,
          ),
        );

        // TODO: 切换到新Family
        // await _familyService.switchFamily(invitation.invitation.familyId);
        // await ref.refresh(family_provider.currentFamilyProvider);

        // 刷新邀请列表
        await _loadInvitations();
      }
    } catch (e) {
      if (mounted) {
        ScaffoldMessenger.of(context).showSnackBar(
          SnackBar(
            content: Text('接受邀请失败: ${e.toString()}'),
            backgroundColor: Colors.red,
          ),
        );
      }
    }
  }

  Future<void> _declineInvitation(InvitationWithDetails invitation) async {
    final confirmed = await showDialog<bool>(
      context: context,
      builder: (context) => AlertDialog(
        title: const Text('拒绝邀请'),
        content: Text('您确定要拒绝来自 "${invitation.family.name}" 的邀请吗？'),
        actions: [
          TextButton(
            onPressed: () => Navigator.pop(context, false),
            child: const Text('取消'),
          ),
          FilledButton(
            onPressed: () => Navigator.pop(context, true),
            style: FilledButton.styleFrom(
              backgroundColor: Colors.red,
            ),
            child: const Text('拒绝'),
          ),
        ],
      ),
    );

    if (confirmed != true) return;

    try {
      // TODO: 调用实际的API
      // await _familyService.declineInvitation(invitation.invitation.id);
      await _loadInvitations();

      if (mounted) {
        ScaffoldMessenger.of(context).showSnackBar(
          const SnackBar(
            content: Text('已拒绝邀请'),
          ),
        );
      }
    } catch (e) {
      if (mounted) {
        ScaffoldMessenger.of(context).showSnackBar(
          SnackBar(
            content: Text('操作失败: ${e.toString()}'),
            backgroundColor: Colors.red,
          ),
        );
      }
    }
  }

  List<InvitationWithDetails> get _filteredInvitations {
    var filtered = _invitations;

    // 状态筛选
    if (_filterStatus != null) {
      filtered =
          filtered.where((i) => i.invitation.status == _filterStatus).toList();
    }

    // 排序
    switch (_sortBy) {
      case 'family':
        filtered.sort((a, b) => a.family.name.compareTo(b.family.name));
        break;
      case 'role':
        filtered.sort((a, b) =>
            b.invitation.role.level.compareTo(a.invitation.role.level));
        break;
      case 'date':
      default:
        filtered.sort(
            (a, b) => b.invitation.createdAt.compareTo(a.invitation.createdAt));
    }

    return filtered;
  }

  @override
  Widget build(BuildContext context) {
    final theme = Theme.of(context);

    return Scaffold(
      appBar: AppBar(
        title: const Text('待处理的邀请'),
        actions: [
          // 筛选按钮
          PopupMenuButton<InvitationStatus?>(
            icon: const Icon(Icons.filter_list),
            tooltip: '筛选',
            onSelected: (status) {
              setState(() {
                _filterStatus = status;
              });
            },
            itemBuilder: (context) => [
              const PopupMenuItem(
                value: null,
                child: Text('全部'),
              ),
              const PopupMenuDivider(),
              ...InvitationStatus.values.map((status) => PopupMenuItem(
                    value: status,
                    child: Text(status.label),
                  )),
            ],
          ),
          // 排序按钮
          PopupMenuButton<String>(
            icon: const Icon(Icons.sort),
            tooltip: '排序',
            onSelected: (value) {
              setState(() {
                _sortBy = value;
              });
            },
            itemBuilder: (context) => [
              const PopupMenuItem(
                value: 'date',
                child: Text('按日期'),
              ),
              const PopupMenuItem(
                value: 'family',
                child: Text('按Family'),
              ),
              const PopupMenuItem(
                value: 'role',
                child: Text('按角色'),
              ),
            ],
          ),
        ],
      ),
      body: _buildBody(),
    );
  }

  Widget _buildBody() {
    if (_isLoading) {
      return const Center(
        child: CircularProgressIndicator(),
      );
    }

    if (_error != null) {
      return Center(
        child: Column(
          mainAxisAlignment: MainAxisAlignment.center,
          children: [
            const Icon(Icons.error_outline, size: 64, color: Colors.red),
            const SizedBox(height: 16),
            Text(_error!),
            const SizedBox(height: 16),
            FilledButton(
              onPressed: _loadInvitations,
              child: const Text('重试'),
            ),
          ],
        ),
      );
    }

    final invitations = _filteredInvitations;

    if (invitations.isEmpty) {
      return Center(
        child: Column(
          mainAxisAlignment: MainAxisAlignment.center,
          children: [
            Icon(
              Icons.mail_outline,
              size: 64,
              color: Colors.grey[400],
            ),
            const SizedBox(height: 16),
            Text(
              _filterStatus != null
                  ? '没有${_filterStatus!.label}的邀请'
                  : '暂无待处理的邀请',
              style: Theme.of(context).textTheme.titleMedium,
            ),
            if (_filterStatus != null) ...[
              const SizedBox(height: 8),
              TextButton(
                onPressed: () {
                  setState(() {
                    _filterStatus = null;
                  });
                },
                child: const Text('查看全部'),
              ),
            ],
          ],
        ),
      );
    }

    return RefreshIndicator(
      onRefresh: _loadInvitations,
      child: ListView.builder(
        padding: const EdgeInsets.all(16),
        itemCount: invitations.length,
        itemBuilder: (context, index) {
          final invitation = invitations[index];
          return _buildInvitationCard(invitation);
        },
      ),
    );
  }

  Widget _buildInvitationCard(InvitationWithDetails invitation) {
    final theme = Theme.of(context);
    final isExpired = invitation.invitation.isExpired;
    final canAccept = invitation.invitation.canAccept;

    return Card(
      margin: const EdgeInsets.only(bottom: 12),
      child: InkWell(
        onTap: canAccept ? () => _showInvitationDetails(invitation) : null,
        borderRadius: BorderRadius.circular(12),
        child: Padding(
          padding: const EdgeInsets.all(16),
          child: Column(
            crossAxisAlignment: CrossAxisAlignment.start,
            children: [
              // 头部信息
              Row(
                children: [
                  // Family头像
                  CircleAvatar(
                    radius: 24,
                    backgroundColor: theme.colorScheme.primaryContainer,
                    child: Text(
                      StringUtils.safeInitial(invitation.family.name),
                      style: TextStyle(
                        color: theme.colorScheme.onPrimaryContainer,
                        fontWeight: FontWeight.bold,
                      ),
                    ),
                  ),
                  const SizedBox(width: 12),
                  // Family信息
                  Expanded(
                    child: Column(
                      crossAxisAlignment: CrossAxisAlignment.start,
                      children: [
                        Text(
                          invitation.family.name,
                          style: theme.textTheme.titleMedium?.copyWith(
                            fontWeight: FontWeight.bold,
                          ),
                        ),
                        const SizedBox(height: 2),
                        Text(
                          '邀请者: ${invitation.inviter.fullName}',
                          style: theme.textTheme.bodySmall,
                        ),
                      ],
                    ),
                  ),
                  // 状态标签
                  _buildStatusChip(invitation.invitation),
                ],
              ),
              const SizedBox(height: 12),

              // 角色信息
              Container(
                padding: const EdgeInsets.symmetric(horizontal: 8, vertical: 4),
                decoration: BoxDecoration(
                  color: _getRoleColor(invitation.invitation.role)
<<<<<<< HEAD
                      .withValues(alpha: 0.1),
=======
                      .withOpacity(0.1),
>>>>>>> 11a7eeaa
                  borderRadius: BorderRadius.circular(4),
                ),
                child: Text(
                  '角色: ${_getRoleDisplayName(invitation.invitation.role)}',
                  style: TextStyle(
                    color: _getRoleColor(invitation.invitation.role),
                    fontSize: 12,
                    fontWeight: FontWeight.w500,
                  ),
                ),
              ),
              const SizedBox(height: 8),

              // 时间信息
              Row(
                children: [
                  Icon(
                    Icons.access_time,
                    size: 16,
                    color: isExpired ? Colors.red : Colors.grey,
                  ),
                  const SizedBox(width: 4),
                  Text(
                    invitation.invitation.remainingTimeDescription,
                    style: theme.textTheme.bodySmall?.copyWith(
                      color: isExpired ? Colors.red : null,
                    ),
                  ),
                ],
              ),

              // 操作按钮
              if (canAccept) ...[
                const SizedBox(height: 16),
                Row(
                  mainAxisAlignment: MainAxisAlignment.end,
                  children: [
                    TextButton(
                      onPressed: () => _declineInvitation(invitation),
                      child: const Text('拒绝'),
                    ),
                    const SizedBox(width: 8),
                    FilledButton(
                      onPressed: () => _acceptInvitation(invitation),
                      child: const Text('接受'),
                    ),
                  ],
                ),
              ],
            ],
          ),
        ),
      ),
    );
  }

  Widget _buildStatusChip(Invitation invitation) {
    Color color;
    IconData icon;

    switch (invitation.status) {
      case InvitationStatus.pending:
        color = Colors.orange;
        icon = Icons.schedule;
        break;
      case InvitationStatus.accepted:
        color = Colors.green;
        icon = Icons.check_circle;
        break;
      case InvitationStatus.declined:
        color = Colors.red;
        icon = Icons.cancel;
        break;
      case InvitationStatus.expired:
        color = Colors.grey;
        icon = Icons.timer_off;
        break;
      case InvitationStatus.cancelled:
        color = Colors.grey;
        icon = Icons.block;
        break;
    }

    return Container(
      padding: const EdgeInsets.symmetric(horizontal: 8, vertical: 4),
      decoration: BoxDecoration(
        color: color.withValues(alpha: 0.1),
        borderRadius: BorderRadius.circular(12),
      ),
      child: Row(
        mainAxisSize: MainAxisSize.min,
        children: [
          Icon(icon, size: 14, color: color),
          const SizedBox(width: 4),
          Text(
            invitation.status.label,
            style: TextStyle(
              color: color,
              fontSize: 12,
              fontWeight: FontWeight.w500,
            ),
          ),
        ],
      ),
    );
  }

  void _showInvitationDetails(InvitationWithDetails invitation) {
    showModalBottomSheet(
      context: context,
      isScrollControlled: true,
      builder: (context) => DraggableScrollableSheet(
        initialChildSize: 0.6,
        minChildSize: 0.4,
        maxChildSize: 0.9,
        expand: false,
        builder: (context, scrollController) => Container(
          padding: const EdgeInsets.all(16),
          child: ListView(
            controller: scrollController,
            children: [
              // 拖动指示器
              Center(
                child: Container(
                  width: 40,
                  height: 4,
                  margin: const EdgeInsets.only(bottom: 16),
                  decoration: BoxDecoration(
                    color: Colors.grey[300],
                    borderRadius: BorderRadius.circular(2),
                  ),
                ),
              ),

              // 标题
              Text(
                '邀请详情',
                style: Theme.of(context).textTheme.headlineSmall,
              ),
              const SizedBox(height: 24),

              // Family信息
              _buildDetailSection(
                '家庭信息',
                [
                  _buildDetailRow('名称', invitation.family.name),
                  _buildDetailRow('货币', invitation.family.currency),
                  _buildDetailRow('时区', invitation.family.timezone),
                ],
              ),
              const SizedBox(height: 16),

              // 邀请信息
              _buildDetailSection(
                '邀请信息',
                [
                  _buildDetailRow('邀请者', invitation.inviter.fullName),
                  _buildDetailRow('邀请邮箱', invitation.invitation.email),
                  _buildDetailRow(
                    '角色',
                    _getRoleDisplayName(invitation.invitation.role),
                  ),
                  _buildDetailRow(
                    '创建时间',
                    _formatDateTime(invitation.invitation.createdAt),
                  ),
                  _buildDetailRow(
                    '过期时间',
                    _formatDateTime(invitation.invitation.expiresAt),
                  ),
                ],
              ),
              const SizedBox(height: 24),

              // 操作按钮
              if (invitation.invitation.canAccept) ...[
                Row(
                  children: [
                    Expanded(
                      child: OutlinedButton(
                        onPressed: () {
                          Navigator.pop(context);
                          _declineInvitation(invitation);
                        },
                        child: const Text('拒绝'),
                      ),
                    ),
                    const SizedBox(width: 16),
                    Expanded(
                      child: FilledButton(
                        onPressed: () {
                          Navigator.pop(context);
                          _acceptInvitation(invitation);
                        },
                        child: const Text('接受邀请'),
                      ),
                    ),
                  ],
                ),
              ],
            ],
          ),
        ),
      ),
    );
  }

  Widget _buildDetailSection(String title, List<Widget> children) {
    return Column(
      crossAxisAlignment: CrossAxisAlignment.start,
      children: [
        Text(
          title,
          style: Theme.of(context).textTheme.titleMedium?.copyWith(
                fontWeight: FontWeight.bold,
              ),
        ),
        const SizedBox(height: 8),
        ...children,
      ],
    );
  }

  Widget _buildDetailRow(String label, String value) {
    return Padding(
      padding: const EdgeInsets.symmetric(vertical: 4),
      child: Row(
        crossAxisAlignment: CrossAxisAlignment.start,
        children: [
          SizedBox(
            width: 100,
            child: Text(
              label,
              style: Theme.of(context).textTheme.bodySmall,
            ),
          ),
          Expanded(
            child: Text(
              value,
              style: Theme.of(context).textTheme.bodyMedium,
            ),
          ),
        ],
      ),
    );
  }

  String _getRoleDisplayName(FamilyRole role) {
    switch (role) {
      case FamilyRole.owner:
        return '所有者';
      case FamilyRole.admin:
        return '管理员';
      case FamilyRole.member:
        return '成员';
      case FamilyRole.viewer:
        return '查看者';
    }
  }

  Color _getRoleColor(FamilyRole role) {
    switch (role) {
      case FamilyRole.owner:
        return const Color(0xFF6366F1);
      case FamilyRole.admin:
        return const Color(0xFF3B82F6);
      case FamilyRole.member:
        return const Color(0xFF10B981);
      case FamilyRole.viewer:
        return const Color(0xFF6B7280);
    }
  }

  String _formatDateTime(DateTime dateTime) {
    return '${dateTime.year}-${dateTime.month.toString().padLeft(2, '0')}-'
        '${dateTime.day.toString().padLeft(2, '0')} '
        '${dateTime.hour.toString().padLeft(2, '0')}:'
        '${dateTime.minute.toString().padLeft(2, '0')}';
  }

  @override
  void dispose() {
    super.dispose();
  }
}<|MERGE_RESOLUTION|>--- conflicted
+++ resolved
@@ -1,14 +1,14 @@
 import 'package:flutter/material.dart';
-import 'package:jive_money/utils/string_utils.dart';
+import '../../utils/string_utils.dart';
 import 'package:flutter_riverpod/flutter_riverpod.dart';
-import 'package:jive_money/models/invitation.dart';
-import 'package:jive_money/models/family.dart';
-import 'package:jive_money/services/api/family_service.dart';
-import 'package:jive_money/providers/family_provider.dart' as family_provider;
+import '../../models/invitation.dart';
+import '../../models/family.dart';
+import '../../services/api/family_service.dart';
+import '../../providers/family_provider.dart' as family_provider;
 
 /// 待处理邀请页面
 class PendingInvitationsScreen extends ConsumerStatefulWidget {
-  const PendingInvitationsScreen({super.key});
+  const PendingInvitationsScreen({Key? key}) : super(key: key);
 
   @override
   ConsumerState<PendingInvitationsScreen> createState() =>
@@ -93,11 +93,7 @@
       // await _familyService.acceptInvitation(invitation.invitation.id);
 
       // 刷新Family列表
-<<<<<<< HEAD
-      ref.refresh(family_provider.userFamiliesProvider);
-=======
       await ref.refresh(family_provider.userFamiliesProvider);
->>>>>>> 11a7eeaa
 
       if (mounted) {
         ScaffoldMessenger.of(context).showSnackBar(
@@ -394,11 +390,7 @@
                 padding: const EdgeInsets.symmetric(horizontal: 8, vertical: 4),
                 decoration: BoxDecoration(
                   color: _getRoleColor(invitation.invitation.role)
-<<<<<<< HEAD
-                      .withValues(alpha: 0.1),
-=======
                       .withOpacity(0.1),
->>>>>>> 11a7eeaa
                   borderRadius: BorderRadius.circular(4),
                 ),
                 child: Text(
@@ -485,7 +477,7 @@
     return Container(
       padding: const EdgeInsets.symmetric(horizontal: 8, vertical: 4),
       decoration: BoxDecoration(
-        color: color.withValues(alpha: 0.1),
+        color: color.withOpacity(0.1),
         borderRadius: BorderRadius.circular(12),
       ),
       child: Row(
