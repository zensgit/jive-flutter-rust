import 'package:flutter/material.dart';
import 'package:flutter_riverpod/flutter_riverpod.dart';
import 'package:jive_money/providers/currency_provider.dart';
// explicit meta provider

/// Exchange Rate Screen - Auto-refreshes when opened
class ExchangeRateScreen extends ConsumerStatefulWidget {
  const ExchangeRateScreen({super.key});

  @override
  ConsumerState<ExchangeRateScreen> createState() => _ExchangeRateScreenState();
}

class _ExchangeRateScreenState extends ConsumerState<ExchangeRateScreen> {
  bool _isRefreshing = false;
  String _fromCurrency = 'USD';
  String _toCurrency = 'CNY';
  double _amount = 100.0;
  double? _convertedAmount;
  final TextEditingController _amountController =
      TextEditingController(text: '100');

<<<<<<< HEAD
  String _fmt(DateTime dt) {
    return '${dt.hour.toString().padLeft(2, '0')}:${dt.minute.toString().padLeft(2, '0')}:${dt.second.toString().padLeft(2, '0')}';
  }

  String _buildSyncLine(catalogMeta) {
    final sync = catalogMeta.lastSyncAt != null ? _fmt(catalogMeta.lastSyncAt) : '—';
    final chk = catalogMeta.lastCheckedAt != null ? _fmt(catalogMeta.lastCheckedAt) : '—';
    return '目录: 上次成功 $sync / 最近检查 $chk';
  }

=======
>>>>>>> 11a7eeaa
  @override
  void initState() {
    super.initState();
    _amountController.text = _amount.toString();
    // Auto-refresh exchange rates when screen opens
    WidgetsBinding.instance.addPostFrameCallback((_) {
      _refreshRates();
    });
  }

  @override
  void dispose() {
    _amountController.dispose();
    super.dispose();
  }

  Future<void> _refreshRates() async {
    if (_isRefreshing) return;

    setState(() {
      _isRefreshing = true;
    });

    try {
      // Refresh exchange rates from API
      await ref.read(currencyProvider.notifier).refreshExchangeRates();

      // Update conversion
      await _performConversion();

      if (mounted) {
        ScaffoldMessenger.of(context).showSnackBar(
          const SnackBar(
            content: Text('汇率已更新'),
            duration: Duration(seconds: 2),
          ),
        );
      }
    } catch (e) {
      if (mounted) {
        ScaffoldMessenger.of(context).showSnackBar(
          SnackBar(
            content: Text('更新汇率失败: $e'),
            backgroundColor: Colors.red,
          ),
        );
      }
    } finally {
      if (mounted) {
        setState(() {
          _isRefreshing = false;
        });
      }
    }
  }

  Future<void> _performConversion() async {
    final result = await ref.read(currencyProvider.notifier).convertAmount(
          _amount,
          _fromCurrency,
          _toCurrency,
        );

    if (mounted) {
      setState(() {
        _convertedAmount = result;
      });
    }
  }

  @override
  Widget build(BuildContext context) {
    final currencyNotifier = ref.watch(currencyProvider.notifier);
    final availableCurrencies = currencyNotifier.getAvailableCurrencies();
<<<<<<< HEAD
    final catalogMeta = ref.watch(currencyCatalogMetaProvider);
=======
>>>>>>> 11a7eeaa

    return Scaffold(
      appBar: AppBar(
        title: const Text('汇率转换'),
        actions: [
          IconButton(
            icon: _isRefreshing
                ? const SizedBox(
                    width: 24,
                    height: 24,
                    child: CircularProgressIndicator(
                      strokeWidth: 2,
                      valueColor: AlwaysStoppedAnimation<Color>(Colors.white),
                    ),
                  )
                : const Icon(Icons.refresh),
            onPressed: _isRefreshing ? null : _refreshRates,
            tooltip: '刷新汇率',
          ),
        ],
      ),
      body: Padding(
        padding: const EdgeInsets.all(16.0),
        child: Column(
          crossAxisAlignment: CrossAxisAlignment.stretch,
          children: [
<<<<<<< HEAD
            // Catalog fallback indicator (uses new meta provider)
            if (catalogMeta.usingFallback)
              Container(
                padding: const EdgeInsets.symmetric(horizontal: 12, vertical: 8),
=======
            // Fallback indicator (listen to last fetch log via provider flag if implemented)
            Consumer(builder: (context, ref, _) {
              final lastRates = ref.watch(currencyProvider);
              // 简单判断：如果 provider 内部可暴露 isFallback，可替换为 lastRates.isFallback
              final isFallback = lastRates.isFallback ?? false;
              if (!isFallback) return const SizedBox.shrink();
              return Container(
                padding:
                    const EdgeInsets.symmetric(horizontal: 12, vertical: 8),
>>>>>>> 11a7eeaa
                margin: const EdgeInsets.only(bottom: 8),
                decoration: BoxDecoration(
                  color: Colors.orange.shade100,
                  border: Border.all(color: Colors.orange.shade300),
                  borderRadius: BorderRadius.circular(6),
                ),
                child: Row(
                  children: [
                    const Icon(Icons.warning_amber_rounded,
                        color: Colors.orange, size: 18),
                    const SizedBox(width: 8),
                    Expanded(
                      child: Text(
<<<<<<< HEAD
                        catalogMeta.lastError != null
                            ? '使用本地内置货币列表：${catalogMeta.lastError}'
                            : '使用本地内置货币列表（服务器未加载）',
=======
                        '当前显示离线/备用汇率，可能与实时数值有差异',
>>>>>>> 11a7eeaa
                        style: Theme.of(context)
                            .textTheme
                            .bodySmall
                            ?.copyWith(color: Colors.orange[900]),
                      ),
                    ),
                    TextButton(
                      onPressed: _isRefreshing
                          ? null
                          : () => currencyNotifier.refreshCatalog(),
                      child: const Text('重试'),
                    ),
                  ],
                ),
              ),
            // Last sync info
            if (catalogMeta.lastSyncAt != null || catalogMeta.lastCheckedAt != null)
              Padding(
                padding: const EdgeInsets.only(bottom: 8),
                child: Row(
                  children: [
                    const Icon(Icons.schedule, size: 16, color: Colors.grey),
                    const SizedBox(width: 6),
                    Expanded(
                      child: Text(
                        _buildSyncLine(catalogMeta),
                        style: Theme.of(context)
                            .textTheme
                            .bodySmall
                            ?.copyWith(color: Colors.grey[600]),
                        overflow: TextOverflow.ellipsis,
                      ),
                    ),
                    TextButton(
                      onPressed: _isRefreshing
                          ? null
                          : () => currencyNotifier.refreshCatalog(),
                      child: const Text('刷新目录'),
                    )
                  ],
                ),
              ),
            // Update status
            if (_isRefreshing) const LinearProgressIndicator(),

            const SizedBox(height: 16),

            // Amount input
            TextField(
              controller: _amountController,
              decoration: const InputDecoration(
                labelText: '金额',
                border: OutlineInputBorder(),
                prefixIcon: Icon(Icons.attach_money),
              ),
              keyboardType:
                  const TextInputType.numberWithOptions(decimal: true),
              onChanged: (value) {
                setState(() {
                  _amount = double.tryParse(value) ?? 0.0;
                });
                _performConversion();
              },
            ),

            const SizedBox(height: 16),

            // From currency
            DropdownButtonFormField<String>(
              initialValue: _fromCurrency,
              decoration: const InputDecoration(
                labelText: '从',
                border: OutlineInputBorder(),
                prefixIcon: Icon(Icons.currency_exchange),
              ),
              items: availableCurrencies.map((currency) {
                return DropdownMenuItem(
                  value: currency.code,
                  child: Row(
                    children: [
                      Text(currency.symbol),
                      const SizedBox(width: 8),
                      Text(currency.code),
                      const SizedBox(width: 8),
                      Expanded(
                        child: Text(
                          currency.name,
                          style: Theme.of(context).textTheme.bodySmall,
                          overflow: TextOverflow.ellipsis,
                        ),
                      ),
                    ],
                  ),
                );
              }).toList(),
              onChanged: (value) {
                if (value != null) {
                  setState(() {
                    _fromCurrency = value;
                  });
                  _performConversion();
                }
              },
            ),

            const SizedBox(height: 16),

            // Swap button
            Center(
              child: IconButton(
                icon: const Icon(Icons.swap_vert, size: 32),
                onPressed: () {
                  setState(() {
                    final temp = _fromCurrency;
                    _fromCurrency = _toCurrency;
                    _toCurrency = temp;
                  });
                  _performConversion();
                },
                tooltip: '交换货币',
              ),
            ),

            const SizedBox(height: 16),

            // To currency
            DropdownButtonFormField<String>(
              initialValue: _toCurrency,
              decoration: const InputDecoration(
                labelText: '到',
                border: OutlineInputBorder(),
                prefixIcon: Icon(Icons.currency_exchange),
              ),
              items: availableCurrencies.map((currency) {
                return DropdownMenuItem(
                  value: currency.code,
                  child: Row(
                    children: [
                      Text(currency.symbol),
                      const SizedBox(width: 8),
                      Text(currency.code),
                      const SizedBox(width: 8),
                      Expanded(
                        child: Text(
                          currency.name,
                          style: Theme.of(context).textTheme.bodySmall,
                          overflow: TextOverflow.ellipsis,
                        ),
                      ),
                    ],
                  ),
                );
              }).toList(),
              onChanged: (value) {
                if (value != null) {
                  setState(() {
                    _toCurrency = value;
                  });
                  _performConversion();
                }
              },
            ),

            const SizedBox(height: 32),

            // Result
            if (_convertedAmount != null)
              Card(
                color: Theme.of(context).primaryColor.withAlpha(25),
                child: Padding(
                  padding: const EdgeInsets.all(16.0),
                  child: Column(
                    children: [
                      Text(
                        '转换结果',
                        style: Theme.of(context).textTheme.titleMedium,
                      ),
                      const SizedBox(height: 8),
                      Text(
                        '${_amount.toStringAsFixed(2)} $_fromCurrency',
                        style: Theme.of(context).textTheme.titleLarge,
                      ),
                      const Icon(Icons.arrow_downward),
                      Text(
                        '${_convertedAmount!.toStringAsFixed(2)} $_toCurrency',
                        style: Theme.of(context)
                            .textTheme
                            .headlineMedium
                            ?.copyWith(
                              color: Theme.of(context).primaryColor,
                              fontWeight: FontWeight.bold,
                            ),
                      ),
                      const SizedBox(height: 8),
                      Text(
                        '汇率: 1 $_fromCurrency = ${(_convertedAmount! / _amount).toStringAsFixed(4)} $_toCurrency',
                        style: Theme.of(context).textTheme.bodySmall,
                      ),
                    ],
                  ),
                ),
              ),

            const Spacer(),

            // Info card
            Card(
              child: Padding(
                padding: const EdgeInsets.all(12.0),
                child: Row(
                  children: [
                    const Icon(Icons.info_outline, size: 20),
                    const SizedBox(width: 8),
                    Expanded(
                      child: Text(
                        '汇率会在您打开此页面时自动更新',
                        style: Theme.of(context).textTheme.bodySmall,
                      ),
                    ),
                  ],
                ),
              ),
            ),
          ],
        ),
      ),
    );
  }
}<|MERGE_RESOLUTION|>--- conflicted
+++ resolved
@@ -1,7 +1,6 @@
 import 'package:flutter/material.dart';
 import 'package:flutter_riverpod/flutter_riverpod.dart';
-import 'package:jive_money/providers/currency_provider.dart';
-// explicit meta provider
+import '../../providers/currency_provider.dart';
 
 /// Exchange Rate Screen - Auto-refreshes when opened
 class ExchangeRateScreen extends ConsumerStatefulWidget {
@@ -20,19 +19,6 @@
   final TextEditingController _amountController =
       TextEditingController(text: '100');
 
-<<<<<<< HEAD
-  String _fmt(DateTime dt) {
-    return '${dt.hour.toString().padLeft(2, '0')}:${dt.minute.toString().padLeft(2, '0')}:${dt.second.toString().padLeft(2, '0')}';
-  }
-
-  String _buildSyncLine(catalogMeta) {
-    final sync = catalogMeta.lastSyncAt != null ? _fmt(catalogMeta.lastSyncAt) : '—';
-    final chk = catalogMeta.lastCheckedAt != null ? _fmt(catalogMeta.lastCheckedAt) : '—';
-    return '目录: 上次成功 $sync / 最近检查 $chk';
-  }
-
-=======
->>>>>>> 11a7eeaa
   @override
   void initState() {
     super.initState();
@@ -107,10 +93,6 @@
   Widget build(BuildContext context) {
     final currencyNotifier = ref.watch(currencyProvider.notifier);
     final availableCurrencies = currencyNotifier.getAvailableCurrencies();
-<<<<<<< HEAD
-    final catalogMeta = ref.watch(currencyCatalogMetaProvider);
-=======
->>>>>>> 11a7eeaa
 
     return Scaffold(
       appBar: AppBar(
@@ -137,12 +119,6 @@
         child: Column(
           crossAxisAlignment: CrossAxisAlignment.stretch,
           children: [
-<<<<<<< HEAD
-            // Catalog fallback indicator (uses new meta provider)
-            if (catalogMeta.usingFallback)
-              Container(
-                padding: const EdgeInsets.symmetric(horizontal: 12, vertical: 8),
-=======
             // Fallback indicator (listen to last fetch log via provider flag if implemented)
             Consumer(builder: (context, ref, _) {
               final lastRates = ref.watch(currencyProvider);
@@ -152,7 +128,6 @@
               return Container(
                 padding:
                     const EdgeInsets.symmetric(horizontal: 12, vertical: 8),
->>>>>>> 11a7eeaa
                 margin: const EdgeInsets.only(bottom: 8),
                 decoration: BoxDecoration(
                   color: Colors.orange.shade100,
@@ -166,13 +141,7 @@
                     const SizedBox(width: 8),
                     Expanded(
                       child: Text(
-<<<<<<< HEAD
-                        catalogMeta.lastError != null
-                            ? '使用本地内置货币列表：${catalogMeta.lastError}'
-                            : '使用本地内置货币列表（服务器未加载）',
-=======
                         '当前显示离线/备用汇率，可能与实时数值有差异',
->>>>>>> 11a7eeaa
                         style: Theme.of(context)
                             .textTheme
                             .bodySmall
@@ -180,41 +149,13 @@
                       ),
                     ),
                     TextButton(
-                      onPressed: _isRefreshing
-                          ? null
-                          : () => currencyNotifier.refreshCatalog(),
+                      onPressed: _isRefreshing ? null : _refreshRates,
                       child: const Text('重试'),
                     ),
                   ],
                 ),
-              ),
-            // Last sync info
-            if (catalogMeta.lastSyncAt != null || catalogMeta.lastCheckedAt != null)
-              Padding(
-                padding: const EdgeInsets.only(bottom: 8),
-                child: Row(
-                  children: [
-                    const Icon(Icons.schedule, size: 16, color: Colors.grey),
-                    const SizedBox(width: 6),
-                    Expanded(
-                      child: Text(
-                        _buildSyncLine(catalogMeta),
-                        style: Theme.of(context)
-                            .textTheme
-                            .bodySmall
-                            ?.copyWith(color: Colors.grey[600]),
-                        overflow: TextOverflow.ellipsis,
-                      ),
-                    ),
-                    TextButton(
-                      onPressed: _isRefreshing
-                          ? null
-                          : () => currencyNotifier.refreshCatalog(),
-                      child: const Text('刷新目录'),
-                    )
-                  ],
-                ),
-              ),
+              );
+            }),
             // Update status
             if (_isRefreshing) const LinearProgressIndicator(),
 
@@ -242,7 +183,7 @@
 
             // From currency
             DropdownButtonFormField<String>(
-              initialValue: _fromCurrency,
+              value: _fromCurrency,
               decoration: const InputDecoration(
                 labelText: '从',
                 border: OutlineInputBorder(),
@@ -300,7 +241,7 @@
 
             // To currency
             DropdownButtonFormField<String>(
-              initialValue: _toCurrency,
+              value: _toCurrency,
               decoration: const InputDecoration(
                 labelText: '到',
                 border: OutlineInputBorder(),
