--- conflicted
+++ resolved
@@ -533,11 +533,7 @@
     try {
       await _themeService.copyThemeToClipboard(theme.id);
       if (!mounted) return;
-<<<<<<< HEAD
-      ScaffoldMessenger.of(context).showSnackBar(
-=======
-      messenger.showSnackBar(
->>>>>>> 1cb75e81
+      messenger.showSnackBar(
         const SnackBar(
           content: Text('主题已复制到剪贴板'),
           backgroundColor: Colors.green,
@@ -582,11 +578,7 @@
       try {
         await _themeService.deleteCustomTheme(theme.id);
         if (!mounted) return;
-<<<<<<< HEAD
-        ScaffoldMessenger.of(context).showSnackBar(
-=======
         messenger.showSnackBar(
->>>>>>> 1cb75e81
           SnackBar(
             content: Text('主题"${theme.name}"已删除'),
             backgroundColor: Colors.orange,
@@ -738,11 +730,7 @@
     if (confirmed == true) {
       await _themeService.resetToSystemTheme();
       if (!mounted) return;
-<<<<<<< HEAD
-      ScaffoldMessenger.of(context).showSnackBar(
-=======
-      messenger.showSnackBar(
->>>>>>> 1cb75e81
+      messenger.showSnackBar(
         const SnackBar(
           content: Text('已重置为系统默认主题'),
           backgroundColor: Colors.green,
