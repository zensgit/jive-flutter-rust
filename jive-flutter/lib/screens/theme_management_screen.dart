--- conflicted
+++ resolved
@@ -1,9 +1,9 @@
 import 'package:flutter/material.dart';
-import 'package:jive_money/models/theme_models.dart' as models;
-import 'package:jive_money/services/theme_service.dart';
-import 'package:jive_money/widgets/theme_preview_card.dart';
-import 'package:jive_money/widgets/theme_share_dialog.dart';
-import 'package:jive_money/widgets/custom_theme_editor.dart';
+import '../models/theme_models.dart' as models;
+import '../services/theme_service.dart';
+import '../widgets/theme_preview_card.dart';
+import '../widgets/custom_theme_editor.dart';
+import '../widgets/theme_share_dialog.dart';
 
 /// 主题管理页面
 class ThemeManagementScreen extends StatefulWidget {
@@ -396,7 +396,6 @@
   }
 
   void _handleMenuAction(String action) async {
-    final messenger = ScaffoldMessenger.of(context);
     switch (action) {
       case 'import_clipboard':
         await _importFromClipboard();
@@ -410,7 +409,7 @@
       case 'eye_comfort':
         await ThemeService().applyEyeComfortTheme();
         if (mounted) {
-          messenger.showSnackBar(
+          ScaffoldMessenger.of(context).showSnackBar(
             const SnackBar(content: Text('已应用护眼主题')),
           );
         }
@@ -418,11 +417,7 @@
       case 'apply_eye_bluegrey':
         await ThemeService().applyPresetTheme('preset_eye_bluegrey');
         if (mounted) {
-<<<<<<< HEAD
-          messenger.showSnackBar(
-=======
           ScaffoldMessenger.of(context).showSnackBar(
->>>>>>> 11a7eeaa
             const SnackBar(content: Text('已应用护眼·蓝灰')),
           );
         }
@@ -430,7 +425,7 @@
       case 'apply_eye_green':
         await ThemeService().applyPresetTheme('preset_eye_green');
         if (mounted) {
-          messenger.showSnackBar(
+          ScaffoldMessenger.of(context).showSnackBar(
             const SnackBar(content: Text('已应用护眼·青绿')),
           );
         }
@@ -438,7 +433,7 @@
       case 'apply_eye_dark':
         await ThemeService().applyPresetTheme('preset_eye_dark');
         if (mounted) {
-          messenger.showSnackBar(
+          ScaffoldMessenger.of(context).showSnackBar(
             const SnackBar(content: Text('已应用护眼·夜间')),
           );
         }
@@ -461,19 +456,14 @@
   }
 
   Future<void> _createNewTheme() async {
-    final messenger = ScaffoldMessenger.of(context);
     final result = await Navigator.of(context).push<models.CustomThemeData>(
       MaterialPageRoute(
         builder: (context) => const CustomThemeEditor(),
       ),
     );
-<<<<<<< HEAD
-    if (!mounted) return;
-=======
->>>>>>> 11a7eeaa
 
     if (result != null) {
-      messenger.showSnackBar(
+      ScaffoldMessenger.of(context).showSnackBar(
         SnackBar(
           content: Text('主题"${result.name}"创建成功'),
           backgroundColor: Colors.green,
@@ -483,19 +473,14 @@
   }
 
   Future<void> _editTheme(models.CustomThemeData theme) async {
-    final messenger = ScaffoldMessenger.of(context);
     final result = await Navigator.of(context).push<models.CustomThemeData>(
       MaterialPageRoute(
         builder: (context) => CustomThemeEditor(theme: theme),
       ),
     );
-<<<<<<< HEAD
-    if (!mounted) return;
-=======
->>>>>>> 11a7eeaa
 
     if (result != null) {
-      messenger.showSnackBar(
+      ScaffoldMessenger.of(context).showSnackBar(
         SnackBar(
           content: Text('主题"${result.name}"已更新'),
           backgroundColor: Colors.green,
@@ -512,7 +497,6 @@
   }
 
   Future<void> _copyTheme(models.CustomThemeData theme) async {
-    final messenger = ScaffoldMessenger.of(context);
     try {
       final newTheme = await _themeService.createCustomTheme(
         name: '${theme.name} (副本)',
@@ -520,21 +504,15 @@
         description: theme.description,
         baseTheme: theme,
       );
-<<<<<<< HEAD
-      if (!mounted) return;
-
-      messenger.showSnackBar(
-=======
-
-      ScaffoldMessenger.of(context).showSnackBar(
->>>>>>> 11a7eeaa
+
+      ScaffoldMessenger.of(context).showSnackBar(
         SnackBar(
           content: Text('主题"${newTheme.name}"创建成功'),
           backgroundColor: Colors.green,
         ),
       );
     } catch (e) {
-      messenger.showSnackBar(
+      ScaffoldMessenger.of(context).showSnackBar(
         SnackBar(
           content: Text('复制失败: $e'),
           backgroundColor: Colors.red,
@@ -544,18 +522,16 @@
   }
 
   Future<void> _exportTheme(models.CustomThemeData theme) async {
-    final messenger = ScaffoldMessenger.of(context);
     try {
       await _themeService.copyThemeToClipboard(theme.id);
-      if (!mounted) return;
-      messenger.showSnackBar(
+      ScaffoldMessenger.of(context).showSnackBar(
         const SnackBar(
           content: Text('主题已复制到剪贴板'),
           backgroundColor: Colors.green,
         ),
       );
     } catch (e) {
-      messenger.showSnackBar(
+      ScaffoldMessenger.of(context).showSnackBar(
         SnackBar(
           content: Text('导出失败: $e'),
           backgroundColor: Colors.red,
@@ -565,8 +541,6 @@
   }
 
   Future<void> _deleteTheme(models.CustomThemeData theme) async {
-    final navigator = Navigator.of(context);
-    final messenger = ScaffoldMessenger.of(context);
     final confirmed = await showDialog<bool>(
       context: context,
       builder: (context) => AlertDialog(
@@ -574,11 +548,11 @@
         content: Text('确定要删除主题"${theme.name}"吗？此操作不可撤销。'),
         actions: [
           TextButton(
-            onPressed: () => navigator.pop(false),
+            onPressed: () => Navigator.of(context).pop(false),
             child: const Text('取消'),
           ),
           ElevatedButton(
-            onPressed: () => navigator.pop(true),
+            onPressed: () => Navigator.of(context).pop(true),
             style: ElevatedButton.styleFrom(
               backgroundColor: Colors.red,
               foregroundColor: Colors.white,
@@ -592,15 +566,14 @@
     if (confirmed == true) {
       try {
         await _themeService.deleteCustomTheme(theme.id);
-        if (!mounted) return;
-        messenger.showSnackBar(
+        ScaffoldMessenger.of(context).showSnackBar(
           SnackBar(
             content: Text('主题"${theme.name}"已删除'),
             backgroundColor: Colors.orange,
           ),
         );
       } catch (e) {
-        messenger.showSnackBar(
+        ScaffoldMessenger.of(context).showSnackBar(
           SnackBar(
             content: Text('删除失败: $e'),
             backgroundColor: Colors.red,
@@ -611,19 +584,17 @@
   }
 
   Future<void> _importFromClipboard() async {
-    final messenger = ScaffoldMessenger.of(context);
     try {
       final theme = await _themeService.importThemeFromClipboard();
-      if (!mounted) return;
       if (theme != null) {
-        messenger.showSnackBar(
+        ScaffoldMessenger.of(context).showSnackBar(
           SnackBar(
             content: Text('主题"${theme.name}"导入成功'),
             backgroundColor: Colors.green,
           ),
         );
       } else {
-        messenger.showSnackBar(
+        ScaffoldMessenger.of(context).showSnackBar(
           const SnackBar(
             content: Text('剪贴板中没有找到有效的主题数据'),
             backgroundColor: Colors.orange,
@@ -631,7 +602,7 @@
         );
       }
     } catch (e) {
-      messenger.showSnackBar(
+      ScaffoldMessenger.of(context).showSnackBar(
         SnackBar(
           content: Text('导入失败: $e'),
           backgroundColor: Colors.red,
@@ -688,7 +659,6 @@
   }
 
   Future<void> _importTheme(String input) async {
-    final messenger = ScaffoldMessenger.of(context);
     try {
       models.CustomThemeData theme;
 
@@ -698,21 +668,16 @@
       } else {
         // 从分享码导入
         theme = await _themeService.importSharedTheme(input);
-        if (!mounted) return;
       }
 
-<<<<<<< HEAD
-      messenger.showSnackBar(
-=======
-      ScaffoldMessenger.of(context).showSnackBar(
->>>>>>> 11a7eeaa
+      ScaffoldMessenger.of(context).showSnackBar(
         SnackBar(
           content: Text('主题"${theme.name}"导入成功'),
           backgroundColor: Colors.green,
         ),
       );
     } catch (e) {
-      messenger.showSnackBar(
+      ScaffoldMessenger.of(context).showSnackBar(
         SnackBar(
           content: Text('导入失败: $e'),
           backgroundColor: Colors.red,
@@ -722,8 +687,6 @@
   }
 
   Future<void> _resetToDefault() async {
-    final navigator = Navigator.of(context);
-    final messenger = ScaffoldMessenger.of(context);
     final confirmed = await showDialog<bool>(
       context: context,
       builder: (context) => AlertDialog(
@@ -731,11 +694,11 @@
         content: const Text('确定要重置为系统默认主题吗？'),
         actions: [
           TextButton(
-            onPressed: () => navigator.pop(false),
+            onPressed: () => Navigator.of(context).pop(false),
             child: const Text('取消'),
           ),
           ElevatedButton(
-            onPressed: () => navigator.pop(true),
+            onPressed: () => Navigator.of(context).pop(true),
             style: ElevatedButton.styleFrom(
               backgroundColor: Colors.black,
               foregroundColor: Colors.white,
@@ -748,8 +711,7 @@
 
     if (confirmed == true) {
       await _themeService.resetToSystemTheme();
-      if (!mounted) return;
-      messenger.showSnackBar(
+      ScaffoldMessenger.of(context).showSnackBar(
         const SnackBar(
           content: Text('已重置为系统默认主题'),
           backgroundColor: Colors.green,
