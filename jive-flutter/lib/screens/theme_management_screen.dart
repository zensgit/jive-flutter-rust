--- conflicted
+++ resolved
@@ -530,14 +530,7 @@
     try {
       await _themeService.copyThemeToClipboard(theme.id);
       if (!mounted) return;
-<<<<<<< HEAD
-=======
-<<<<<<< HEAD
->>>>>>> 6c65ccc4
-      ScaffoldMessenger.of(context).showSnackBar(
-=======
-      messenger.showSnackBar(
->>>>>>> origin/main
+      messenger.showSnackBar(
         const SnackBar(
           content: Text('主题已复制到剪贴板'),
           backgroundColor: Colors.green,
@@ -556,14 +549,6 @@
   Future<void> _deleteTheme(models.CustomThemeData theme) async {
     final navigator = Navigator.of(context);
     final messenger = ScaffoldMessenger.of(context);
-<<<<<<< HEAD
-=======
-<<<<<<< HEAD
-=======
-    final navigator = Navigator.of(context);
-    final messenger = ScaffoldMessenger.of(context);
->>>>>>> origin/main
->>>>>>> 6c65ccc4
     final confirmed = await showDialog<bool>(
       context: context,
       builder: (context) => AlertDialog(
@@ -590,14 +575,7 @@
       try {
         await _themeService.deleteCustomTheme(theme.id);
         if (!mounted) return;
-<<<<<<< HEAD
-=======
-<<<<<<< HEAD
->>>>>>> 6c65ccc4
-        ScaffoldMessenger.of(context).showSnackBar(
-=======
         messenger.showSnackBar(
->>>>>>> origin/main
           SnackBar(
             content: Text('主题"${theme.name}"已删除'),
             backgroundColor: Colors.orange,
@@ -724,14 +702,6 @@
   Future<void> _resetToDefault() async {
     final navigator = Navigator.of(context);
     final messenger = ScaffoldMessenger.of(context);
-<<<<<<< HEAD
-=======
-<<<<<<< HEAD
-=======
-    final navigator = Navigator.of(context);
-    final messenger = ScaffoldMessenger.of(context);
->>>>>>> origin/main
->>>>>>> 6c65ccc4
     final confirmed = await showDialog<bool>(
       context: context,
       builder: (context) => AlertDialog(
@@ -757,14 +727,7 @@
     if (confirmed == true) {
       await _themeService.resetToSystemTheme();
       if (!mounted) return;
-<<<<<<< HEAD
-=======
-<<<<<<< HEAD
->>>>>>> 6c65ccc4
-      ScaffoldMessenger.of(context).showSnackBar(
-=======
-      messenger.showSnackBar(
->>>>>>> origin/main
+      messenger.showSnackBar(
         const SnackBar(
           content: Text('已重置为系统默认主题'),
           backgroundColor: Colors.green,
