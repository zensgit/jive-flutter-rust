--- conflicted
+++ resolved
@@ -94,7 +94,7 @@
               width: 40,
               height: 40,
               decoration: BoxDecoration(
-                color: Colors.blue.withValues(alpha: 0.1),
+                color: Colors.blue.withOpacity(0.1),
                 borderRadius: BorderRadius.circular(20),
               ),
               child: SvgPicture.asset(
@@ -137,12 +137,12 @@
           ),
           if (isUser) ...[
             const SizedBox(width: 12),
-            const CircleAvatar(
+            CircleAvatar(
               radius: 20,
               backgroundColor: Colors.blue,
               child: Text(
                 '我',
-                style: TextStyle(color: Colors.white, fontSize: 14),
+                style: const TextStyle(color: Colors.white, fontSize: 14),
               ),
             ),
           ],
@@ -208,11 +208,7 @@
                             width: 40,
                             height: 40,
                             decoration: BoxDecoration(
-<<<<<<< HEAD
-                              color: Colors.blue.withValues(alpha: 0.1),
-=======
                               color: Colors.blue.withOpacity(0.1),
->>>>>>> 11a7eeaa
                               borderRadius: BorderRadius.circular(20),
                             ),
                             child: SvgPicture.asset(
@@ -228,11 +224,7 @@
                               color: Colors.grey[100],
                               borderRadius: BorderRadius.circular(16),
                             ),
-<<<<<<< HEAD
-                            child: const Row(
-=======
                             child: Row(
->>>>>>> 11a7eeaa
                               mainAxisSize: MainAxisSize.min,
                               children: [
                                 SizedBox(
@@ -244,13 +236,8 @@
                                         Colors.blue),
                                   ),
                                 ),
-<<<<<<< HEAD
-                                SizedBox(width: 12),
-                                Text('正在思考...'),
-=======
                                 const SizedBox(width: 12),
                                 const Text('正在思考...'),
->>>>>>> 11a7eeaa
                               ],
                             ),
                           ),
