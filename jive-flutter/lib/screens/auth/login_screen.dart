import 'package:flutter/material.dart';
import 'package:flutter_svg/flutter_svg.dart';
import 'package:flutter_riverpod/flutter_riverpod.dart';
import 'package:go_router/go_router.dart';
import 'package:jive_money/services/auth_service.dart';
import 'package:jive_money/services/storage_service.dart';
import 'package:jive_money/widgets/wechat_login_button.dart';
import 'package:jive_money/core/router/app_router.dart';
import 'package:jive_money/providers/auth_provider.dart';

class LoginScreen extends ConsumerStatefulWidget {
  const LoginScreen({super.key});

  @override
  ConsumerState<LoginScreen> createState() => _LoginScreenState();
}

class _LoginScreenState extends ConsumerState<LoginScreen> {
  final _formKey = GlobalKey<FormState>();
  final _emailController = TextEditingController(text: 'superadmin@jive.money');
  final _passwordController = TextEditingController(text: 'admin123');
  bool _isPasswordVisible = false;
  bool _isLoading = false;
  bool _rememberMe = false;
  bool _rememberPassword = false;
  bool _rememberPermanently = false;
  final AuthService _authService = AuthService();
  final StorageService _storageService = StorageService();

  @override
  void initState() {
    super.initState();
    _loadSavedCredentials();
  }

  /// 加载保存的登录凭据
  Future<void> _loadSavedCredentials() async {
    try {
      final credentials = await _storageService.getRememberedCredentials();
      if (credentials != null && !credentials.isExpired) {
        setState(() {
          _emailController.text = credentials.username;
          _rememberMe = true;
          _rememberPermanently = credentials.rememberPermanently;

          if (credentials.rememberPassword) {
            _passwordController.text = credentials.password;
            _rememberPassword = true;
          }
        });
      }
    } catch (e) {
      debugPrint('加载保存的凭据失败: $e');
    }
  }

  /// 保存登录凭据
  Future<void> _saveCredentials() async {
    if (_rememberMe && _emailController.text.trim().isNotEmpty) {
      try {
        final credentials = RememberedCredentials(
          username: _emailController.text.trim(),
          password: _rememberPassword ? _passwordController.text : '',
          rememberPassword: _rememberPassword,
          rememberPermanently: _rememberPermanently,
          savedAt: DateTime.now(),
          lastUsedAt: DateTime.now(),
        );
        await _storageService.saveRememberedCredentials(credentials);
      } catch (e) {
        debugPrint('保存登录凭据失败: $e');
      }
    } else {
      // 如果不记住密码，清除保存的凭据
      await _storageService.clearRememberedCredentials();
    }
  }

  @override
  void dispose() {
    _emailController.dispose();
    _passwordController.dispose();
    super.dispose();
  }

  Future<void> _login() async {
    final messenger = ScaffoldMessenger.of(context);
    final router = GoRouter.of(context);
    if (!_formKey.currentState!.validate()) return;

    final messenger = ScaffoldMessenger.of(context);
    final router = GoRouter.of(context);

    setState(() {      _isLoading = true;
    });

    try {
      // 保存登录凭据
      await _saveCredentials();

      debugPrint('DEBUG: Starting login for ${_emailController.text.trim()}');

      // 使用AuthController的login方法
      final success = await ref.read(authControllerProvider.notifier).login(
            email: _emailController.text.trim(),
            password: _passwordController.text,
            rememberMe: _rememberMe,
          );

      debugPrint('DEBUG: Login result: $success');

      if (mounted) {
        if (success) {
          final authState = ref.read(authControllerProvider);
          debugPrint('DEBUG: Login successful, user: ${authState.user?.name}');

          // 登录成功，显示欢迎消息
          messenger.showSnackBar(
            SnackBar(
              content: Text('欢迎回来，${authState.user?.name ?? '用户'}！'),
              backgroundColor: Colors.green,
            ),
          );

          // 直接跳转到仪表板
          debugPrint('DEBUG: Navigating to dashboard');
          router.go(AppRoutes.dashboard);
        } else {
          final authState = ref.read(authControllerProvider);
          debugPrint('DEBUG: Login failed: ${authState.errorMessage}');

          // 登录失败，显示错误消息
          messenger.showSnackBar(
            SnackBar(
              content: Text(authState.errorMessage ?? '登录失败'),
              backgroundColor: Colors.red,
            ),
          );
        }
      }
    } catch (e, stack) {
      debugPrint('DEBUG: Login exception: $e');
      debugPrint('DEBUG: Stack trace: $stack');

      if (mounted) {
        messenger.showSnackBar(
          SnackBar(
            content: Text('登录过程中发生错误: $e'),
            backgroundColor: Colors.red,
          ),
        );
      }
    } finally {
      if (mounted) {
        setState(() {
          _isLoading = false;
        });
      }
    }
  }

  @override
  Widget build(BuildContext context) {
    final messenger = ScaffoldMessenger.of(context);
    final router = GoRouter.of(context);
    return Scaffold(
      body: SafeArea(
        child: Center(
          child: SingleChildScrollView(
            padding: const EdgeInsets.all(24.0),
            child: ConstrainedBox(
              constraints: const BoxConstraints(maxWidth: 400),
              child: Form(
                key: _formKey,
                child: Column(
                  mainAxisAlignment: MainAxisAlignment.center,
                  crossAxisAlignment: CrossAxisAlignment.stretch,
                  children: [
                    // Logo 和标题
                    SvgPicture.asset(
                      'assets/images/Jiva.svg',
                      width: 80,
                      height: 80,
                    ),
                    const SizedBox(height: 24),
                    const Text(
                      'Jive Money',
                      style: TextStyle(
                        fontSize: 32,
                        fontWeight: FontWeight.bold,
                        color: Colors.blue,
                      ),
                      textAlign: TextAlign.center,
                    ),
                    const Text(
                      '集腋记账',
                      style: TextStyle(
                        fontSize: 16,
                        color: Colors.grey,
                      ),
                      textAlign: TextAlign.center,
                    ),
                    const SizedBox(height: 48),

                    // 用户名或邮箱输入框
                    TextFormField(
                      controller: _emailController,
                      decoration: const InputDecoration(
                        labelText: '用户名或邮箱',
                        hintText: '请输入用户名或邮箱地址',
                        prefixIcon: Icon(Icons.person),
                        border: OutlineInputBorder(),
                        helperText: '支持用户名或邮箱地址登录',
                      ),
                      autocorrect: false,
                      validator: (value) {
                        if (value == null || value.isEmpty) {
                          return '请输入用户名或邮箱地址';
                        }
                        // 检查是否为有效的邮箱格式
                        bool isEmail = RegExp(
                                r'^[a-zA-Z0-9._%+-]+@[a-zA-Z0-9.-]+\.[a-zA-Z]{2,}$')
                            .hasMatch(value);
                        // 检查是否为有效的用户名格式
                        bool isUsername =
                            RegExp(r'^[a-zA-Z0-9_\u4e00-\u9fa5]+$')
                                    .hasMatch(value) &&
                                value.length >= 3 &&
                                value.length <= 20;

                        if (!isEmail && !isUsername) {
                          return '请输入有效的用户名或邮箱地址';
                        }
                        return null;
                      },
                    ),
                    const SizedBox(height: 16),

                    // 密码输入框
                    TextFormField(
                      controller: _passwordController,
                      decoration: InputDecoration(
                        labelText: '密码',
                        prefixIcon: const Icon(Icons.lock),
                        suffixIcon: IconButton(
                          icon: Icon(
                            _isPasswordVisible
                                ? Icons.visibility
                                : Icons.visibility_off,
                          ),
                          onPressed: () {
                            setState(() {
                              _isPasswordVisible = !_isPasswordVisible;
                            });
                          },
                        ),
                        border: const OutlineInputBorder(),
                      ),
                      obscureText: !_isPasswordVisible,
                      validator: (value) {
                        if (value == null || value.isEmpty) {
                          return '请输入密码';
                        }
                        if (value.length < 6) {
                          return '密码至少6位';
                        }
                        return null;
                      },
                    ),
                    const SizedBox(height: 16),

                    // 记住密码选项
                    Column(
                      children: [
                        Row(
                          children: [
                            Checkbox(
                              value: _rememberMe,
                              onChanged: (value) {
                                setState(() {
                                  _rememberMe = value ?? false;
                                  if (!_rememberMe) {
                                    _rememberPassword = false;
                                    _rememberPermanently = false;
                                  }
                                });
                              },
                            ),
                            const Text('记住账号'),
                            const SizedBox(width: 16),
                            Checkbox(
                              value: _rememberPassword && _rememberMe,
                              onChanged: _rememberMe
                                  ? (value) {
                                      setState(() {
                                        _rememberPassword = value ?? false;
                                      });
                                    }
                                  : null,
                            ),
                            const Text('记住密码'),
                            const Spacer(),
                            TextButton(
                              onPressed: () async {
                                final messenger = ScaffoldMessenger.of(context);
                                // 清除保存的凭据
                                await _storageService
                                    .clearRememberedCredentials();
                                if (!mounted) return;
                                setState(() {
                                  _emailController.clear();
                                  _passwordController.clear();
                                  _rememberMe = false;
                                  _rememberPassword = false;
                                  _rememberPermanently = false;
                                });
                                messenger.showSnackBar(
                                  const SnackBar(
                                    content: Text('已清除保存的登录信息'),
                                    backgroundColor: Colors.blue,
                                  ),
                                );
                              },
                              child: const Text(
                                '清除',
                                style: TextStyle(fontSize: 12),
                              ),
                            ),
                          ],
                        ),
                        // 永久记住选项（测试专用）
                        if (_rememberPassword)
                          Row(
                            children: [
                              const SizedBox(width: 12),
                              Checkbox(
                                value: _rememberPermanently,
                                onChanged: (value) {
                                  setState(() {
                                    _rememberPermanently = value ?? false;
                                  });
                                },
                              ),
                              const Text(
                                '永久记住（测试模式）',
                                style: TextStyle(
                                  fontSize: 14,
                                  color: Colors.orange,
                                  fontWeight: FontWeight.w500,
                                ),
                              ),
                              const SizedBox(width: 8),
                              Icon(
                                Icons.warning_amber,
                                size: 16,
                                color: Colors.orange[600],
                              ),
                              const SizedBox(width: 4),
                              Text(
                                '永不过期',
                                style: TextStyle(
                                  fontSize: 12,
                                  color: Colors.orange[700],
                                ),
                              ),
                            ],
                          ),
                      ],
                    ),

                    // 安全提示
                    if (_rememberPassword)
                      Container(
                        padding: const EdgeInsets.all(8),
                        decoration: BoxDecoration(
                          color: _rememberPermanently
                              ? Colors.red[50]
                              : Colors.orange[50],
                          borderRadius: BorderRadius.circular(6),
                          border: Border.all(
                              color: _rememberPermanently
                                  ? Colors.red[200]!
                                  : Colors.orange[200]!),
                        ),
                        child: Column(
                          crossAxisAlignment: CrossAxisAlignment.start,
                          children: [
                            Row(
                              children: [
                                Icon(
                                  _rememberPermanently
                                      ? Icons.warning
                                      : Icons.security,
                                  size: 16,
                                  color: _rememberPermanently
                                      ? Colors.red[600]
                                      : Colors.orange[600],
                                ),
                                const SizedBox(width: 8),
                                Expanded(
                                  child: Text(
                                    _rememberPermanently
                                        ? '⚠️ 永久记住模式 - 测试专用'
                                        : '密码将保存在本地，请确保设备安全',
                                    style: TextStyle(
                                      fontSize: 12,
                                      color: _rememberPermanently
                                          ? Colors.red[700]
                                          : Colors.orange[700],
                                      fontWeight: _rememberPermanently
                                          ? FontWeight.bold
                                          : FontWeight.normal,
                                    ),
                                  ),
                                ),
                              ],
                            ),
                            if (_rememberPermanently) ...[
                              const SizedBox(height: 4),
                              Text(
                                '• 凭据永不过期，适合测试环境\n• 生产环境请取消永久记住选项\n• 定期清除凭据确保安全',
                                style: TextStyle(
                                  fontSize: 11,
                                  color: Colors.red[600],
                                  height: 1.3,
                                ),
                              ),
                            ] else ...[
                              const SizedBox(height: 4),
                              Text(
                                '• 凭据30天后自动过期\n• 仅保存在本地设备',
                                style: TextStyle(
                                  fontSize: 11,
                                  color: Colors.orange[600],
                                  height: 1.3,
                                ),
                              ),
                            ],
                          ],
                        ),
                      ),
                    const SizedBox(height: 16),

                    // 登录按钮
                    SizedBox(
                      height: 50,
                      child: ElevatedButton(
                        onPressed: _isLoading ? null : _login,
                        style: ElevatedButton.styleFrom(
                          backgroundColor: Colors.blue,
                          foregroundColor: Colors.white,
                        ),
                        child: _isLoading
                            ? const CircularProgressIndicator(
                                valueColor:
                                    AlwaysStoppedAnimation<Color>(Colors.white),
                              )
                            : const Text(
                                '登录',
                                style: TextStyle(fontSize: 16),
                              ),
                      ),
                    ),
                    const SizedBox(height: 16),

                    // 注册链接
                    TextButton(
                      onPressed: () {
                        context.push(AppRoutes.register);
                      },
                      child: const Text('还没有账户？点击注册'),
                    ),

                    // 忘记密码链接
                    TextButton(
                      onPressed: () {
                        // TODO: 实现忘记密码功能
<<<<<<< HEAD
=======
                        final messenger = ScaffoldMessenger.of(context);
>>>>>>> 6c65ccc4
                        messenger.showSnackBar(
                          const SnackBar(content: Text('忘记密码功能暂未实现')),
                        );
                      },
                      child: const Text('忘记密码？'),
                    ),

                    const SizedBox(height: 24),

                    // 分割线
                    Row(
                      children: [
                        const Expanded(child: Divider()),
                        Padding(
                          padding: const EdgeInsets.symmetric(horizontal: 16),
                          child: Text(
                            '或',
                            style: TextStyle(
                              color: Colors.grey[600],
                              fontSize: 14,
                            ),
                          ),
                        ),
                        const Expanded(child: Divider()),
                      ],
                    ),

                    const SizedBox(height: 24),

                    // 微信登录按钮
                    WeChatLoginButton(
                      buttonText: '使用微信登录',
                      onSuccess: (authResult, userInfo) async {
                        final messenger = ScaffoldMessenger.of(context);
                        final router = GoRouter.of(context);
                        final result = await _authService.wechatLogin();

                        if (!mounted) return;

                        if (result.success) {
                          messenger.showSnackBar(
                            SnackBar(
                              content: Text('欢迎回来，\${result.userData?.username}！'),
                              backgroundColor: Colors.green,
                            ),
                          );
                          router.go(AppRoutes.dashboard);
                        } else {
                          messenger.showSnackBar(
                            SnackBar(
                              content: Text(result.message ?? '微信登录失败'),
                              backgroundColor: Colors.red,
                            ),
                          );
                        }
                      },
                      onError: (error) {
<<<<<<< HEAD
=======
                        final messenger = ScaffoldMessenger.of(context);
>>>>>>> 6c65ccc4
                        messenger.showSnackBar(
                          SnackBar(
                            content: Text('微信登录失败: \$error'),
                            backgroundColor: Colors.red,
                          ),
                        );
                      },
                    ),

                    const SizedBox(height: 16),

                    // 系统管理员登录链接
                    TextButton(
                      onPressed: () {
                        Navigator.of(context).pushNamed('/admin-login');
                      },
                      child: Text(
                        '系统管理员登录',
                        style: TextStyle(
                          fontSize: 12,
                          color: Colors.red[600],
                          decoration: TextDecoration.underline,
                        ),
                      ),
                    ),

                    const SizedBox(height: 16),

                    // 登录提示
                    Card(
                      color: Colors.blue[50],
                      child: Padding(
                        padding: const EdgeInsets.all(12),
                        child: Column(
                          crossAxisAlignment: CrossAxisAlignment.start,
                          children: [
                            Row(
                              children: [
                                Icon(Icons.info,
                                    color: Colors.blue[700], size: 16),
                                const SizedBox(width: 8),
                                const Text(
                                  '登录说明',
                                  style: TextStyle(
                                      fontWeight: FontWeight.bold,
                                      fontSize: 14),
                                ),
                              ],
                            ),
                            const SizedBox(height: 4),
                            const Text(
                              '• 支持用户名或邮箱地址登录\n'
                              '• 管理员账户：admin / 密码：admin123\n'
                              '• 邮箱和密码请填写完整\n'
                              '• 确保后端API服务正在运行\n'
                              '• 也可以使用微信登录（模拟）\n'
                              '• 记住功能：账号+密码（30天）或永久记住（测试用）',
                              style:
                                  TextStyle(fontSize: 12, color: Colors.blue),
                            ),
                          ],
                        ),
                      ),
                    ),
                  ],
                ),
              ),
            ),
          ),
        ),
      ),
    );
  }
}<|MERGE_RESOLUTION|>--- conflicted
+++ resolved
@@ -88,10 +88,8 @@
     final router = GoRouter.of(context);
     if (!_formKey.currentState!.validate()) return;
 
-    final messenger = ScaffoldMessenger.of(context);
-    final router = GoRouter.of(context);
-
-    setState(() {      _isLoading = true;
+    setState(() {
+      _isLoading = true;
     });
 
     try {
@@ -161,8 +159,6 @@
 
   @override
   Widget build(BuildContext context) {
-    final messenger = ScaffoldMessenger.of(context);
-    final router = GoRouter.of(context);
     return Scaffold(
       body: SafeArea(
         child: Center(
@@ -475,10 +471,7 @@
                     TextButton(
                       onPressed: () {
                         // TODO: 实现忘记密码功能
-<<<<<<< HEAD
-=======
                         final messenger = ScaffoldMessenger.of(context);
->>>>>>> 6c65ccc4
                         messenger.showSnackBar(
                           const SnackBar(content: Text('忘记密码功能暂未实现')),
                         );
@@ -536,10 +529,7 @@
                         }
                       },
                       onError: (error) {
-<<<<<<< HEAD
-=======
                         final messenger = ScaffoldMessenger.of(context);
->>>>>>> 6c65ccc4
                         messenger.showSnackBar(
                           SnackBar(
                             content: Text('微信登录失败: \$error'),
