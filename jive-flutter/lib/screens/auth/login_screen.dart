--- conflicted
+++ resolved
@@ -2,11 +2,11 @@
 import 'package:flutter_svg/flutter_svg.dart';
 import 'package:flutter_riverpod/flutter_riverpod.dart';
 import 'package:go_router/go_router.dart';
-import 'package:jive_money/services/auth_service.dart';
-import 'package:jive_money/services/storage_service.dart';
-import 'package:jive_money/widgets/wechat_login_button.dart';
-import 'package:jive_money/core/router/app_router.dart';
-import 'package:jive_money/providers/auth_provider.dart';
+import '../../services/auth_service.dart';
+import '../../services/storage_service.dart';
+import '../../widgets/wechat_login_button.dart';
+import '../../core/router/app_router.dart';
+import '../../providers/auth_provider.dart';
 
 class LoginScreen extends ConsumerStatefulWidget {
   const LoginScreen({super.key});
@@ -84,8 +84,6 @@
   }
 
   Future<void> _login() async {
-    final messenger = ScaffoldMessenger.of(context);
-    final router = GoRouter.of(context);
     if (!_formKey.currentState!.validate()) return;
 
     setState(() {
@@ -108,14 +106,12 @@
       debugPrint('DEBUG: Login result: $success');
 
       if (mounted) {
-        // ignore: use_build_context_synchronously
-        final messenger = ScaffoldMessenger.of(context);
         if (success) {
           final authState = ref.read(authControllerProvider);
           debugPrint('DEBUG: Login successful, user: ${authState.user?.name}');
 
           // 登录成功，显示欢迎消息
-          messenger.showSnackBar(
+          ScaffoldMessenger.of(context).showSnackBar(
             SnackBar(
               content: Text('欢迎回来，${authState.user?.name ?? '用户'}！'),
               backgroundColor: Colors.green,
@@ -124,17 +120,13 @@
 
           // 直接跳转到仪表板
           debugPrint('DEBUG: Navigating to dashboard');
-<<<<<<< HEAD
-          router.go(AppRoutes.dashboard);
-=======
           context.go(AppRoutes.dashboard);
->>>>>>> 11a7eeaa
         } else {
           final authState = ref.read(authControllerProvider);
           debugPrint('DEBUG: Login failed: ${authState.errorMessage}');
 
           // 登录失败，显示错误消息
-          messenger.showSnackBar(
+          ScaffoldMessenger.of(context).showSnackBar(
             SnackBar(
               content: Text(authState.errorMessage ?? '登录失败'),
               backgroundColor: Colors.red,
@@ -147,9 +139,7 @@
       debugPrint('DEBUG: Stack trace: $stack');
 
       if (mounted) {
-        // ignore: use_build_context_synchronously
-        final messenger = ScaffoldMessenger.of(context);
-        messenger.showSnackBar(
+        ScaffoldMessenger.of(context).showSnackBar(
           SnackBar(
             content: Text('登录过程中发生错误: $e'),
             backgroundColor: Colors.red,
@@ -306,14 +296,9 @@
                             const Spacer(),
                             TextButton(
                               onPressed: () async {
-                                final messenger = ScaffoldMessenger.of(context);
                                 // 清除保存的凭据
                                 await _storageService
                                     .clearRememberedCredentials();
-<<<<<<< HEAD
-                                if (!mounted) return;
-=======
->>>>>>> 11a7eeaa
                                 setState(() {
                                   _emailController.clear();
                                   _passwordController.clear();
@@ -321,14 +306,14 @@
                                   _rememberPassword = false;
                                   _rememberPermanently = false;
                                 });
-                                // ignore: use_build_context_synchronously
-                                final messenger = ScaffoldMessenger.of(context);
-                                messenger.showSnackBar(
-                                  const SnackBar(
-                                    content: Text('已清除保存的登录信息'),
-                                    backgroundColor: Colors.blue,
-                                  ),
-                                );
+                                if (mounted) {
+                                  ScaffoldMessenger.of(context).showSnackBar(
+                                    const SnackBar(
+                                      content: Text('已清除保存的登录信息'),
+                                      backgroundColor: Colors.blue,
+                                    ),
+                                  );
+                                }
                               },
                               child: const Text(
                                 '清除',
@@ -484,8 +469,7 @@
                     TextButton(
                       onPressed: () {
                         // TODO: 实现忘记密码功能
-                        final messenger = ScaffoldMessenger.of(context);
-                        messenger.showSnackBar(
+                        ScaffoldMessenger.of(context).showSnackBar(
                           const SnackBar(content: Text('忘记密码功能暂未实现')),
                         );
                       },
@@ -518,30 +502,19 @@
                     WeChatLoginButton(
                       buttonText: '使用微信登录',
                       onSuccess: (authResult, userInfo) async {
-                        final messenger = ScaffoldMessenger.of(context);
-                        final router = GoRouter.of(context);
                         final result = await _authService.wechatLogin();
 
-<<<<<<< HEAD
-                        if (!mounted) return;
-
-=======
->>>>>>> 11a7eeaa
                         if (result.success) {
-                          messenger.showSnackBar(
+                          ScaffoldMessenger.of(context).showSnackBar(
                             SnackBar(
-<<<<<<< HEAD
-                              content: Text('欢迎回来，\${result.userData?.username}！'),
-=======
                               content:
                                   Text('欢迎回来，${result.userData?.username}！'),
->>>>>>> 11a7eeaa
                               backgroundColor: Colors.green,
                             ),
                           );
-                          router.go(AppRoutes.dashboard);
+                          context.go(AppRoutes.dashboard);
                         } else {
-                          messenger.showSnackBar(
+                          ScaffoldMessenger.of(context).showSnackBar(
                             SnackBar(
                               content: Text(result.message ?? '微信登录失败'),
                               backgroundColor: Colors.red,
@@ -550,10 +523,9 @@
                         }
                       },
                       onError: (error) {
-                        final messenger = ScaffoldMessenger.of(context);
-                        messenger.showSnackBar(
+                        ScaffoldMessenger.of(context).showSnackBar(
                           SnackBar(
-                            content: Text('微信登录失败: \$error'),
+                            content: Text('微信登录失败: $error'),
                             backgroundColor: Colors.red,
                           ),
                         );
