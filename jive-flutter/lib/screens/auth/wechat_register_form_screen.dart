--- conflicted
+++ resolved
@@ -1,7 +1,7 @@
 import 'package:flutter/material.dart';
-import 'package:jive_money/services/wechat_service.dart';
-import 'package:jive_money/services/auth_service.dart';
-import 'package:jive_money/utils/password_strength.dart';
+import '../../services/wechat_service.dart';
+import '../../services/auth_service.dart';
+import '../../utils/password_strength.dart';
 
 /// 微信注册表单页面
 class WeChatRegisterFormScreen extends StatefulWidget {
@@ -76,8 +76,6 @@
       _isLoading = true;
     });
 
-    final messenger = ScaffoldMessenger.of(context);
-    final navigator = Navigator.of(context);
     try {
       // 首先尝试注册账户
       final result = await _authService.register(
@@ -86,51 +84,34 @@
         _passwordController.text,
       );
 
-      if (!mounted) return;
-      // ignore: use_build_context_synchronously
-      final messenger = ScaffoldMessenger.of(context);
-
-
       if (result.success && result.userData != null) {
         // 注册成功后绑定微信
         final bindResult = await _authService.bindWechat();
-<<<<<<< HEAD
-        if (!mounted) return;
-=======
->>>>>>> 11a7eeaa
 
         if (bindResult.success) {
           // 绑定成功，返回成功结果
-          // ignore: use_build_context_synchronously
-          final navigator = Navigator.of(context);
-          navigator.pop({
+          Navigator.of(context).pop({
             'success': true,
             'userData': result.userData,
             'message': '微信注册成功！',
           });
         } else {
           // 绑定失败但账户已创建，提示用户
-          messenger.showSnackBar(
+          ScaffoldMessenger.of(context).showSnackBar(
             SnackBar(
               content: Text('账户创建成功，但微信绑定失败: ${bindResult.message}'),
               backgroundColor: Colors.orange,
             ),
           );
 
-<<<<<<< HEAD
-          // ignore: use_build_context_synchronously
-          final navigator = Navigator.of(context);
-          navigator.pop({
-=======
           Navigator.of(context).pop({
->>>>>>> 11a7eeaa
             'success': true,
             'userData': result.userData,
             'message': '账户创建成功，请手动绑定微信',
           });
         }
       } else {
-        messenger.showSnackBar(
+        ScaffoldMessenger.of(context).showSnackBar(
           SnackBar(
             content: Text(result.message ?? '注册失败'),
             backgroundColor: Colors.red,
@@ -138,10 +119,7 @@
         );
       }
     } catch (e) {
-      if (!mounted) return;
-      // ignore: use_build_context_synchronously
-      final messenger = ScaffoldMessenger.of(context);
-      messenger.showSnackBar(
+      ScaffoldMessenger.of(context).showSnackBar(
         SnackBar(
           content: Text('注册过程中发生错误: $e'),
           backgroundColor: Colors.red,
