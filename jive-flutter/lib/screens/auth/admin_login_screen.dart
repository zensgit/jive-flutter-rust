import 'package:flutter/material.dart';
import 'package:flutter/foundation.dart';
import 'package:flutter_svg/flutter_svg.dart';
import 'package:jive_money/screens/admin/super_admin_screen.dart';

class AdminLoginScreen extends StatefulWidget {
  const AdminLoginScreen({super.key});

  @override
  State<AdminLoginScreen> createState() => _AdminLoginScreenState();
}

class _AdminLoginScreenState extends State<AdminLoginScreen> {
  final _formKey = GlobalKey<FormState>();
  final _usernameController = TextEditingController();
  final _passwordController = TextEditingController();
  final _totpController = TextEditingController();
  bool _isPasswordVisible = false;
  bool _isLoading = false;
  bool _showTotpField = false;

  @override
  void dispose() {
    _usernameController.dispose();
    _passwordController.dispose();
    _totpController.dispose();
    super.dispose();
  }

  Future<void> _login() async {
    if (!_formKey.currentState!.validate()) return;

    setState(() {
      _isLoading = true;
    });

    try {
      // 模拟登录验证
      await Future.delayed(const Duration(seconds: 1));

      // 获取输入的用户名和密码，并去除前后空格
      final username = _usernameController.text.trim();
      final password = _passwordController.text.trim();

      // 调试信息
      debugPrint('输入的用户名: "$username" (长度: ${username.length})');
      debugPrint('输入的密码: "$password" (长度: ${password.length})');
      debugPrint('用户名匹配: ${username == 'superadmin'}');
      debugPrint('密码匹配: ${password == 'admin123'}');

      // 硬编码的超级管理员账户 (实际应用中应该从后端验证)
      if (username == 'superadmin' && password == 'admin123') {
        if (!_showTotpField) {
          // 第一步验证通过，显示TOTP字段
          setState(() {
            _showTotpField = true;
            _isLoading = false;
          });
          return;
        }

        // 验证TOTP (这里简化处理)
        if (_totpController.text == '123456') {
          if (mounted) {
            Navigator.of(context).pushReplacement(
              MaterialPageRoute(
                builder: (context) => const SuperAdminScreen(),
              ),
            );
          }
        } else {
          throw Exception('TOTP验证码错误');
        }
      } else {
        throw Exception('用户名或密码错误');
      }
    } catch (e) {
      if (mounted) {
        ScaffoldMessenger.of(context).showSnackBar(
          SnackBar(
            content: Text('登录失败: $e'),
            backgroundColor: Colors.red,
          ),
        );
      }
    } finally {
      if (mounted) {
        setState(() {
          _isLoading = false;
        });
      }
    }
  }

  @override
  Widget build(BuildContext context) {
    return Scaffold(
      appBar: AppBar(
        title: const Text('系统管理员登录'),
        backgroundColor: Colors.red[700],
        foregroundColor: Colors.white,
      ),
      body: SafeArea(
        child: Center(
          child: SingleChildScrollView(
            padding: const EdgeInsets.all(24.0),
            child: ConstrainedBox(
              constraints: const BoxConstraints(maxWidth: 400),
              child: Form(
                key: _formKey,
                child: Column(
                  mainAxisAlignment: MainAxisAlignment.center,
                  crossAxisAlignment: CrossAxisAlignment.stretch,
                  children: [
                    // Logo 和标题
                    SvgPicture.asset(
                      'assets/images/Jiva.svg',
                      width: 80,
                      height: 80,
                    ),
                    const SizedBox(height: 24),
                    const Text(
                      '系统管理',
                      style: TextStyle(
                        fontSize: 28,
                        fontWeight: FontWeight.bold,
                        color: Colors.red,
                      ),
                      textAlign: TextAlign.center,
                    ),
                    const Text(
                      'Super Administrator',
                      style: TextStyle(
                        fontSize: 14,
                        color: Colors.grey,
                      ),
                      textAlign: TextAlign.center,
                    ),
                    const SizedBox(height: 48),

                    // 安全提示
                    Container(
                      padding: const EdgeInsets.all(16),
                      decoration: BoxDecoration(
                        color: Colors.red[50],
                        border: Border.all(color: Colors.red[200]!),
                        borderRadius: BorderRadius.circular(8),
                      ),
                      child: Row(
                        children: [
                          Icon(Icons.security, color: Colors.red[700]),
                          const SizedBox(width: 12),
                          const Expanded(
                            child: Text(
                              '此页面仅供系统管理员使用\n需要双重认证验证',
                              style: TextStyle(
                                fontSize: 12,
                                color: Colors.red,
                              ),
                            ),
                          ),
                        ],
                      ),
                    ),
                    const SizedBox(height: 24),

                    // 用户名输入框
                    TextFormField(
                      controller: _usernameController,
                      decoration: const InputDecoration(
                        labelText: '管理员账户',
                        prefixIcon: Icon(Icons.admin_panel_settings),
                        border: OutlineInputBorder(),
                        fillColor: Colors.red,
                      ),
                      validator: (value) {
                        if (value == null || value.isEmpty) {
                          return '请输入管理员账户';
                        }
                        return null;
                      },
                    ),
                    const SizedBox(height: 16),

                    // 密码输入框
                    TextFormField(
                      controller: _passwordController,
                      decoration: InputDecoration(
                        labelText: '管理员密码',
                        prefixIcon: const Icon(Icons.lock),
                        suffixIcon: IconButton(
                          icon: Icon(
                            _isPasswordVisible
                                ? Icons.visibility
                                : Icons.visibility_off,
                          ),
                          onPressed: () {
                            setState(() {
                              _isPasswordVisible = !_isPasswordVisible;
                            });
                          },
                        ),
                        border: const OutlineInputBorder(),
                      ),
                      obscureText: !_isPasswordVisible,
                      validator: (value) {
                        if (value == null || value.isEmpty) {
                          return '请输入管理员密码';
                        }
                        return null;
                      },
                    ),

                    // TOTP验证码输入框 (条件显示)
                    if (_showTotpField) ...[
                      const SizedBox(height: 16),
                      TextFormField(
                        controller: _totpController,
                        decoration: const InputDecoration(
                          labelText: 'TOTP验证码',
                          prefixIcon: Icon(Icons.verified_user),
                          border: OutlineInputBorder(),
                          helperText: '请输入6位TOTP验证码',
                        ),
                        keyboardType: TextInputType.number,
                        maxLength: 6,
                        validator: (value) {
                          if (value == null || value.isEmpty) {
                            return '请输入TOTP验证码';
                          }
                          if (value.length != 6) {
                            return '验证码必须为6位数字';
                          }
                          return null;
                        },
                      ),
                    ],

                    const SizedBox(height: 24),

                    // 登录按钮
                    SizedBox(
                      height: 50,
                      child: ElevatedButton(
                        onPressed: _isLoading ? null : _login,
                        style: ElevatedButton.styleFrom(
                          backgroundColor: Colors.red[700],
                          foregroundColor: Colors.white,
                        ),
                        child: _isLoading
<<<<<<< HEAD
                            ? CircularProgressIndicator(
=======
                            ? const CircularProgressIndicator(
>>>>>>> 11a7eeaa
                                valueColor:
                                    AlwaysStoppedAnimation<Color>(Colors.white),
                              )
                            : Text(
                                _showTotpField ? '验证并登录' : '下一步',
                                style: TextStyle(fontSize: 16),
                              ),
                      ),
                    ),

                    const SizedBox(height: 20),

                    // 演示账户信息
                    Card(
                      color: Colors.grey[100],
                      child: Padding(
                        padding: const EdgeInsets.all(16),
                        child: Column(
                          crossAxisAlignment: CrossAxisAlignment.start,
                          children: [
                            Row(
                              children: [
                                Icon(Icons.info,
                                    color: Colors.blue[700], size: 20),
                                const SizedBox(width: 8),
                                const Text(
                                  '演示账户信息',
                                  style: TextStyle(fontWeight: FontWeight.bold),
                                ),
                              ],
                            ),
                            const SizedBox(height: 8),
                            const Text(
                              '账户: superadmin\n'
                              '密码: admin123\n'
                              'TOTP: 123456 (演示)',
                              style: TextStyle(
                                fontSize: 12,
                                fontFamily: 'monospace',
                              ),
                            ),
                          ],
                        ),
                      ),
                    ),

                    const SizedBox(height: 16),

                    // 返回按钮
                    TextButton(
                      onPressed: () {
                        Navigator.of(context).pop();
                      },
                      child: const Text('返回普通登录'),
                    ),
                  ],
                ),
              ),
            ),
          ),
        ),
      ),
    );
  }
}<|MERGE_RESOLUTION|>--- conflicted
+++ resolved
@@ -1,7 +1,7 @@
 import 'package:flutter/material.dart';
 import 'package:flutter/foundation.dart';
 import 'package:flutter_svg/flutter_svg.dart';
-import 'package:jive_money/screens/admin/super_admin_screen.dart';
+import '../admin/super_admin_screen.dart';
 
 class AdminLoginScreen extends StatefulWidget {
   const AdminLoginScreen({super.key});
@@ -248,17 +248,13 @@
                           foregroundColor: Colors.white,
                         ),
                         child: _isLoading
-<<<<<<< HEAD
-                            ? CircularProgressIndicator(
-=======
                             ? const CircularProgressIndicator(
->>>>>>> 11a7eeaa
                                 valueColor:
                                     AlwaysStoppedAnimation<Color>(Colors.white),
                               )
                             : Text(
                                 _showTotpField ? '验证并登录' : '下一步',
-                                style: TextStyle(fontSize: 16),
+                                style: const TextStyle(fontSize: 16),
                               ),
                       ),
                     ),
