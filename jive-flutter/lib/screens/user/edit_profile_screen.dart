--- conflicted
+++ resolved
@@ -1,5 +1,5 @@
 import 'package:flutter/material.dart';
-import 'package:jive_money/services/auth_service.dart';
+import '../../services/auth_service.dart';
 
 /// 编辑用户资料页面
 class EditProfileScreen extends StatefulWidget {
@@ -126,11 +126,7 @@
                       children: [
                         CircleAvatar(
                           radius: 60,
-<<<<<<< HEAD
-                          backgroundColor: Colors.blue.withValues(alpha: 0.1),
-=======
                           backgroundColor: Colors.blue.withOpacity(0.1),
->>>>>>> 11a7eeaa
                           backgroundImage: currentUser?.avatar != null
                               ? NetworkImage(currentUser!.avatar!)
                               : null,
@@ -225,7 +221,7 @@
                                 vertical: 4,
                               ),
                               decoration: BoxDecoration(
-                                color: Colors.orange.withValues(alpha: 0.1),
+                                color: Colors.orange.withOpacity(0.1),
                                 borderRadius: BorderRadius.circular(12),
                               ),
                               child: Text(
