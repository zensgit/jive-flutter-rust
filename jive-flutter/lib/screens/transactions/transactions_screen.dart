import 'package:flutter/material.dart';
import 'package:flutter/services.dart';
import 'package:flutter_riverpod/flutter_riverpod.dart';
import 'package:go_router/go_router.dart';
import 'package:jive_money/core/router/app_router.dart';
import 'package:jive_money/providers/transaction_provider.dart';
import 'package:jive_money/ui/components/transactions/transaction_list.dart';
import 'package:jive_money/models/transaction.dart';

class TransactionsScreen extends ConsumerStatefulWidget {
  const TransactionsScreen({super.key});

  @override
  ConsumerState<TransactionsScreen> createState() => _TransactionsScreenState();
}

class _TransactionsScreenState extends ConsumerState<TransactionsScreen>
    with SingleTickerProviderStateMixin {
  late TabController _tabController;
  String _selectedFilter = 'all';
  DateTimeRange? _dateRange;

  @override
  void initState() {
    super.initState();
    _tabController = TabController(length: 4, vsync: this);
  }

  @override
  void dispose() {
    _tabController.dispose();
    super.dispose();
  }

  @override
  Widget build(BuildContext context) {
    final transactionState = ref.watch(transactionControllerProvider);
    final groupByDate = transactionState.grouping == TransactionGrouping.date;

    return Scaffold(
      appBar: AppBar(
        title: const Text('交易记录'),
        bottom: TabBar(
          controller: _tabController,
          tabs: const [
            Tab(text: '全部'),
            Tab(text: '支出'),
            Tab(text: '收入'),
            Tab(text: '转账'),
          ],
        ),
        actions: [
          PopupMenuButton<TransactionGrouping>(
            tooltip: '分组方式',
            icon: const Icon(Icons.view_list_outlined),
            onSelected: (g) {
              ref.read(transactionControllerProvider.notifier).setGrouping(g);
              if (g != TransactionGrouping.date) {
                ScaffoldMessenger.of(context).showSnackBar(
                  const SnackBar(content: Text("分类/账户分组预览中，暂以平铺显示")),
                );
              }
            },
            itemBuilder: (context) => const [
              PopupMenuItem(
                value: TransactionGrouping.date,
                child: Text('按日期分组'),
              ),
              PopupMenuItem(
                value: TransactionGrouping.category,
                child: Text('按分类分组'),
              ),
              PopupMenuItem(
                value: TransactionGrouping.account,
                child: Text('按账户分组'),
              ),
            ],
          ),
          IconButton(
            icon: const Icon(Icons.filter_list),
            onPressed: _showFilterDialog,
          ),
          IconButton(
            icon: const Icon(Icons.search),
            onPressed: _showSearchDialog,
          ),
        ],
      ),
      body: TabBarView(
        controller: _tabController,
        children: [
          _buildTransactionList(transactionState, 'all'),
          _buildTransactionList(transactionState, 'expense'),
          _buildTransactionList(transactionState, 'income'),
          _buildTransactionList(transactionState, 'transfer'),
        ],
      ),
      floatingActionButton: FloatingActionButton.extended(
        onPressed: () => _showAddTransactionDialog(context),
        icon: const Icon(Icons.add),
        label: const Text('新增交易'),
      ),
    );
  }

  Widget _buildTransactionList(
    TransactionState transactionState,
    String type,
  ) {
    // Determine grouping mode locally for this list render
    final groupByDate =
        transactionState.grouping == TransactionGrouping.date;
    if (transactionState.isLoading) {
      return const Center(child: CircularProgressIndicator());
    }

    if (transactionState.error != null) {
      final errorText = transactionState.error.toString();
      return Center(
        child: Column(
          mainAxisAlignment: MainAxisAlignment.center,
          children: [
            const Icon(Icons.error_outline, size: 64, color: Colors.red),
            const SizedBox(height: 16),
            SelectableText('加载失败: $errorText'),
            const SizedBox(height: 16),
            Wrap(
              spacing: 12,
              children: [
                ElevatedButton(
                  onPressed: () => ref
                      .read(transactionControllerProvider.notifier)
                      .refresh(),
                  child: const Text('重试'),
                ),
                OutlinedButton.icon(
                  icon: const Icon(Icons.copy, size: 18),
                  label: const Text('复制错误信息'),
                  onPressed: () async {
                    await Clipboard.setData(ClipboardData(text: errorText));
                    if (context.mounted) {
                      ScaffoldMessenger.of(context).showSnackBar(
                        const SnackBar(content: Text('已复制错误信息')),
                      );
                    }
                  },
                ),
              ],
            ),
          ],
        ),
      );
    }

    final filtered =
        _filterTransactions(transactionState.filteredTransactions, type);
    if (filtered.isEmpty) {
      return _buildEmptyState(type);
    }

<<<<<<< HEAD
    return TransactionList(
      transactions: filtered,
      groupByDate: groupByDate,
      showSearchBar: true,
      onSearch: (q) =>
          ref.read(transactionControllerProvider.notifier).search(q),
      onClearSearch: () =>
          ref.read(transactionControllerProvider.notifier).search(''),
      onToggleGroup: () {
        final next = groupByDate ? TransactionGrouping.account : TransactionGrouping.date;
        ref.read(transactionControllerProvider.notifier).setGrouping(next);
        if (next != TransactionGrouping.date) {
          ScaffoldMessenger.of(context).showSnackBar(
            const SnackBar(content: Text("非日期分组预览中，暂以平铺显示")),
=======
    return RefreshIndicator(
      onRefresh: () =>
          ref.read(transactionControllerProvider.notifier).refresh(),
      child: ListView.builder(
        padding: const EdgeInsets.only(bottom: 80),
        itemCount: filtered.length,
        itemBuilder: (context, index) {
          final transaction = filtered[index];
          return TransactionListItem(
            transaction: transaction,
            onTap: () {
              context.go('${AppRoutes.transactions}/${transaction.id}');
            },
>>>>>>> 11a7eeaa
          );
        }
      },
      onRefresh: () =>
          ref.read(transactionControllerProvider.notifier).refresh(),
      onTransactionTap: (t) =>
          context.go('${AppRoutes.transactions}/${t.id}'),
    );
  }

  Widget _buildEmptyState(String type) {
    String message;
    IconData icon;

    switch (type) {
      case 'expense':
        message = '暂无支出记录';
        icon = Icons.remove_circle_outline;
        break;
      case 'income':
        message = '暂无收入记录';
        icon = Icons.add_circle_outline;
        break;
      case 'transfer':
        message = '暂无转账记录';
        icon = Icons.swap_horiz;
        break;
      default:
        message = '暂无交易记录';
        icon = Icons.receipt_long;
    }

    return Center(
      child: Column(
        mainAxisAlignment: MainAxisAlignment.center,
        children: [
          Icon(
            icon,
            size: 80,
            color: Colors.grey[300],
          ),
          const SizedBox(height: 16),
          Text(
            message,
            style: TextStyle(
              fontSize: 16,
              color: Colors.grey[600],
            ),
          ),
          const SizedBox(height: 24),
          ElevatedButton.icon(
            onPressed: () => _showAddTransactionDialog(context),
            icon: const Icon(Icons.add),
            label: Text('添加${_getTypeLabel(type)}'),
          ),
        ],
      ),
    );
  }

  List<Transaction> _filterTransactions(
      List<Transaction> transactions, String type) {
    if (type == 'all') return transactions;

    return transactions.where((t) {
      switch (type) {
        case 'expense':
          return t.type == TransactionType.expense;
        case 'income':
          return t.type == TransactionType.income;
        case 'transfer':
          return t.type == TransactionType.transfer;
        default:
          return true;
      }
    }).toList();
  }

  String _getTypeLabel(String type) {
    switch (type) {
      case 'expense':
        return '支出';
      case 'income':
        return '收入';
      case 'transfer':
        return '转账';
      default:
        return '交易';
    }
  }

  void _showFilterDialog() {
    showDialog(
      context: context,
      builder: (context) => AlertDialog(
        title: const Text('筛选交易'),
        content: Column(
          mainAxisSize: MainAxisSize.min,
          children: [
            // 日期范围选择
            ListTile(
              leading: const Icon(Icons.date_range),
              title: Text(_dateRange == null
                  ? '选择日期范围'
                  : '${_dateRange!.start.toString().split(' ')[0]} - ${_dateRange!.end.toString().split(' ')[0]}'),
              onTap: () async {
                final range = await showDateRangePicker(
                  context: context,
                  firstDate: DateTime(2020),
                  lastDate: DateTime.now(),
                );
                if (!context.mounted) return;
                if (range != null) {
                  setState(() {
                    _dateRange = range;
                  });
                  Navigator.pop(context);
                }
              },
            ),
            // 账户选择
            ListTile(
              leading: const Icon(Icons.account_balance),
              title: const Text('选择账户'),
              onTap: () {
                // TODO: 显示账户选择对话框
              },
            ),
            // 分类选择
            ListTile(
              leading: const Icon(Icons.category),
              title: const Text('选择分类'),
              onTap: () {
                // TODO: 显示分类选择对话框
              },
            ),
          ],
        ),
        actions: [
          PopupMenuButton<TransactionGrouping>(
            tooltip: '分组方式',
            icon: const Icon(Icons.view_list_outlined),
            onSelected: (g) {
              ref.read(transactionControllerProvider.notifier).setGrouping(g);
              setState(() => _groupByDate = g == TransactionGrouping.date);
            },
            itemBuilder: (context) => const [
              PopupMenuItem(
                value: TransactionGrouping.date,
                child: Text('按日期分组'),
              ),
              PopupMenuItem(
                value: TransactionGrouping.category,
                child: Text('按分类分组'),
              ),
              PopupMenuItem(
                value: TransactionGrouping.account,
                child: Text('按账户分组'),
              ),
            ],
          ),

          TextButton(
            onPressed: () {
              setState(() {
                _selectedFilter = 'all';
                _dateRange = null;
              });
              Navigator.pop(context);
            },
            child: const Text('重置'),
          ),
          ElevatedButton(
            onPressed: () {
              // TODO: 应用筛选
              Navigator.pop(context);
            },
            child: const Text('应用'),
          ),
        ],
      ),
    );
  }

  void _showSearchDialog() {
    showSearch(
      context: context,
      delegate: TransactionSearchDelegate(ref),
    );
  }

  void _showAddTransactionDialog(BuildContext context) {
    showModalBottomSheet(
      context: context,
      isScrollControlled: true,
      shape: const RoundedRectangleBorder(
        borderRadius: BorderRadius.vertical(top: Radius.circular(20)),
      ),
      builder: (context) => Padding(
        padding: EdgeInsets.only(
          bottom: MediaQuery.of(context).viewInsets.bottom,
        ),
        child: Container(
          padding: const EdgeInsets.all(24),
          child: Column(
            mainAxisSize: MainAxisSize.min,
            crossAxisAlignment: CrossAxisAlignment.start,
            children: [
              const Text(
                '选择交易类型',
                style: TextStyle(
                  fontSize: 20,
                  fontWeight: FontWeight.bold,
                ),
              ),
              const SizedBox(height: 24),
              ListTile(
                leading: Container(
                  padding: const EdgeInsets.all(8),
                  decoration: BoxDecoration(
                    color: Colors.red.withValues(alpha: 0.1),
                    borderRadius: BorderRadius.circular(8),
                  ),
                  child: const Icon(Icons.remove, color: Colors.red),
                ),
                title: const Text('支出'),
                subtitle: const Text('记录日常开支'),
                onTap: () {
                  Navigator.pop(context);
                  context.go('${AppRoutes.transactions}/add?type=expense');
                },
              ),
              ListTile(
                leading: Container(
                  padding: const EdgeInsets.all(8),
                  decoration: BoxDecoration(
                    color: Colors.green.withValues(alpha: 0.1),
                    borderRadius: BorderRadius.circular(8),
                  ),
                  child: const Icon(Icons.add, color: Colors.green),
                ),
                title: const Text('收入'),
                subtitle: const Text('记录收入来源'),
                onTap: () {
                  Navigator.pop(context);
                  context.go('${AppRoutes.transactions}/add?type=income');
                },
              ),
              ListTile(
                leading: Container(
                  padding: const EdgeInsets.all(8),
                  decoration: BoxDecoration(
                    color: Colors.blue.withValues(alpha: 0.1),
                    borderRadius: BorderRadius.circular(8),
                  ),
                  child: const Icon(Icons.swap_horiz, color: Colors.blue),
                ),
                title: const Text('转账'),
                subtitle: const Text('账户间转移资金'),
                onTap: () {
                  Navigator.pop(context);
                  context.go('${AppRoutes.transactions}/add?type=transfer');
                },
              ),
              const SizedBox(height: 16),
            ],
          ),
        ),
      ),
    );
  }
}

class TransactionSearchDelegate extends SearchDelegate {
  final WidgetRef ref;

  TransactionSearchDelegate(this.ref);

  @override
  List<Widget> buildActions(BuildContext context) {
    return [
      IconButton(
        icon: const Icon(Icons.clear),
        onPressed: () {
          query = '';
        },
      ),
    ];
  }

  @override
  Widget buildLeading(BuildContext context) {
    return IconButton(
      icon: const Icon(Icons.arrow_back),
      onPressed: () {
        close(context, null);
      },
    );
  }

  @override
  Widget buildResults(BuildContext context) {
    // TODO: 实现搜索结果
    return Center(
      child: Text('搜索: $query'),
    );
  }

  @override
  Widget buildSuggestions(BuildContext context) {
    // TODO: 实现搜索建议
    return const Center(
      child: Text('输入关键词搜索交易'),
    );
  }
}<|MERGE_RESOLUTION|>--- conflicted
+++ resolved
@@ -2,10 +2,10 @@
 import 'package:flutter/services.dart';
 import 'package:flutter_riverpod/flutter_riverpod.dart';
 import 'package:go_router/go_router.dart';
-import 'package:jive_money/core/router/app_router.dart';
-import 'package:jive_money/providers/transaction_provider.dart';
-import 'package:jive_money/ui/components/transactions/transaction_list.dart';
-import 'package:jive_money/models/transaction.dart';
+import '../../core/router/app_router.dart';
+import '../../providers/transaction_provider.dart';
+import '../../ui/components/transactions/transaction_list_item.dart';
+import '../../models/transaction.dart';
 
 class TransactionsScreen extends ConsumerStatefulWidget {
   const TransactionsScreen({super.key});
@@ -35,7 +35,6 @@
   @override
   Widget build(BuildContext context) {
     final transactionState = ref.watch(transactionControllerProvider);
-    final groupByDate = transactionState.grouping == TransactionGrouping.date;
 
     return Scaffold(
       appBar: AppBar(
@@ -50,32 +49,6 @@
           ],
         ),
         actions: [
-          PopupMenuButton<TransactionGrouping>(
-            tooltip: '分组方式',
-            icon: const Icon(Icons.view_list_outlined),
-            onSelected: (g) {
-              ref.read(transactionControllerProvider.notifier).setGrouping(g);
-              if (g != TransactionGrouping.date) {
-                ScaffoldMessenger.of(context).showSnackBar(
-                  const SnackBar(content: Text("分类/账户分组预览中，暂以平铺显示")),
-                );
-              }
-            },
-            itemBuilder: (context) => const [
-              PopupMenuItem(
-                value: TransactionGrouping.date,
-                child: Text('按日期分组'),
-              ),
-              PopupMenuItem(
-                value: TransactionGrouping.category,
-                child: Text('按分类分组'),
-              ),
-              PopupMenuItem(
-                value: TransactionGrouping.account,
-                child: Text('按账户分组'),
-              ),
-            ],
-          ),
           IconButton(
             icon: const Icon(Icons.filter_list),
             onPressed: _showFilterDialog,
@@ -107,9 +80,6 @@
     TransactionState transactionState,
     String type,
   ) {
-    // Determine grouping mode locally for this list render
-    final groupByDate =
-        transactionState.grouping == TransactionGrouping.date;
     if (transactionState.isLoading) {
       return const Center(child: CircularProgressIndicator());
     }
@@ -158,22 +128,6 @@
       return _buildEmptyState(type);
     }
 
-<<<<<<< HEAD
-    return TransactionList(
-      transactions: filtered,
-      groupByDate: groupByDate,
-      showSearchBar: true,
-      onSearch: (q) =>
-          ref.read(transactionControllerProvider.notifier).search(q),
-      onClearSearch: () =>
-          ref.read(transactionControllerProvider.notifier).search(''),
-      onToggleGroup: () {
-        final next = groupByDate ? TransactionGrouping.account : TransactionGrouping.date;
-        ref.read(transactionControllerProvider.notifier).setGrouping(next);
-        if (next != TransactionGrouping.date) {
-          ScaffoldMessenger.of(context).showSnackBar(
-            const SnackBar(content: Text("非日期分组预览中，暂以平铺显示")),
-=======
     return RefreshIndicator(
       onRefresh: () =>
           ref.read(transactionControllerProvider.notifier).refresh(),
@@ -187,14 +141,9 @@
             onTap: () {
               context.go('${AppRoutes.transactions}/${transaction.id}');
             },
->>>>>>> 11a7eeaa
           );
-        }
-      },
-      onRefresh: () =>
-          ref.read(transactionControllerProvider.notifier).refresh(),
-      onTransactionTap: (t) =>
-          context.go('${AppRoutes.transactions}/${t.id}'),
+        },
+      ),
     );
   }
 
@@ -299,7 +248,6 @@
                   firstDate: DateTime(2020),
                   lastDate: DateTime.now(),
                 );
-                if (!context.mounted) return;
                 if (range != null) {
                   setState(() {
                     _dateRange = range;
@@ -327,29 +275,6 @@
           ],
         ),
         actions: [
-          PopupMenuButton<TransactionGrouping>(
-            tooltip: '分组方式',
-            icon: const Icon(Icons.view_list_outlined),
-            onSelected: (g) {
-              ref.read(transactionControllerProvider.notifier).setGrouping(g);
-              setState(() => _groupByDate = g == TransactionGrouping.date);
-            },
-            itemBuilder: (context) => const [
-              PopupMenuItem(
-                value: TransactionGrouping.date,
-                child: Text('按日期分组'),
-              ),
-              PopupMenuItem(
-                value: TransactionGrouping.category,
-                child: Text('按分类分组'),
-              ),
-              PopupMenuItem(
-                value: TransactionGrouping.account,
-                child: Text('按账户分组'),
-              ),
-            ],
-          ),
-
           TextButton(
             onPressed: () {
               setState(() {
@@ -408,7 +333,7 @@
                 leading: Container(
                   padding: const EdgeInsets.all(8),
                   decoration: BoxDecoration(
-                    color: Colors.red.withValues(alpha: 0.1),
+                    color: Colors.red.withOpacity(0.1),
                     borderRadius: BorderRadius.circular(8),
                   ),
                   child: const Icon(Icons.remove, color: Colors.red),
@@ -424,7 +349,7 @@
                 leading: Container(
                   padding: const EdgeInsets.all(8),
                   decoration: BoxDecoration(
-                    color: Colors.green.withValues(alpha: 0.1),
+                    color: Colors.green.withOpacity(0.1),
                     borderRadius: BorderRadius.circular(8),
                   ),
                   child: const Icon(Icons.add, color: Colors.green),
@@ -440,7 +365,7 @@
                 leading: Container(
                   padding: const EdgeInsets.all(8),
                   decoration: BoxDecoration(
-                    color: Colors.blue.withValues(alpha: 0.1),
+                    color: Colors.blue.withOpacity(0.1),
                     borderRadius: BorderRadius.circular(8),
                   ),
                   child: const Icon(Icons.swap_horiz, color: Colors.blue),
