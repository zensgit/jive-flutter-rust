import 'package:flutter/material.dart';
import 'package:flutter/services.dart';
import 'package:flutter_riverpod/flutter_riverpod.dart';
import 'package:go_router/go_router.dart';
import 'package:jive_money/core/router/app_router.dart';
import 'package:jive_money/providers/transaction_provider.dart';
import 'package:jive_money/ui/components/transactions/transaction_list.dart';
import 'package:jive_money/models/transaction.dart';

class TransactionsScreen extends ConsumerStatefulWidget {
  const TransactionsScreen({super.key});

  @override
  ConsumerState<TransactionsScreen> createState() => _TransactionsScreenState();
}

class _TransactionsScreenState extends ConsumerState<TransactionsScreen>
    with SingleTickerProviderStateMixin {
  late TabController _tabController;
  String _selectedFilter = 'all';
  DateTimeRange? _dateRange;

  @override
  void initState() {
    super.initState();
    _tabController = TabController(length: 4, vsync: this);
  }

  @override
  void dispose() {
    _tabController.dispose();
    super.dispose();
  }

  @override
  Widget build(BuildContext context) {
    final transactionState = ref.watch(transactionControllerProvider);
    final groupByDate = transactionState.grouping == TransactionGrouping.date;

    return Scaffold(
      appBar: AppBar(
        title: const Text('交易记录'),
        bottom: TabBar(
          controller: _tabController,
          tabs: const [
            Tab(text: '全部'),
            Tab(text: '支出'),
            Tab(text: '收入'),
            Tab(text: '转账'),
          ],
        ),
        actions: [
          PopupMenuButton<TransactionGrouping>(
<<<<<<< HEAD
            tooltip: "分组方式",
            onSelected: (g) {
              ref.read(transactionControllerProvider.notifier).setGrouping(g);
              if (g != TransactionGrouping.date) {
                ScaffoldMessenger.of(context).showSnackBar(
                  const SnackBar(content: Text("分类/账户分组预览中，暂以平铺显示")),
                );
              }
            },
            itemBuilder: (context) => const [
              PopupMenuItem(value: TransactionGrouping.date, child: Text("按日期分组")),
              PopupMenuItem(value: TransactionGrouping.category, child: Text("按分类分组(预览)")),
              PopupMenuItem(value: TransactionGrouping.account, child: Text("按账户分组(预览)")),
            ],
            icon: const Icon(Icons.view_list),
          ),
=======
            tooltip: '分组方式',
            icon: const Icon(Icons.view_list_outlined),
            onSelected: (g) {
              ref.read(transactionControllerProvider.notifier).setGrouping(g);
              setState(() => _groupByDate = g == TransactionGrouping.date);
            },
            itemBuilder: (context) => const [
              PopupMenuItem(
                value: TransactionGrouping.date,
                child: Text('按日期分组'),
              ),
              PopupMenuItem(
                value: TransactionGrouping.category,
                child: Text('按分类分组'),
              ),
              PopupMenuItem(
                value: TransactionGrouping.account,
                child: Text('按账户分组'),
              ),
            ],
          ),

>>>>>>> 9fbd6c6a
          IconButton(
            icon: const Icon(Icons.filter_list),
            onPressed: _showFilterDialog,
          ),
          IconButton(
            icon: const Icon(Icons.search),
            onPressed: _showSearchDialog,
          ),
        ],
      ),
      body: TabBarView(
        controller: _tabController,
        children: [
          _buildTransactionList(transactionState, 'all'),
          _buildTransactionList(transactionState, 'expense'),
          _buildTransactionList(transactionState, 'income'),
          _buildTransactionList(transactionState, 'transfer'),
        ],
      ),
      floatingActionButton: FloatingActionButton.extended(
        onPressed: () => _showAddTransactionDialog(context),
        icon: const Icon(Icons.add),
        label: const Text('新增交易'),
      ),
    );
  }

  Widget _buildTransactionList(
    TransactionState transactionState,
    String type,
  ) {
    // Determine grouping mode locally for this list render
    final groupByDate =
        transactionState.grouping == TransactionGrouping.date;
    if (transactionState.isLoading) {
      return const Center(child: CircularProgressIndicator());
    }

    if (transactionState.error != null) {
      final errorText = transactionState.error.toString();
      return Center(
        child: Column(
          mainAxisAlignment: MainAxisAlignment.center,
          children: [
            const Icon(Icons.error_outline, size: 64, color: Colors.red),
            const SizedBox(height: 16),
            SelectableText('加载失败: $errorText'),
            const SizedBox(height: 16),
            Wrap(
              spacing: 12,
              children: [
                ElevatedButton(
                  onPressed: () => ref
                      .read(transactionControllerProvider.notifier)
                      .refresh(),
                  child: const Text('重试'),
                ),
                OutlinedButton.icon(
                  icon: const Icon(Icons.copy, size: 18),
                  label: const Text('复制错误信息'),
                  onPressed: () async {
                    await Clipboard.setData(ClipboardData(text: errorText));
                    if (context.mounted) {
                      ScaffoldMessenger.of(context).showSnackBar(
                        const SnackBar(content: Text('已复制错误信息')),
                      );
                    }
                  },
                ),
              ],
            ),
          ],
        ),
      );
    }

    final filtered =
        _filterTransactions(transactionState.filteredTransactions, type);
    if (filtered.isEmpty) {
      return _buildEmptyState(type);
    }

    return TransactionList(
      transactions: filtered,
      groupByDate: groupByDate,
      showSearchBar: true,
      onSearch: (q) =>
          ref.read(transactionControllerProvider.notifier).search(q),
      onClearSearch: () =>
          ref.read(transactionControllerProvider.notifier).search(''),
      onToggleGroup: () {
        final next = groupByDate ? TransactionGrouping.account : TransactionGrouping.date;
        ref.read(transactionControllerProvider.notifier).setGrouping(next);
        if (next != TransactionGrouping.date) {
          ScaffoldMessenger.of(context).showSnackBar(
            const SnackBar(content: Text("非日期分组预览中，暂以平铺显示")),
          );
        }
      },
      onRefresh: () =>
          ref.read(transactionControllerProvider.notifier).refresh(),
      onTransactionTap: (t) =>
          context.go('${AppRoutes.transactions}/${t.id}'),
    );
  }

  Widget _buildEmptyState(String type) {
    String message;
    IconData icon;

    switch (type) {
      case 'expense':
        message = '暂无支出记录';
        icon = Icons.remove_circle_outline;
        break;
      case 'income':
        message = '暂无收入记录';
        icon = Icons.add_circle_outline;
        break;
      case 'transfer':
        message = '暂无转账记录';
        icon = Icons.swap_horiz;
        break;
      default:
        message = '暂无交易记录';
        icon = Icons.receipt_long;
    }

    return Center(
      child: Column(
        mainAxisAlignment: MainAxisAlignment.center,
        children: [
          Icon(
            icon,
            size: 80,
            color: Colors.grey[300],
          ),
          const SizedBox(height: 16),
          Text(
            message,
            style: TextStyle(
              fontSize: 16,
              color: Colors.grey[600],
            ),
          ),
          const SizedBox(height: 24),
          ElevatedButton.icon(
            onPressed: () => _showAddTransactionDialog(context),
            icon: const Icon(Icons.add),
            label: Text('添加${_getTypeLabel(type)}'),
          ),
        ],
      ),
    );
  }

  List<Transaction> _filterTransactions(
      List<Transaction> transactions, String type) {
    if (type == 'all') return transactions;

    return transactions.where((t) {
      switch (type) {
        case 'expense':
          return t.type == TransactionType.expense;
        case 'income':
          return t.type == TransactionType.income;
        case 'transfer':
          return t.type == TransactionType.transfer;
        default:
          return true;
      }
    }).toList();
  }

  String _getTypeLabel(String type) {
    switch (type) {
      case 'expense':
        return '支出';
      case 'income':
        return '收入';
      case 'transfer':
        return '转账';
      default:
        return '交易';
    }
  }

  void _showFilterDialog() {
    showDialog(
      context: context,
      builder: (context) => AlertDialog(
        title: const Text('筛选交易'),
        content: Column(
          mainAxisSize: MainAxisSize.min,
          children: [
            // 日期范围选择
            ListTile(
              leading: const Icon(Icons.date_range),
              title: Text(_dateRange == null
                  ? '选择日期范围'
                  : '${_dateRange!.start.toString().split(' ')[0]} - ${_dateRange!.end.toString().split(' ')[0]}'),
              onTap: () async {
                final range = await showDateRangePicker(
                  context: context,
                  firstDate: DateTime(2020),
                  lastDate: DateTime.now(),
                );
                if (!context.mounted) return;
                if (range != null) {
                  setState(() {
                    _dateRange = range;
                  });
                  Navigator.pop(context);
                }
              },
            ),
            // 账户选择
            ListTile(
              leading: const Icon(Icons.account_balance),
              title: const Text('选择账户'),
              onTap: () {
                // TODO: 显示账户选择对话框
              },
            ),
            // 分类选择
            ListTile(
              leading: const Icon(Icons.category),
              title: const Text('选择分类'),
              onTap: () {
                // TODO: 显示分类选择对话框
              },
            ),
          ],
        ),
        actions: [
          PopupMenuButton<TransactionGrouping>(
            tooltip: '分组方式',
            icon: const Icon(Icons.view_list_outlined),
            onSelected: (g) {
              ref.read(transactionControllerProvider.notifier).setGrouping(g);
              setState(() => _groupByDate = g == TransactionGrouping.date);
            },
            itemBuilder: (context) => const [
              PopupMenuItem(
                value: TransactionGrouping.date,
                child: Text('按日期分组'),
              ),
              PopupMenuItem(
                value: TransactionGrouping.category,
                child: Text('按分类分组'),
              ),
              PopupMenuItem(
                value: TransactionGrouping.account,
                child: Text('按账户分组'),
              ),
            ],
          ),

          TextButton(
            onPressed: () {
              setState(() {
                _selectedFilter = 'all';
                _dateRange = null;
              });
              Navigator.pop(context);
            },
            child: const Text('重置'),
          ),
          ElevatedButton(
            onPressed: () {
              // TODO: 应用筛选
              Navigator.pop(context);
            },
            child: const Text('应用'),
          ),
        ],
      ),
    );
  }

  void _showSearchDialog() {
    showSearch(
      context: context,
      delegate: TransactionSearchDelegate(ref),
    );
  }

  void _showAddTransactionDialog(BuildContext context) {
    showModalBottomSheet(
      context: context,
      isScrollControlled: true,
      shape: const RoundedRectangleBorder(
        borderRadius: BorderRadius.vertical(top: Radius.circular(20)),
      ),
      builder: (context) => Padding(
        padding: EdgeInsets.only(
          bottom: MediaQuery.of(context).viewInsets.bottom,
        ),
        child: Container(
          padding: const EdgeInsets.all(24),
          child: Column(
            mainAxisSize: MainAxisSize.min,
            crossAxisAlignment: CrossAxisAlignment.start,
            children: [
              const Text(
                '选择交易类型',
                style: TextStyle(
                  fontSize: 20,
                  fontWeight: FontWeight.bold,
                ),
              ),
              const SizedBox(height: 24),
              ListTile(
                leading: Container(
                  padding: const EdgeInsets.all(8),
                  decoration: BoxDecoration(
                    color: Colors.red.withValues(alpha: 0.1),
                    borderRadius: BorderRadius.circular(8),
                  ),
                  child: const Icon(Icons.remove, color: Colors.red),
                ),
                title: const Text('支出'),
                subtitle: const Text('记录日常开支'),
                onTap: () {
                  Navigator.pop(context);
                  context.go('${AppRoutes.transactions}/add?type=expense');
                },
              ),
              ListTile(
                leading: Container(
                  padding: const EdgeInsets.all(8),
                  decoration: BoxDecoration(
                    color: Colors.green.withValues(alpha: 0.1),
                    borderRadius: BorderRadius.circular(8),
                  ),
                  child: const Icon(Icons.add, color: Colors.green),
                ),
                title: const Text('收入'),
                subtitle: const Text('记录收入来源'),
                onTap: () {
                  Navigator.pop(context);
                  context.go('${AppRoutes.transactions}/add?type=income');
                },
              ),
              ListTile(
                leading: Container(
                  padding: const EdgeInsets.all(8),
                  decoration: BoxDecoration(
                    color: Colors.blue.withValues(alpha: 0.1),
                    borderRadius: BorderRadius.circular(8),
                  ),
                  child: const Icon(Icons.swap_horiz, color: Colors.blue),
                ),
                title: const Text('转账'),
                subtitle: const Text('账户间转移资金'),
                onTap: () {
                  Navigator.pop(context);
                  context.go('${AppRoutes.transactions}/add?type=transfer');
                },
              ),
              const SizedBox(height: 16),
            ],
          ),
        ),
      ),
    );
  }
}

class TransactionSearchDelegate extends SearchDelegate {
  final WidgetRef ref;

  TransactionSearchDelegate(this.ref);

  @override
  List<Widget> buildActions(BuildContext context) {
    return [
      IconButton(
        icon: const Icon(Icons.clear),
        onPressed: () {
          query = '';
        },
      ),
    ];
  }

  @override
  Widget buildLeading(BuildContext context) {
    return IconButton(
      icon: const Icon(Icons.arrow_back),
      onPressed: () {
        close(context, null);
      },
    );
  }

  @override
  Widget buildResults(BuildContext context) {
    // TODO: 实现搜索结果
    return Center(
      child: Text('搜索: $query'),
    );
  }

  @override
  Widget buildSuggestions(BuildContext context) {
    // TODO: 实现搜索建议
    return const Center(
      child: Text('输入关键词搜索交易'),
    );
  }
}<|MERGE_RESOLUTION|>--- conflicted
+++ resolved
@@ -51,8 +51,8 @@
         ),
         actions: [
           PopupMenuButton<TransactionGrouping>(
-<<<<<<< HEAD
-            tooltip: "分组方式",
+            tooltip: '分组方式',
+            icon: const Icon(Icons.view_list_outlined),
             onSelected: (g) {
               ref.read(transactionControllerProvider.notifier).setGrouping(g);
               if (g != TransactionGrouping.date) {
@@ -62,20 +62,6 @@
               }
             },
             itemBuilder: (context) => const [
-              PopupMenuItem(value: TransactionGrouping.date, child: Text("按日期分组")),
-              PopupMenuItem(value: TransactionGrouping.category, child: Text("按分类分组(预览)")),
-              PopupMenuItem(value: TransactionGrouping.account, child: Text("按账户分组(预览)")),
-            ],
-            icon: const Icon(Icons.view_list),
-          ),
-=======
-            tooltip: '分组方式',
-            icon: const Icon(Icons.view_list_outlined),
-            onSelected: (g) {
-              ref.read(transactionControllerProvider.notifier).setGrouping(g);
-              setState(() => _groupByDate = g == TransactionGrouping.date);
-            },
-            itemBuilder: (context) => const [
               PopupMenuItem(
                 value: TransactionGrouping.date,
                 child: Text('按日期分组'),
@@ -90,8 +76,6 @@
               ),
             ],
           ),
-
->>>>>>> 9fbd6c6a
           IconButton(
             icon: const Icon(Icons.filter_list),
             onPressed: _showFilterDialog,
