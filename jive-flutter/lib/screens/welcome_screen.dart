import 'package:flutter/material.dart';
import 'package:flutter_svg/flutter_svg.dart';
import 'package:go_router/go_router.dart';
import 'package:jive_money/core/router/app_router.dart';

class WelcomeScreen extends StatelessWidget {
  const WelcomeScreen({super.key});

  @override
  Widget build(BuildContext context) {
    return Scaffold(
      body: SafeArea(
        child: Center(
          child: Padding(
            padding: const EdgeInsets.all(32.0),
            child: SingleChildScrollView(
              child: Column(
                mainAxisAlignment: MainAxisAlignment.center,
                children: [
                  // Logo 和标题
                  SvgPicture.asset(
                    'assets/images/Jiva.svg',
                    width: 120,
                    height: 120,
                  ),
                  const SizedBox(height: 24),
                  const Text(
                    'Jive Money',
                    style: TextStyle(
                      fontSize: 36,
                      fontWeight: FontWeight.bold,
                      color: Colors.blue,
                    ),
                  ),
                  const Text(
                    '集腋记账',
                    style: TextStyle(
                      fontSize: 20,
                      color: Colors.grey,
                      fontWeight: FontWeight.w500,
                    ),
                  ),
                  const SizedBox(height: 16),
                  const Text(
                    '集腋成裘，细水长流',
                    style: TextStyle(
                      fontSize: 16,
                      color: Colors.grey,
                      fontStyle: FontStyle.italic,
                    ),
                  ),
                  const SizedBox(height: 48),

                  // 功能特性
                  Card(
                    elevation: 2,
                    child: Padding(
                      padding: const EdgeInsets.all(20.0),
                      child: Column(
                        children: [
                          _buildFeatureRow(
                            Icons.family_restroom,
                            '家庭协作',
                            '多用户财务管理',
                          ),
                          const SizedBox(height: 12),
                          _buildFeatureRow(
                            Icons.security,
                            '安全可靠',
                            '多因素认证保护',
                          ),
                          const SizedBox(height: 12),
                          _buildFeatureRow(
                            Icons.analytics,
                            '智能分析',
                            '个性化财务报表',
                          ),
                        ],
                      ),
                    ),
                  ),

                  const SizedBox(height: 48),

                  // 登录按钮
                  SizedBox(
                    width: double.infinity,
                    height: 50,
                    child: ElevatedButton(
                      onPressed: () {
                        context.push(AppRoutes.login);
                      },
                      style: ElevatedButton.styleFrom(
                        backgroundColor: Colors.black,
                        foregroundColor: Colors.white,
                      ),
<<<<<<< HEAD
                      child: Text(
=======
                      child: const Text(
>>>>>>> 11a7eeaa
                        '登录',
                        style: TextStyle(fontSize: 16),
                      ),
                    ),
                  ),

                  const SizedBox(height: 16),

                  // 注册按钮
                  SizedBox(
                    width: double.infinity,
                    height: 50,
                    child: OutlinedButton(
                      onPressed: () {
                        context.push(AppRoutes.register);
                      },
                      style: OutlinedButton.styleFrom(
                        foregroundColor: Colors.black,
<<<<<<< HEAD
                        side: BorderSide(color: Colors.black),
                      ),
                      child: Text(
=======
                        side: const BorderSide(color: Colors.black),
                      ),
                      child: const Text(
>>>>>>> 11a7eeaa
                        '注册新账户',
                        style: TextStyle(fontSize: 16),
                      ),
                    ),
                  ),

                  const SizedBox(height: 32),

                  // 体验按钮
                  TextButton(
                    onPressed: () {
                      context.go(AppRoutes.dashboard);
                    },
                    child: const Text(
                      '先体验一下',
                      style: TextStyle(
                        color: Colors.grey,
                        decoration: TextDecoration.underline,
                      ),
                    ),
                  ),
                ],
              ),
            ),
          ),
        ),
      ),
    );
  }

  Widget _buildFeatureRow(IconData icon, String title, String subtitle) {
    return Row(
      children: [
        Icon(
          icon,
          color: Colors.blue,
          size: 24,
        ),
        const SizedBox(width: 12),
        Column(
          crossAxisAlignment: CrossAxisAlignment.start,
          children: [
            Text(
              title,
              style: const TextStyle(
                fontWeight: FontWeight.bold,
                fontSize: 16,
              ),
            ),
            Text(
              subtitle,
              style: const TextStyle(
                color: Colors.grey,
                fontSize: 14,
              ),
            ),
          ],
        ),
      ],
    );
  }
}<|MERGE_RESOLUTION|>--- conflicted
+++ resolved
@@ -1,7 +1,7 @@
 import 'package:flutter/material.dart';
 import 'package:flutter_svg/flutter_svg.dart';
 import 'package:go_router/go_router.dart';
-import 'package:jive_money/core/router/app_router.dart';
+import '../core/router/app_router.dart';
 
 class WelcomeScreen extends StatelessWidget {
   const WelcomeScreen({super.key});
@@ -94,11 +94,7 @@
                         backgroundColor: Colors.black,
                         foregroundColor: Colors.white,
                       ),
-<<<<<<< HEAD
-                      child: Text(
-=======
                       child: const Text(
->>>>>>> 11a7eeaa
                         '登录',
                         style: TextStyle(fontSize: 16),
                       ),
@@ -117,15 +113,9 @@
                       },
                       style: OutlinedButton.styleFrom(
                         foregroundColor: Colors.black,
-<<<<<<< HEAD
-                        side: BorderSide(color: Colors.black),
-                      ),
-                      child: Text(
-=======
                         side: const BorderSide(color: Colors.black),
                       ),
                       child: const Text(
->>>>>>> 11a7eeaa
                         '注册新账户',
                         style: TextStyle(fontSize: 16),
                       ),
