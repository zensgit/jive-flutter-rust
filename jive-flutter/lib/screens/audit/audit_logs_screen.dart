import 'package:flutter/material.dart';
import 'package:flutter_riverpod/flutter_riverpod.dart';
import 'package:jive_money/services/audit_service.dart';
import 'package:jive_money/utils/date_utils.dart' as date_utils;
import 'package:jive_money/widgets/permission_guard.dart';
import 'package:jive_money/services/permission_service.dart';

/// 审计日志页面
class AuditLogsScreen extends ConsumerStatefulWidget {
  final String familyId;
  final String familyName;

  const AuditLogsScreen({
    super.key,
    required this.familyId,
    required this.familyName,
  });

  @override
  ConsumerState<AuditLogsScreen> createState() => _AuditLogsScreenState();
}

class _AuditLogsScreenState extends ConsumerState<AuditLogsScreen> {
  final _auditService = AuditService();
  final _searchController = TextEditingController();
  final _scrollController = ScrollController();

  List<AuditLog> _logs = [];
  AuditLogStatistics? _statistics;
  AuditLogFilter _filter = AuditLogFilter();
  bool _isLoading = true;
  bool _hasMore = true;
  int _currentPage = 1;

  // 过滤选项
  AuditActionType? _selectedActionType;
  AuditSeverity? _selectedSeverity;
  DateTimeRange? _selectedDateRange;

  @override
  void initState() {
    super.initState();
    _filter = AuditLogFilter(familyId: widget.familyId);
    _loadLogs();
    _loadStatistics();

    _scrollController.addListener(() {
      if (_scrollController.position.pixels >=
          _scrollController.position.maxScrollExtent - 200) {
        _loadMoreLogs();
      }
    });
  }

  @override
  void dispose() {
    _searchController.dispose();
    _scrollController.dispose();
    super.dispose();
  }

  Future<void> _loadLogs({bool reset = true}) async {
    if (reset) {
      setState(() {
        _isLoading = true;
        _currentPage = 1;
        _hasMore = true;
      });
    }

    try {
      final logs = await _auditService.getAuditLogs(
        filterObj: _filter,
        page: _currentPage,
        pageSize: 20,
      );

      setState(() {
        if (reset) {
          _logs = logs;
        } else {
          _logs.addAll(logs);
        }
        _hasMore = logs.length == 20;
        _isLoading = false;
      });
    } catch (e) {
      if (mounted) {
        ScaffoldMessenger.of(context).showSnackBar(
          SnackBar(content: Text('加载日志失败: ${e.toString()}')),
        );
        setState(() => _isLoading = false);
      }
    }
  }

  Future<void> _loadMoreLogs() async {
    if (!_hasMore || _isLoading) return;

    setState(() {
      _currentPage++;
    });

    await _loadLogs(reset: false);
  }

  Future<void> _loadStatistics() async {
    try {
<<<<<<< HEAD
      final stats = await _auditService.getAuditStatistics(
        familyId: widget.familyId,
      );
=======
      final stats = await _auditService.getAuditStatistics(familyId: widget.familyId);
>>>>>>> 1cb75e81
      setState(() {
        _statistics = AuditLogStatistics.fromJson(stats);
      });
    } catch (e) {
      // 统计信息加载失败不影响主功能
    }
  }

  void _applyFilters() {
    _filter = _filter.copyWith(
      actionTypes: _selectedActionType != null ? [_selectedActionType!] : null,
      severities: _selectedSeverity != null ? [_selectedSeverity!] : null,
      startDate: _selectedDateRange?.start,
      endDate: _selectedDateRange?.end,
      searchQuery:
          _searchController.text.isNotEmpty ? _searchController.text : null,
    );
    _loadLogs();
  }

  void _clearFilters() {
    setState(() {
      _selectedActionType = null;
      _selectedSeverity = null;
      _selectedDateRange = null;
      _searchController.clear();
      _filter = AuditLogFilter(familyId: widget.familyId);
    });
    _loadLogs();
  }

  Future<void> _selectDateRange() async {
    final picked = await showDateRangePicker(
      context: context,
      firstDate: DateTime.now().subtract(const Duration(days: 365)),
      lastDate: DateTime.now(),
      initialDateRange: _selectedDateRange,
    );

    if (picked != null) {
      setState(() {
        _selectedDateRange = picked;
      });
      _applyFilters();
    }
  }

  @override
  Widget build(BuildContext context) {
    final theme = Theme.of(context);

    return Scaffold(
      appBar: AppBar(
        title: Column(
          crossAxisAlignment: CrossAxisAlignment.start,
          children: [
            const Text('审计日志'),
            Text(
              widget.familyName,
              style: theme.textTheme.bodySmall,
            ),
          ],
        ),
        actions: [
          IconButton(
            icon: const Icon(Icons.refresh),
            onPressed: () {
              _loadLogs();
              _loadStatistics();
            },
          ),
          PopupMenuButton<String>(
            icon: const Icon(Icons.more_vert),
            itemBuilder: (context) => [
              const PopupMenuItem(
                value: 'export',
                child: ListTile(
                  leading: Icon(Icons.download),
                  title: Text('导出日志'),
                  contentPadding: EdgeInsets.zero,
                ),
              ),
              const PopupMenuItem(
                value: 'clear',
                child: ListTile(
                  leading: Icon(Icons.clear_all),
                  title: Text('清理旧日志'),
                  contentPadding: EdgeInsets.zero,
                ),
              ),
            ],
            onSelected: (value) {
              if (value == 'export') {
                _exportLogs();
              } else if (value == 'clear') {
                _clearOldLogs();
              }
            },
          ),
        ],
      ),
      body: PermissionGuard(
        familyId: widget.familyId,
        action: PermissionAction.viewAuditLogs,
        fallback: Center(
          child: Column(
            mainAxisAlignment: MainAxisAlignment.center,
            children: [
              Icon(
                Icons.lock_outline,
                size: 64,
                color: theme.colorScheme.onSurfaceVariant,
              ),
              const SizedBox(height: 16),
              Text(
                '您没有权限查看审计日志',
                style: theme.textTheme.titleMedium,
              ),
              const SizedBox(height: 8),
              Text(
                '只有管理员和拥有者可以查看',
                style: theme.textTheme.bodyMedium?.copyWith(
                  color: theme.colorScheme.onSurfaceVariant,
                ),
              ),
            ],
          ),
        ),
        child: Column(
          children: [
            // 统计卡片
            if (_statistics != null) _buildStatisticsCard(),

            // 过滤栏
            _buildFilterBar(),

            // 日志列表
            Expanded(
              child: _isLoading && _logs.isEmpty
                  ? const Center(child: CircularProgressIndicator())
                  : _logs.isEmpty
                      ? _buildEmptyState()
                      : ListView.builder(
                          controller: _scrollController,
                          padding: const EdgeInsets.all(16),
                          itemCount: _logs.length + (_hasMore ? 1 : 0),
                          itemBuilder: (context, index) {
                            if (index == _logs.length) {
                              return const Center(
                                child: Padding(
                                  padding: EdgeInsets.all(16),
                                  child: CircularProgressIndicator(),
                                ),
                              );
                            }
                            return _buildLogItem(_logs[index]);
                          },
                        ),
            ),
          ],
        ),
      ),
    );
  }

  Widget _buildStatisticsCard() {
    final theme = Theme.of(context);
    final stats = _statistics!;

    return Container(
      margin: const EdgeInsets.all(16),
      padding: const EdgeInsets.all(16),
      decoration: BoxDecoration(
        gradient: LinearGradient(
          colors: [
            theme.colorScheme.primaryContainer,
            theme.colorScheme.primaryContainer.withValues(alpha: 0.7),
          ],
          begin: Alignment.topLeft,
          end: Alignment.bottomRight,
        ),
        borderRadius: BorderRadius.circular(12),
      ),
      child: Column(
        children: [
          Row(
            mainAxisAlignment: MainAxisAlignment.spaceAround,
            children: [
              _buildStatItem(
                '今日',
                stats.todayLogs.toString(),
                Icons.today,
              ),
              _buildStatItem(
                '本周',
                stats.weekLogs.toString(),
                Icons.date_range,
              ),
              _buildStatItem(
                '本月',
                stats.monthLogs.toString(),
                Icons.calendar_month,
              ),
              _buildStatItem(
                '总计',
                stats.totalLogs.toString(),
                Icons.analytics,
              ),
            ],
          ),
          if (stats.recentAlerts.isNotEmpty) ...[
            const SizedBox(height: 16),
            Container(
              padding: const EdgeInsets.all(8),
              decoration: BoxDecoration(
                color: theme.colorScheme.errorContainer.withValues(alpha: 0.3),
                borderRadius: BorderRadius.circular(8),
              ),
              child: Row(
                children: [
                  Icon(
                    Icons.warning_amber,
                    color: theme.colorScheme.error,
                    size: 20,
                  ),
                  const SizedBox(width: 8),
                  Expanded(
                    child: Text(
                      '最近警告: ${stats.recentAlerts.first}',
                      style: TextStyle(
                        fontSize: 12,
                        color: theme.colorScheme.error,
                      ),
                    ),
                  ),
                ],
              ),
            ),
          ],
        ],
      ),
    );
  }

  Widget _buildStatItem(String label, String value, IconData icon) {
    final theme = Theme.of(context);

    return Column(
      children: [
        Icon(
          icon,
          color: theme.colorScheme.onPrimaryContainer,
          size: 20,
        ),
        const SizedBox(height: 4),
        Text(
          value,
          style: TextStyle(
            fontSize: 18,
            fontWeight: FontWeight.bold,
            color: theme.colorScheme.onPrimaryContainer,
          ),
        ),
        Text(
          label,
          style: TextStyle(
            fontSize: 12,
            color: theme.colorScheme.onPrimaryContainer.withValues(alpha: 0.8),
          ),
        ),
      ],
    );
  }

  Widget _buildFilterBar() {
    final theme = Theme.of(context);

    return Container(
      padding: const EdgeInsets.all(16),
      decoration: BoxDecoration(
        color: theme.colorScheme.surfaceContainerHighest.withValues(alpha: 0.3),
        border: Border(
          bottom: BorderSide(
            color: theme.colorScheme.outline.withValues(alpha: 0.3),
          ),
        ),
      ),
      child: Column(
        children: [
          // 搜索框
          TextField(
            controller: _searchController,
            decoration: InputDecoration(
              hintText: '搜索日志内容...',
              prefixIcon: const Icon(Icons.search),
              suffixIcon: _searchController.text.isNotEmpty
                  ? IconButton(
                      icon: const Icon(Icons.clear),
                      onPressed: () {
                        _searchController.clear();
                        _applyFilters();
                      },
                    )
                  : null,
              border: OutlineInputBorder(
                borderRadius: BorderRadius.circular(8),
              ),
              contentPadding: const EdgeInsets.symmetric(
                horizontal: 12,
                vertical: 8,
              ),
            ),
            onSubmitted: (_) => _applyFilters(),
          ),

          const SizedBox(height: 12),

          // 过滤选项
          SingleChildScrollView(
            scrollDirection: Axis.horizontal,
            child: Row(
              children: [
                // 操作类型
                FilterChip(
                  label: Text(_selectedActionType?.label ?? '所有操作'),
                  selected: _selectedActionType != null,
                  onSelected: (_) => _showActionTypeSelector(),
                  avatar: const Icon(Icons.category, size: 18),
                ),
                const SizedBox(width: 8),

                // 严重级别
                FilterChip(
                  label: Text(_selectedSeverity?.label ?? '所有级别'),
                  selected: _selectedSeverity != null,
                  onSelected: (_) => _showSeveritySelector(),
                  avatar: const Icon(Icons.warning, size: 18),
                ),
                const SizedBox(width: 8),

                // 日期范围
                FilterChip(
                  label: Text(_selectedDateRange != null
                      ? '${date_utils.DateUtils.formatDate(_selectedDateRange!.start)} - ${date_utils.DateUtils.formatDate(_selectedDateRange!.end)}'
                      : '时间范围'),
                  selected: _selectedDateRange != null,
                  onSelected: (_) => _selectDateRange(),
                  avatar: const Icon(Icons.date_range, size: 18),
                ),
                const SizedBox(width: 8),

                // 清除过滤
                if (_selectedActionType != null ||
                    _selectedSeverity != null ||
                    _selectedDateRange != null ||
                    _searchController.text.isNotEmpty)
                  ActionChip(
                    label: const Text('清除过滤'),
                    onPressed: _clearFilters,
                    avatar: const Icon(Icons.clear, size: 18),
                  ),
              ],
            ),
          ),
        ],
      ),
    );
  }

  Widget _buildLogItem(AuditLog log) {
    final theme = Theme.of(context);
    final severityColor = _getSeverityColor(log.severity);

    return Card(
      margin: const EdgeInsets.only(bottom: 8),
      child: InkWell(
        onTap: () => _showLogDetails(log),
        borderRadius: BorderRadius.circular(12),
        child: Padding(
          padding: const EdgeInsets.all(12),
          child: Row(
            crossAxisAlignment: CrossAxisAlignment.start,
            children: [
              // 严重级别指示器
              Container(
                width: 4,
                height: 60,
                decoration: BoxDecoration(
                  color: severityColor,
                  borderRadius: BorderRadius.circular(2),
                ),
              ),
              const SizedBox(width: 12),

              // 日志内容
              Expanded(
                child: Column(
                  crossAxisAlignment: CrossAxisAlignment.start,
                  children: [
                    Row(
                      children: [
                        Icon(
                          _getActionIcon(log.actionType),
                          size: 16,
                          color: theme.colorScheme.primary,
                        ),
                        const SizedBox(width: 4),
                        Expanded(
                          child: Text(
                            log.actionDescription,
                            style: theme.textTheme.bodyMedium?.copyWith(
                              fontWeight: FontWeight.w500,
                            ),
                            maxLines: 1,
                            overflow: TextOverflow.ellipsis,
                          ),
                        ),
                      ],
                    ),
                    const SizedBox(height: 4),

                    // 用户和时间
                    Row(
                      children: [
                        Icon(
                          Icons.person_outline,
                          size: 14,
                          color: theme.colorScheme.onSurfaceVariant,
                        ),
                        const SizedBox(width: 4),
                        Text(
                          log.userName ?? 'Unknown',
                          style: theme.textTheme.bodySmall,
                        ),
                        const SizedBox(width: 12),
                        Icon(
                          Icons.access_time,
                          size: 14,
                          color: theme.colorScheme.onSurfaceVariant,
                        ),
                        const SizedBox(width: 4),
                        Text(
                          log.timeAgo,
                          style: theme.textTheme.bodySmall,
                        ),
                      ],
                    ),

                    // 变更摘要
                    if (log.oldValue != null || log.newValue != null) ...[
                      const SizedBox(height: 4),
                      Container(
                        padding: const EdgeInsets.symmetric(
                          horizontal: 8,
                          vertical: 4,
                        ),
                        decoration: BoxDecoration(
                          color:
                              theme.colorScheme.surfaceContainerHighest.withValues(alpha: 0.5),
                          borderRadius: BorderRadius.circular(4),
                        ),
                        child: Text(
                          log.changeSummary,
                          style: theme.textTheme.bodySmall,
                          maxLines: 2,
                          overflow: TextOverflow.ellipsis,
                        ),
                      ),
                    ],
                  ],
                ),
              ),

              // 查看详情按钮
              IconButton(
                icon: const Icon(Icons.chevron_right),
                onPressed: () => _showLogDetails(log),
              ),
            ],
          ),
        ),
      ),
    );
  }

  Widget _buildEmptyState() {
    return Center(
      child: Column(
        mainAxisAlignment: MainAxisAlignment.center,
        children: [
          Icon(
            Icons.description_outlined,
            size: 64,
            color: Colors.grey[400],
          ),
          const SizedBox(height: 16),
          Text(
            '暂无日志记录',
            style: TextStyle(
              fontSize: 16,
              color: Colors.grey[600],
            ),
          ),
          const SizedBox(height: 8),
          Text(
            '系统将自动记录所有重要操作',
            style: TextStyle(
              fontSize: 14,
              color: Colors.grey[500],
            ),
          ),
        ],
      ),
    );
  }

  void _showActionTypeSelector() {
    showModalBottomSheet(
      context: context,
      builder: (context) => Container(
        padding: const EdgeInsets.all(16),
        child: Column(
          mainAxisSize: MainAxisSize.min,
          crossAxisAlignment: CrossAxisAlignment.start,
          children: [
            Text(
              '选择操作类型',
              style: Theme.of(context).textTheme.titleLarge,
            ),
            const SizedBox(height: 16),
            Wrap(
              spacing: 8,
              runSpacing: 8,
              children: AuditActionType.values.map((type) {
                return ChoiceChip(
                  label: Text(type.label),
                  selected: _selectedActionType == type,
                  onSelected: (selected) {
                    setState(() {
                      _selectedActionType = selected ? type : null;
                    });
                    Navigator.pop(context);
                    _applyFilters();
                  },
                );
              }).toList(),
            ),
          ],
        ),
      ),
    );
  }

  void _showSeveritySelector() {
    showModalBottomSheet(
      context: context,
      builder: (context) => Container(
        padding: const EdgeInsets.all(16),
        child: Column(
          mainAxisSize: MainAxisSize.min,
          crossAxisAlignment: CrossAxisAlignment.start,
          children: [
            Text(
              '选择严重级别',
              style: Theme.of(context).textTheme.titleLarge,
            ),
            const SizedBox(height: 16),
            ...AuditSeverity.values.map((severity) {
              return ListTile(
                leading: Icon(
                  Icons.circle,
                  color: _getSeverityColor(severity),
                ),
                title: Text(severity.label),
                selected: _selectedSeverity == severity,
                onTap: () {
                  setState(() {
                    _selectedSeverity =
                        _selectedSeverity == severity ? null : severity;
                  });
                  Navigator.pop(context);
                  _applyFilters();
                },
              );
            }),
          ],
        ),
      ),
    );
  }

  void _showLogDetails(AuditLog log) {
    showDialog(
      context: context,
      builder: (context) => AlertDialog(
        title: const Text('日志详情'),
        content: SingleChildScrollView(
          child: Column(
            mainAxisSize: MainAxisSize.min,
            crossAxisAlignment: CrossAxisAlignment.start,
            children: [
              _buildDetailRow('操作', log.actionType.label),
              _buildDetailRow('描述', log.actionDescription),
              _buildDetailRow('用户', log.userName ?? 'Unknown'),
              _buildDetailRow(
                  '时间', date_utils.DateUtils.formatDateTime(log.createdAt)),
              _buildDetailRow('IP地址', log.ipAddress),
              if (log.targetName != null)
                _buildDetailRow('目标', log.targetName!),
              if (log.metadata != null)
                _buildDetailRow('元数据', log.metadata.toString()),
              if (log.oldValue != null)
                _buildDetailRow('旧值', log.oldValue.toString()),
              if (log.newValue != null)
                _buildDetailRow('新值', log.newValue.toString()),
            ],
          ),
        ),
        actions: [
          TextButton(
            onPressed: () => Navigator.pop(context),
            child: const Text('关闭'),
          ),
        ],
      ),
    );
  }

  Widget _buildDetailRow(String label, String value) {
    return Padding(
      padding: const EdgeInsets.symmetric(vertical: 4),
      child: Row(
        crossAxisAlignment: CrossAxisAlignment.start,
        children: [
          SizedBox(
            width: 80,
            child: Text(
              '$label:',
              style: const TextStyle(fontWeight: FontWeight.bold),
            ),
          ),
          Expanded(
            child: Text(value),
          ),
        ],
      ),
    );
  }

  Color _getSeverityColor(AuditSeverity severity) {
    switch (severity) {
      case AuditSeverity.info:
        return Colors.blue;
      case AuditSeverity.warning:
        return Colors.orange;
      case AuditSeverity.error:
        return Colors.red;
      case AuditSeverity.critical:
        return Colors.purple;
    }
  }

  IconData _getActionIcon(AuditActionType type) {
    switch (type) {
      case AuditActionType.userLogin:
      case AuditActionType.userLogout:
      case AuditActionType.userRegister:
        return Icons.person;
      case AuditActionType.familyCreate:
      case AuditActionType.familyUpdate:
      case AuditActionType.familyDelete:
        return Icons.home;
      case AuditActionType.memberInvite:
      case AuditActionType.memberAccept:
      case AuditActionType.memberRemove:
        return Icons.group;
      case AuditActionType.transactionCreate:
      case AuditActionType.transactionUpdate:
      case AuditActionType.transactionDelete:
        return Icons.receipt;
      case AuditActionType.categoryCreate:
      case AuditActionType.categoryUpdate:
      case AuditActionType.categoryDelete:
        return Icons.category;
      case AuditActionType.settingsUpdate:
        return Icons.settings;
      case AuditActionType.dataExport:
      case AuditActionType.dataImport:
        return Icons.import_export;
      case AuditActionType.securityAlert:
      case AuditActionType.suspiciousActivity:
        return Icons.security;
      default:
        return Icons.info;
    }
  }

  void _exportLogs() {
    // TODO: 实现导出功能
    ScaffoldMessenger.of(context).showSnackBar(
      const SnackBar(content: Text('导出功能开发中')),
    );
  }

  void _clearOldLogs() {
    showDialog(
      context: context,
      builder: (context) => AlertDialog(
        title: const Text('清理旧日志'),
        content: const Text('将删除超过90天的日志记录，此操作不可恢复。'),
        actions: [
          TextButton(
            onPressed: () => Navigator.pop(context),
            child: const Text('取消'),
          ),
          FilledButton(
            onPressed: () {
              Navigator.pop(context);
              // TODO: 实现清理功能
              ScaffoldMessenger.of(context).showSnackBar(
                const SnackBar(content: Text('清理功能开发中')),
              );
            },
            child: const Text('确定清理'),
          ),
        ],
      ),
    );
  }
}<|MERGE_RESOLUTION|>--- conflicted
+++ resolved
@@ -106,15 +106,9 @@
 
   Future<void> _loadStatistics() async {
     try {
-<<<<<<< HEAD
-      final stats = await _auditService.getAuditStatistics(
-        familyId: widget.familyId,
-      );
-=======
       final stats = await _auditService.getAuditStatistics(familyId: widget.familyId);
->>>>>>> 1cb75e81
       setState(() {
-        _statistics = AuditLogStatistics.fromJson(stats);
+        _statistics = stats;
       });
     } catch (e) {
       // 统计信息加载失败不影响主功能
