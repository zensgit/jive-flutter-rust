--- conflicted
+++ resolved
@@ -1,18 +1,17 @@
 import 'package:flutter/material.dart';
 import 'package:provider/provider.dart';
-import 'package:jive_money/services/api/category_service.dart';
-import 'package:jive_money/models/category_template.dart';
-// For UserDataExt extension
-import 'package:jive_money/services/auth_service.dart';
-import 'package:jive_money/widgets/common/loading_widget.dart';
-import 'package:jive_money/widgets/states/error_state.dart';
-import 'package:jive_money/models/account_classification.dart';
+import '../../services/api/category_service.dart';
+import '../../models/category_template.dart';
+import '../../models/user.dart';
+import '../../services/auth_service.dart';
+import '../../widgets/common/loading_widget.dart';
+import '../../widgets/common/error_widget.dart';
 
 /// 超级管理员模板管理页面
 ///
 /// 仅超级管理员可访问，用于管理系统分类模板
 class TemplateAdminPage extends StatefulWidget {
-  const TemplateAdminPage({super.key});
+  const TemplateAdminPage({Key? key}) : super(key: key);
 
   @override
   State<TemplateAdminPage> createState() => _TemplateAdminPageState();
@@ -129,44 +128,34 @@
       _isCreating = template == null;
     });
 
-<<<<<<< HEAD
-    final messenger = ScaffoldMessenger.of(context);
-    final navigator = Navigator.of(context);
-=======
->>>>>>> 11a7eeaa
     showDialog(
       context: context,
       barrierDismissible: false,
       builder: (context) => _TemplateEditorDialog(
         template: template,
         onSave: (updatedTemplate) async {
-          final messenger = ScaffoldMessenger.of(context);
-          final navigator = Navigator.of(context);
           try {
             if (_isCreating) {
               await _categoryService.createTemplate(updatedTemplate);
-              if (!mounted) return;
-              messenger.showSnackBar(
+              ScaffoldMessenger.of(context).showSnackBar(
                 const SnackBar(
                   content: Text('模板创建成功'),
                   backgroundColor: Colors.green,
                 ),
               );
             } else {
-              await _categoryService.updateTemplate(updatedTemplate.id, updatedTemplate.toJson());
-              if (!mounted) return;
-              messenger.showSnackBar(
+              await _categoryService.updateTemplate(updatedTemplate);
+              ScaffoldMessenger.of(context).showSnackBar(
                 const SnackBar(
                   content: Text('模板更新成功'),
                   backgroundColor: Colors.green,
                 ),
               );
             }
-            navigator.pop();
+            Navigator.pop(context);
             _loadTemplates();
           } catch (e) {
-            if (!mounted) return;
-            messenger.showSnackBar(
+            ScaffoldMessenger.of(context).showSnackBar(
               SnackBar(
                 content: Text('保存失败: $e'),
                 backgroundColor: Colors.red,
@@ -175,14 +164,13 @@
           }
         },
         onCancel: () {
-          navigator.pop();
+          Navigator.pop(context);
         },
       ),
     );
   }
 
   Future<void> _deleteTemplate(SystemCategoryTemplate template) async {
-    final messenger = ScaffoldMessenger.of(context);
     final confirmed = await showDialog<bool>(
       context: context,
       builder: (context) => AlertDialog(
@@ -205,11 +193,9 @@
     );
 
     if (confirmed == true) {
-      final messenger = ScaffoldMessenger.of(context);
       try {
         await _categoryService.deleteTemplate(template.id);
-        if (!mounted) return;
-        messenger.showSnackBar(
+        ScaffoldMessenger.of(context).showSnackBar(
           const SnackBar(
             content: Text('模板已删除'),
             backgroundColor: Colors.green,
@@ -217,8 +203,7 @@
         );
         _loadTemplates();
       } catch (e) {
-        if (!mounted) return;
-        messenger.showSnackBar(
+        ScaffoldMessenger.of(context).showSnackBar(
           SnackBar(
             content: Text('删除失败: $e'),
             backgroundColor: Colors.red,
@@ -229,13 +214,10 @@
   }
 
   Future<void> _toggleFeatured(SystemCategoryTemplate template) async {
-    final messenger = ScaffoldMessenger.of(context);
     try {
-      final messenger = ScaffoldMessenger.of(context);
       template.setFeatured(!template.isFeatured);
-      await _categoryService.updateTemplate(template.id, {'isFeatured': !template.isFeatured});
-      if (!mounted) return;
-      messenger.showSnackBar(
+      await _categoryService.updateTemplate(template);
+      ScaffoldMessenger.of(context).showSnackBar(
         SnackBar(
           content: Text(
             template.isFeatured ? '已设为精选' : '已取消精选',
@@ -244,8 +226,7 @@
       );
       _loadTemplates();
     } catch (e) {
-      if (!mounted) return;
-      messenger.showSnackBar(
+      ScaffoldMessenger.of(context).showSnackBar(
         SnackBar(
           content: Text('操作失败: $e'),
           backgroundColor: Colors.red,
@@ -324,7 +305,7 @@
       body: _isLoading
           ? const LoadingWidget()
           : _error.isNotEmpty
-              ? ErrorState(
+              ? ErrorWidget(
                   message: _error,
                   onRetry: _loadTemplates,
                 )
@@ -347,7 +328,7 @@
         color: Theme.of(context).cardColor,
         boxShadow: [
           BoxShadow(
-            color: Colors.black.withValues(alpha: 0.05),
+            color: Colors.black.withOpacity(0.05),
             blurRadius: 4,
             offset: const Offset(0, 2),
           ),
@@ -525,7 +506,7 @@
           width: 48,
           height: 48,
           decoration: BoxDecoration(
-            color: color.withValues(alpha: 0.2),
+            color: color.withOpacity(0.2),
             borderRadius: BorderRadius.circular(8),
           ),
           child: Center(
@@ -629,6 +610,8 @@
         return '支出';
       case AccountClassification.transfer:
         return '转账';
+      default:
+        return '未知';
     }
   }
 }
@@ -652,7 +635,7 @@
     return Container(
       padding: const EdgeInsets.all(12),
       decoration: BoxDecoration(
-        color: color.withValues(alpha: 0.1),
+        color: color.withOpacity(0.1),
         borderRadius: BorderRadius.circular(8),
       ),
       child: Column(
@@ -1011,6 +994,8 @@
         return '支出';
       case AccountClassification.transfer:
         return '转账';
+      default:
+        return '未知';
     }
   }
 }