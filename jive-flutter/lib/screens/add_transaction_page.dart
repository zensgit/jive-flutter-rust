--- conflicted
+++ resolved
@@ -292,11 +292,7 @@
                           child: Container(
                             decoration: BoxDecoration(
                               color: isSelected
-<<<<<<< HEAD
-                                  ? category['color'].withValues(alpha: 0.2)
-=======
                                   ? category['color'].withOpacity(0.2)
->>>>>>> 11a7eeaa
                                   : Colors.white,
                               borderRadius: BorderRadius.circular(12),
                               border: Border.all(
