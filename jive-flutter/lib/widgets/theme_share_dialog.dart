import 'package:flutter/material.dart';
import 'package:flutter/services.dart';
import 'package:jive_money/models/theme_models.dart' as models;
import 'package:jive_money/services/theme_service.dart';

/// 主题分享对话框
class ThemeShareDialog extends StatefulWidget {
  final models.CustomThemeData theme;

  const ThemeShareDialog({
    super.key,
    required this.theme,
  });

  @override
  State<ThemeShareDialog> createState() => _ThemeShareDialogState();
}

class _ThemeShareDialogState extends State<ThemeShareDialog> {
  final ThemeService _themeService = ThemeService();
  String? _shareCode;
  String? _shareUrl;
  bool _isSharing = false;

  @override
  Widget build(BuildContext context) {
    return AlertDialog(
      title: Row(
        children: [
          Icon(Icons.share, color: Colors.blue[600]),
          const SizedBox(width: 8),
          const Text('分享主题'),
        ],
      ),
      content: SizedBox(
        width: 320,
        child: Column(
          mainAxisSize: MainAxisSize.min,
          crossAxisAlignment: CrossAxisAlignment.start,
          children: [
            // 主题信息
            Container(
              width: double.infinity,
              padding: const EdgeInsets.all(12),
              decoration: BoxDecoration(
                color: Colors.grey.withValues(alpha: 0.1),
                borderRadius: BorderRadius.circular(8),
                border: Border.all(color: Colors.grey.withValues(alpha: 0.3)),
              ),
              child: Column(
                crossAxisAlignment: CrossAxisAlignment.start,
                children: [
                  Text(
                    widget.theme.name,
                    style: const TextStyle(
                      fontSize: 16,
                      fontWeight: FontWeight.bold,
                    ),
                  ),
                  if (widget.theme.author.isNotEmpty) ...[
                    const SizedBox(height: 4),
                    Text(
                      '作者: ${widget.theme.author}',
                      style: TextStyle(
                        color: Colors.grey[600],
                        fontSize: 12,
                      ),
                    ),
                  ],
                  if (widget.theme.description.isNotEmpty) ...[
                    const SizedBox(height: 4),
                    Text(
                      widget.theme.description,
                      style: TextStyle(
                        color: Colors.grey[600],
                        fontSize: 12,
                      ),
                      maxLines: 2,
                      overflow: TextOverflow.ellipsis,
                    ),
                  ],
                ],
              ),
            ),

            const SizedBox(height: 16),

            // 分享选项
            if (_shareCode == null) ...[
              const Text('选择分享方式：'),
              const SizedBox(height: 12),

              // 生成分享链接
              SizedBox(
                width: double.infinity,
                child: ElevatedButton.icon(
                  onPressed: _isSharing ? null : _generateShareLink,
                  icon: _isSharing
                      ? const SizedBox(
                          width: 16,
                          height: 16,
                          child: CircularProgressIndicator(strokeWidth: 2),
                        )
                      : const Icon(Icons.link),
                  label: Text(_isSharing ? '生成中...' : '生成分享链接'),
                  style: ElevatedButton.styleFrom(
                    backgroundColor: Colors.black,
                    foregroundColor: Colors.white,
                    padding: const EdgeInsets.symmetric(vertical: 12),
                  ),
                ),
              ),

              const SizedBox(height: 8),

              // 复制到剪贴板
              SizedBox(
                width: double.infinity,
                child: OutlinedButton.icon(
                  onPressed: _copyToClipboard,
                  icon: const Icon(Icons.content_copy),
                  label: const Text('复制主题数据'),
                  style: OutlinedButton.styleFrom(
                    foregroundColor: Colors.black,
                    side: const BorderSide(color: Colors.black),
                    padding: const EdgeInsets.symmetric(vertical: 12),
                  ),
                ),
              ),
            ] else ...[
              // 分享结果
              const Text(
                '分享链接已生成：',
                style: TextStyle(
                  fontSize: 16,
                  fontWeight: FontWeight.w500,
                ),
              ),
              const SizedBox(height: 12),

              // 分享码
              Container(
                width: double.infinity,
                padding: const EdgeInsets.all(12),
                decoration: BoxDecoration(
                  color: Colors.blue.withValues(alpha: 0.1),
                  borderRadius: BorderRadius.circular(8),
                  border: Border.all(color: Colors.blue.withValues(alpha: 0.3)),
                ),
                child: Column(
                  crossAxisAlignment: CrossAxisAlignment.start,
                  children: [
                    const Text(
                      '分享码：',
                      style: TextStyle(
                        fontSize: 12,
                        fontWeight: FontWeight.w500,
                      ),
                    ),
                    const SizedBox(height: 4),
                    Row(
                      children: [
                        Expanded(
                          child: Text(
                            _shareCode!,
                            style: const TextStyle(
                              fontSize: 18,
                              fontWeight: FontWeight.bold,
                              fontFamily: 'monospace',
                            ),
                          ),
                        ),
                        IconButton(
                          onPressed: () => _copyText(_shareCode!),
                          icon: const Icon(Icons.copy, size: 16),
                          tooltip: '复制分享码',
                        ),
                      ],
                    ),
                  ],
                ),
              ),

              const SizedBox(height: 12),

              // 分享链接
              Container(
                width: double.infinity,
                padding: const EdgeInsets.all(12),
                decoration: BoxDecoration(
                  color: Colors.green.withValues(alpha: 0.1),
                  borderRadius: BorderRadius.circular(8),
                  border: Border.all(color: Colors.green.withValues(alpha: 0.3)),
                ),
                child: Column(
                  crossAxisAlignment: CrossAxisAlignment.start,
                  children: [
                    const Text(
                      '分享链接：',
                      style: TextStyle(
                        fontSize: 12,
                        fontWeight: FontWeight.w500,
                      ),
                    ),
                    const SizedBox(height: 4),
                    Row(
                      children: [
                        Expanded(
                          child: Text(
                            _shareUrl!,
                            style: const TextStyle(
                              fontSize: 12,
                              color: Colors.blue,
                              fontFamily: 'monospace',
                            ),
                            maxLines: 2,
                            overflow: TextOverflow.ellipsis,
                          ),
                        ),
                        IconButton(
                          onPressed: () => _copyText(_shareUrl!),
                          icon: const Icon(Icons.copy, size: 16),
                          tooltip: '复制链接',
                        ),
                      ],
                    ),
                  ],
                ),
              ),

              const SizedBox(height: 16),

              // 说明文本
              Container(
                padding: const EdgeInsets.all(12),
                decoration: BoxDecoration(
                  color: Colors.orange.withValues(alpha: 0.1),
                  borderRadius: BorderRadius.circular(8),
                  border: Border.all(color: Colors.orange.withValues(alpha: 0.2)),
                ),
                child: Column(
                  crossAxisAlignment: CrossAxisAlignment.start,
                  children: [
                    Row(
                      children: [
                        Icon(Icons.info, size: 16, color: Colors.orange[700]),
                        const SizedBox(width: 8),
                        const Text(
                          '使用说明',
                          style: TextStyle(
                            fontWeight: FontWeight.bold,
                            fontSize: 12,
                          ),
                        ),
                      ],
                    ),
                    const SizedBox(height: 4),
                    const Text(
                      '• 分享码30天内有效\n'
                      '• 可以通过分享码或链接导入主题\n'
                      '• 在主题管理页面选择"输入分享码"导入',
                      style: TextStyle(fontSize: 11, height: 1.4),
                    ),
                  ],
                ),
              ),
            ],
          ],
        ),
      ),
      actions: [
        TextButton(
          onPressed: () => Navigator.of(context).pop(),
          child: const Text('关闭'),
        ),
        if (_shareCode != null)
          ElevatedButton.icon(
            onPressed: _shareToSystem,
            icon: const Icon(Icons.share),
            label: const Text('分享到其他应用'),
            style: ElevatedButton.styleFrom(
              backgroundColor: Colors.black,
              foregroundColor: Colors.white,
            ),
          ),
      ],
    );
  }

  Future<void> _generateShareLink() async {
    final messenger = ScaffoldMessenger.of(context);
    setState(() {
      _isSharing = true;
    });

    try {
      final shareCode = await _themeService.shareTheme(widget.theme.id);
      if (!mounted) return;
      setState(() {
        _shareCode = shareCode;
        _shareUrl = 'https://jivemoney.com/theme/import/$shareCode';
        _isSharing = false;
      });

      messenger.showSnackBar(
        const SnackBar(
          content: Text('分享链接生成成功'),
          backgroundColor: Colors.green,
        ),
      );
    } catch (e) {
      if (!mounted) return;
      setState(() {
        _isSharing = false;
      });

      messenger.showSnackBar(
        SnackBar(
          content: Text('生成分享链接失败: $e'),
          backgroundColor: Colors.red,
        ),
      );
    }
  }

  Future<void> _copyToClipboard() async {
    final messenger = ScaffoldMessenger.of(context);
    try {
      await _themeService.copyThemeToClipboard(widget.theme.id);
      if (!mounted) return;
      messenger.showSnackBar(
        const SnackBar(
          content: Text('主题数据已复制到剪贴板'),
          backgroundColor: Colors.green,
        ),
      );
    } catch (e) {
<<<<<<< HEAD
=======
      if (!mounted) return;
>>>>>>> 64c8f3a6
      messenger.showSnackBar(
        SnackBar(
          content: Text('复制失败: $e'),
          backgroundColor: Colors.red,
        ),
      );
    }
  }

  Future<void> _copyText(String text) async {
    final messenger = ScaffoldMessenger.of(context);
    await Clipboard.setData(ClipboardData(text: text));
    if (!mounted) return;
<<<<<<< HEAD
=======
    final messenger = ScaffoldMessenger.of(context);
>>>>>>> 64c8f3a6
    messenger.showSnackBar(
      const SnackBar(
        content: Text('已复制到剪贴板'),
        backgroundColor: Colors.green,
      ),
    );
  }

  void _shareToSystem() {
    final messenger = ScaffoldMessenger.of(context);
    final shareText = '''
🎨 分享一个 Jive Money 主题

主题名称：${widget.theme.name}
作者：${widget.theme.author}
${widget.theme.description.isNotEmpty ? '描述：${widget.theme.description}\n' : ''}

分享码：$_shareCode
分享链接：$_shareUrl

在 Jive Money 应用中的"主题设置"页面，选择"输入分享码"即可导入此主题。
''';

    // 这里应该调用系统分享功能
    // 由于是演示，我们将文本复制到剪贴板
    Clipboard.setData(ClipboardData(text: shareText));

    messenger.showSnackBar(
      const SnackBar(
        content: Text('分享内容已复制到剪贴板，可以粘贴到其他应用分享'),
        backgroundColor: Colors.green,
      ),
    );
  }
}<|MERGE_RESOLUTION|>--- conflicted
+++ resolved
@@ -335,10 +335,7 @@
         ),
       );
     } catch (e) {
-<<<<<<< HEAD
-=======
       if (!mounted) return;
->>>>>>> 64c8f3a6
       messenger.showSnackBar(
         SnackBar(
           content: Text('复制失败: $e'),
@@ -352,10 +349,6 @@
     final messenger = ScaffoldMessenger.of(context);
     await Clipboard.setData(ClipboardData(text: text));
     if (!mounted) return;
-<<<<<<< HEAD
-=======
-    final messenger = ScaffoldMessenger.of(context);
->>>>>>> 64c8f3a6
     messenger.showSnackBar(
       const SnackBar(
         content: Text('已复制到剪贴板'),
