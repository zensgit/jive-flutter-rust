--- conflicted
+++ resolved
@@ -233,11 +233,7 @@
               // ignore: use_build_context_synchronously
               navigator.pop();
               widget.onCancel();
-<<<<<<< HEAD
-              final messenger = ScaffoldMessenger.of(context);
-=======
               // ignore: use_build_context_synchronously
->>>>>>> c4544803
               messenger.showSnackBar(
                 SnackBar(
                   content: Text('已归档 ${widget.selectedIds.length} 个项目'),
@@ -311,16 +307,10 @@
               final messenger = ScaffoldMessenger.of(context);
               await provider.batchDeleteCategories(widget.selectedIds);
               if (!mounted) return;
-<<<<<<< HEAD
-              Navigator.pop(context);
-              widget.onCancel();
-              final messenger = ScaffoldMessenger.of(context);
-=======
               // ignore: use_build_context_synchronously
               navigator.pop();
               widget.onCancel();
               // ignore: use_build_context_synchronously
->>>>>>> c4544803
               messenger.showSnackBar(
                 SnackBar(
                   content: Text('已删除 ${widget.selectedIds.length} 个项目'),
@@ -406,16 +396,8 @@
               _targetParentId,
             );
             if (!mounted) return;
-            // ignore: use_build_context_synchronously
-            final navigator = Navigator.of(context);
-            // ignore: use_build_context_synchronously
-            final messenger = ScaffoldMessenger.of(context);
-            navigator.pop();
+            Navigator.pop(context);
             widget.onConfirm();
-<<<<<<< HEAD
-            // ignore: use_build_context_synchronously
-=======
->>>>>>> c4544803
             messenger.showSnackBar(
               SnackBar(
                 content: Text('已移动 ${widget.selectedIds.length} 个分类'),
@@ -503,15 +485,8 @@
               if (!mounted) return;
             }
 
-            final navigator = Navigator.of(context);
-            // ignore: use_build_context_synchronously
-            final messenger = ScaffoldMessenger.of(context);
-            navigator.pop();
+            Navigator.pop(context);
             widget.onConfirm();
-<<<<<<< HEAD
-            // ignore: use_build_context_synchronously
-=======
->>>>>>> c4544803
             messenger.showSnackBar(
               SnackBar(
                 content: Text('已转换 ${widget.selectedIds.length} 个分类为标签'),
