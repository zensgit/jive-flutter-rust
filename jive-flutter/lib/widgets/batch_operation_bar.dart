import 'package:flutter/material.dart';
import 'package:flutter_riverpod/flutter_riverpod.dart';
import 'package:jive_money/providers/category_management_provider.dart';

/// 批量操作栏
class BatchOperationBar extends ConsumerStatefulWidget {
  final List<String> selectedIds;
  final VoidCallback onCancel;
  final VoidCallback onSelectAll;
  final bool isAllSelected;
  final String operationType; // 'category' or 'tag'

  const BatchOperationBar({
    super.key,
    required this.selectedIds,
    required this.onCancel,
    required this.onSelectAll,
    required this.isAllSelected,
    this.operationType = 'category',
  });

  @override
  ConsumerState<BatchOperationBar> createState() => _BatchOperationBarState();
}

class _BatchOperationBarState extends ConsumerState<BatchOperationBar>
    with SingleTickerProviderStateMixin {
  late AnimationController _animationController;
  late Animation<double> _slideAnimation;

  @override
  void initState() {
    super.initState();
    _animationController = AnimationController(
      duration: const Duration(milliseconds: 300),
      vsync: this,
    );
    _slideAnimation = Tween<double>(
      begin: -1.0,
      end: 0.0,
    ).animate(CurvedAnimation(
      parent: _animationController,
      curve: Curves.easeOutCubic,
    ));
    _animationController.forward();
  }

  @override
  void dispose() {
    _animationController.dispose();
    super.dispose();
  }

  @override
  Widget build(BuildContext context) {
    final theme = Theme.of(context);
    final colorScheme = theme.colorScheme;

    return SlideTransition(
      position: _slideAnimation.drive(
        Tween<Offset>(
          begin: const Offset(0, -1),
          end: Offset.zero,
        ),
      ),
      child: Container(
        decoration: BoxDecoration(
          color: colorScheme.primaryContainer,
          boxShadow: [
            BoxShadow(
              color: Colors.black.withValues(alpha: 0.1),
              blurRadius: 4,
              offset: const Offset(0, 2),
            ),
          ],
        ),
        child: SafeArea(
          bottom: false,
          child: Padding(
            padding: const EdgeInsets.symmetric(horizontal: 8.0, vertical: 4.0),
            child: Row(
              children: [
                // 取消按钮
                IconButton(
                  icon: const Icon(Icons.close),
                  onPressed: widget.onCancel,
                  tooltip: '取消批量操作',
                ),

                // 选中数量
                Padding(
                  padding: const EdgeInsets.symmetric(horizontal: 8.0),
                  child: Text(
                    '已选择 ${widget.selectedIds.length} 项',
                    style: theme.textTheme.titleMedium?.copyWith(
                      color: colorScheme.onPrimaryContainer,
                      fontWeight: FontWeight.bold,
                    ),
                  ),
                ),

                // 全选/取消全选
                TextButton.icon(
                  icon: Icon(
                    widget.isAllSelected ? Icons.deselect : Icons.select_all,
                  ),
                  label: Text(widget.isAllSelected ? '取消全选' : '全选'),
                  onPressed: widget.onSelectAll,
                ),

                const Spacer(),

                // 批量操作按钮
                if (widget.selectedIds.isNotEmpty) ...[
                  // 批量移动
                  if (widget.operationType == 'category')
                    _buildActionButton(
                      icon: Icons.drive_file_move_outline,
                      label: '移动',
                      onPressed: () => _showBatchMoveDialog(context),
                      color: colorScheme.primary,
                    ),

                  // 批量转换（分类转标签）
                  if (widget.operationType == 'category')
                    _buildActionButton(
                      icon: Icons.label_outline,
                      label: '转标签',
                      onPressed: () => _showBatchConvertDialog(context),
                      color: colorScheme.secondary,
                    ),

                  // 批量归档
                  _buildActionButton(
                    icon: Icons.archive_outlined,
                    label: '归档',
                    onPressed: () => _showBatchArchiveDialog(context),
                    color: colorScheme.tertiary,
                  ),

                  // 批量删除
                  _buildActionButton(
                    icon: Icons.delete_outline,
                    label: '删除',
                    onPressed: () => _showBatchDeleteDialog(context),
                    color: colorScheme.error,
                  ),
                ],
              ],
            ),
          ),
        ),
      ),
    );
  }

  Widget _buildActionButton({
    required IconData icon,
    required String label,
    required VoidCallback onPressed,
    required Color color,
  }) {
    return Padding(
      padding: const EdgeInsets.symmetric(horizontal: 4.0),
      child: Material(
        color: color.withValues(alpha: 0.1),
        borderRadius: BorderRadius.circular(8),
        child: InkWell(
          onTap: onPressed,
          borderRadius: BorderRadius.circular(8),
          child: Padding(
            padding: const EdgeInsets.symmetric(horizontal: 12, vertical: 8),
            child: Row(
              mainAxisSize: MainAxisSize.min,
              children: [
                Icon(icon, size: 18, color: color),
                const SizedBox(width: 4),
                Text(
                  label,
                  style: TextStyle(
                    color: color,
                    fontWeight: FontWeight.w500,
                  ),
                ),
              ],
            ),
          ),
        ),
      ),
    );
  }

  void _showBatchMoveDialog(BuildContext context) {
    showDialog(
      context: context,
      builder: (context) => BatchMoveDialog(
        selectedIds: widget.selectedIds,
        onConfirm: () {
          widget.onCancel(); // 退出批量操作模式
        },
      ),
    );
  }

  void _showBatchConvertDialog(BuildContext context) {
    showDialog(
      context: context,
      builder: (context) => BatchConvertToTagDialog(
        selectedIds: widget.selectedIds,
        onConfirm: () {
          widget.onCancel(); // 退出批量操作模式
        },
      ),
    );
  }

  void _showBatchArchiveDialog(BuildContext context) {
    showDialog(
      context: context,
      builder: (context) => AlertDialog(
        title: const Text('批量归档'),
        content: Text('确定要归档选中的 ${widget.selectedIds.length} 个项目吗？'),
        actions: [
          TextButton(
            onPressed: () => Navigator.pop(context),
            child: const Text('取消'),
          ),
          ElevatedButton(
            onPressed: () async {
              final navigator = Navigator.of(context);
              final messenger = ScaffoldMessenger.of(context);
              // TODO: 实现批量归档
<<<<<<< HEAD
              // ignore: use_build_context_synchronously
              navigator.pop();
              widget.onCancel();
              // ignore: use_build_context_synchronously
=======
              navigator.pop();
              widget.onCancel();
>>>>>>> d5bb3561
              messenger.showSnackBar(
                SnackBar(
                  content: Text('已归档 ${widget.selectedIds.length} 个项目'),
                ),
              );
            },
            child: const Text('归档'),
          ),
        ],
      ),
    );
  }

  void _showBatchDeleteDialog(BuildContext context) {
    showDialog(
      context: context,
      builder: (context) => AlertDialog(
        title: Row(
          children: [
            Icon(Icons.warning, color: Theme.of(context).colorScheme.error),
            const SizedBox(width: 8),
            const Text('批量删除'),
          ],
        ),
        content: Column(
          mainAxisSize: MainAxisSize.min,
          crossAxisAlignment: CrossAxisAlignment.start,
          children: [
            Text('确定要删除选中的 ${widget.selectedIds.length} 个项目吗？'),
            const SizedBox(height: 8),
            Container(
              padding: const EdgeInsets.all(8),
              decoration: BoxDecoration(
                color: Theme.of(context).colorScheme.errorContainer,
                borderRadius: BorderRadius.circular(4),
              ),
              child: Row(
                children: [
                  Icon(
                    Icons.info_outline,
                    size: 16,
                    color: Theme.of(context).colorScheme.onErrorContainer,
                  ),
                  const SizedBox(width: 8),
                  Expanded(
                    child: Text(
                      '此操作不可恢复！',
                      style: TextStyle(
                        color: Theme.of(context).colorScheme.onErrorContainer,
                        fontSize: 12,
                      ),
                    ),
                  ),
                ],
              ),
            ),
          ],
        ),
        actions: [
          TextButton(
            onPressed: () => Navigator.pop(context),
            child: const Text('取消'),
          ),
          ElevatedButton(
            style: ElevatedButton.styleFrom(
              backgroundColor: Theme.of(context).colorScheme.error,
            ),
            onPressed: () async {
              final provider = ref.read(categoryManagementProvider);
<<<<<<< HEAD
              final navigator = Navigator.of(context);
              final messenger = ScaffoldMessenger.of(context);
              await provider.batchDeleteCategories(widget.selectedIds);
              if (!mounted) return;
              // ignore: use_build_context_synchronously
              navigator.pop();
              widget.onCancel();
              // ignore: use_build_context_synchronously
=======
              final messenger = ScaffoldMessenger.of(context);
              final navigator = Navigator.of(context);
              await provider.batchDeleteCategories(widget.selectedIds);
              if (!mounted) return;
              navigator.pop();
              widget.onCancel();
>>>>>>> d5bb3561
              messenger.showSnackBar(
                SnackBar(
                  content: Text('已删除 ${widget.selectedIds.length} 个项目'),
                  action: SnackBarAction(
                    label: '撤销',
                    onPressed: () {
                      provider.undoLastAction();
                    },
                  ),
                ),
              );
            },
            child: const Text('删除'),
          ),
        ],
      ),
    );
  }
}

/// 批量移动对话框
class BatchMoveDialog extends ConsumerStatefulWidget {
  final List<String> selectedIds;
  final VoidCallback onConfirm;

  const BatchMoveDialog({
    super.key,
    required this.selectedIds,
    required this.onConfirm,
  });

  @override
  ConsumerState<BatchMoveDialog> createState() => _BatchMoveDialogState();
}

class _BatchMoveDialogState extends ConsumerState<BatchMoveDialog> {
  String? _targetParentId;

  @override
  Widget build(BuildContext context) {
    return AlertDialog(
      title: const Text('批量移动分类'),
      content: Column(
        mainAxisSize: MainAxisSize.min,
        crossAxisAlignment: CrossAxisAlignment.start,
        children: [
          Text('将 ${widget.selectedIds.length} 个分类移动到：'),
          const SizedBox(height: 16),
          // TODO: 添加分类选择器
          DropdownButtonFormField<String>(
            initialValue: _targetParentId,
            decoration: const InputDecoration(
              labelText: '目标父分类',
              border: OutlineInputBorder(),
              helperText: '留空表示移动到根目录',
            ),
            items: const [
              DropdownMenuItem(
                value: null,
                child: Text('根目录'),
              ),
              // TODO: 从provider获取分类列表
            ],
            onChanged: (value) {
              setState(() {
                _targetParentId = value;
              });
            },
          ),
        ],
      ),
      actions: [
        TextButton(
          onPressed: () => Navigator.pop(context),
          child: const Text('取消'),
        ),
        ElevatedButton(
          onPressed: () async {
            final messenger = ScaffoldMessenger.of(context);
            final provider = ref.read(categoryManagementProvider);
            await provider.batchMoveCategories(
              widget.selectedIds,
              _targetParentId,
            );
            if (!mounted) return;
            navigator.pop();
            widget.onConfirm();
            messenger.showSnackBar(
              SnackBar(
                content: Text('已移动 ${widget.selectedIds.length} 个分类'),
              ),
            );
          },
          child: const Text('移动'),
        ),
      ],
    );
  }
}

/// 批量转换为标签对话框
class BatchConvertToTagDialog extends ConsumerStatefulWidget {
  final List<String> selectedIds;
  final VoidCallback onConfirm;

  const BatchConvertToTagDialog({
    super.key,
    required this.selectedIds,
    required this.onConfirm,
  });

  @override
  ConsumerState<BatchConvertToTagDialog> createState() =>
      _BatchConvertToTagDialogState();
}

class _BatchConvertToTagDialogState
    extends ConsumerState<BatchConvertToTagDialog> {
  bool _applyToTransactions = true;
  bool _deleteCategories = false;

  @override
  Widget build(BuildContext context) {
    return AlertDialog(
      title: const Text('批量转换为标签'),
      content: Column(
        mainAxisSize: MainAxisSize.min,
        crossAxisAlignment: CrossAxisAlignment.start,
        children: [
          Text('将 ${widget.selectedIds.length} 个分类转换为标签'),
          const SizedBox(height: 16),
          CheckboxListTile(
            title: const Text('应用到历史交易'),
            subtitle: const Text('将分类下的交易添加对应标签'),
            value: _applyToTransactions,
            onChanged: (value) {
              setState(() {
                _applyToTransactions = value ?? true;
              });
            },
          ),
          CheckboxListTile(
            title: const Text('删除原分类'),
            subtitle: const Text('转换后删除原分类'),
            value: _deleteCategories,
            onChanged: (value) {
              setState(() {
                _deleteCategories = value ?? false;
              });
            },
          ),
        ],
      ),
      actions: [
        TextButton(
          onPressed: () => Navigator.pop(context),
          child: const Text('取消'),
        ),
        ElevatedButton(
          onPressed: () async {
            final messenger = ScaffoldMessenger.of(context);
            final provider = ref.read(categoryManagementProvider);

            for (final categoryId in widget.selectedIds) {
              // TODO: 获取分类名称
              await provider.convertCategoryToTag(
                categoryId,
                'Category Name', // 需要从分类获取
                applyToTransactions: _applyToTransactions,
                deleteCategory: _deleteCategories,
              );
              if (!mounted) return;
            }

            navigator.pop();
            widget.onConfirm();
            messenger.showSnackBar(
              SnackBar(
                content: Text('已转换 ${widget.selectedIds.length} 个分类为标签'),
              ),
            );
          },
          child: const Text('转换'),
        ),
      ],
    );
  }
}<|MERGE_RESOLUTION|>--- conflicted
+++ resolved
@@ -230,15 +230,8 @@
               final navigator = Navigator.of(context);
               final messenger = ScaffoldMessenger.of(context);
               // TODO: 实现批量归档
-<<<<<<< HEAD
-              // ignore: use_build_context_synchronously
               navigator.pop();
               widget.onCancel();
-              // ignore: use_build_context_synchronously
-=======
-              navigator.pop();
-              widget.onCancel();
->>>>>>> d5bb3561
               messenger.showSnackBar(
                 SnackBar(
                   content: Text('已归档 ${widget.selectedIds.length} 个项目'),
@@ -308,23 +301,12 @@
             ),
             onPressed: () async {
               final provider = ref.read(categoryManagementProvider);
-<<<<<<< HEAD
-              final navigator = Navigator.of(context);
-              final messenger = ScaffoldMessenger.of(context);
-              await provider.batchDeleteCategories(widget.selectedIds);
-              if (!mounted) return;
-              // ignore: use_build_context_synchronously
-              navigator.pop();
-              widget.onCancel();
-              // ignore: use_build_context_synchronously
-=======
               final messenger = ScaffoldMessenger.of(context);
               final navigator = Navigator.of(context);
               await provider.batchDeleteCategories(widget.selectedIds);
               if (!mounted) return;
               navigator.pop();
               widget.onCancel();
->>>>>>> d5bb3561
               messenger.showSnackBar(
                 SnackBar(
                   content: Text('已删除 ${widget.selectedIds.length} 个项目'),
