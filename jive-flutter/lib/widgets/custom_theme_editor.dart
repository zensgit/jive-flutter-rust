--- conflicted
+++ resolved
@@ -1,8 +1,8 @@
 import 'package:flutter/material.dart';
-import 'package:jive_money/models/theme_models.dart' as models;
-import 'package:jive_money/services/theme_service.dart';
-import 'package:jive_money/widgets/color_picker_dialog.dart';
-import 'package:jive_money/widgets/theme_preview_card.dart';
+import '../models/theme_models.dart' as models;
+import '../services/theme_service.dart';
+import 'color_picker_dialog.dart';
+import 'theme_preview_card.dart';
 
 /// 自定义主题编辑器
 class CustomThemeEditor extends StatefulWidget {
@@ -520,7 +520,7 @@
       ),
       subtitle: Text(item.subtitle),
       trailing: Text(
-        '#${item.color.toARGB32().toRadixString(16).substring(2).toUpperCase()}',
+        '#${item.color.value.toRadixString(16).substring(2).toUpperCase()}',
         style: const TextStyle(
           fontFamily: 'monospace',
           fontSize: 12,
@@ -613,12 +613,7 @@
       );
     });
 
-<<<<<<< HEAD
-    // ignore: use_build_context_synchronously
-      ScaffoldMessenger.of(context).showSnackBar(
-=======
     ScaffoldMessenger.of(context).showSnackBar(
->>>>>>> 11a7eeaa
       SnackBar(
         content: Text('已应用"${preset.name}"模板'),
         backgroundColor: Colors.green,
@@ -726,12 +721,8 @@
   }
 
   Future<void> _saveTheme() async {
-    // Capture before awaits to avoid using context across async gaps
-    final navigator = Navigator.of(context);
-    final messenger = ScaffoldMessenger.of(context);
     if (_nameController.text.trim().isEmpty) {
-      // ignore: use_build_context_synchronously
-      messenger.showSnackBar(
+      ScaffoldMessenger.of(context).showSnackBar(
         const SnackBar(
           content: Text('请输入主题名称'),
           backgroundColor: Colors.red,
@@ -762,13 +753,9 @@
         );
       }
 
-      if (!mounted) return;
-
-      // ignore: use_build_context_synchronously
-      navigator.pop(finalTheme);
+      Navigator.of(context).pop(finalTheme);
     } catch (e) {
-      // ignore: use_build_context_synchronously
-      messenger.showSnackBar(
+      ScaffoldMessenger.of(context).showSnackBar(
         SnackBar(
           content: Text('保存失败: $e'),
           backgroundColor: Colors.red,
