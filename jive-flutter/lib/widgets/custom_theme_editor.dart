--- conflicted
+++ resolved
@@ -613,13 +613,8 @@
       );
     });
 
-<<<<<<< HEAD
-    final messenger = ScaffoldMessenger.of(context);
-      messenger.showSnackBar(
-=======
     // ignore: use_build_context_synchronously
       ScaffoldMessenger.of(context).showSnackBar(
->>>>>>> cb0874bf
       SnackBar(
         content: Text('已应用"${preset.name}"模板'),
         backgroundColor: Colors.green,
@@ -728,13 +723,8 @@
 
   Future<void> _saveTheme() async {
     if (_nameController.text.trim().isEmpty) {
-<<<<<<< HEAD
-      final messenger = ScaffoldMessenger.of(context);
-      messenger.showSnackBar(
-=======
       // ignore: use_build_context_synchronously
       ScaffoldMessenger.of(context).showSnackBar(
->>>>>>> cb0874bf
         const SnackBar(
           content: Text('请输入主题名称'),
           backgroundColor: Colors.red,
@@ -770,13 +760,8 @@
       // ignore: use_build_context_synchronously
       Navigator.of(context).pop(finalTheme);
     } catch (e) {
-<<<<<<< HEAD
-      final messenger = ScaffoldMessenger.of(context);
-      messenger.showSnackBar(
-=======
       // ignore: use_build_context_synchronously
       ScaffoldMessenger.of(context).showSnackBar(
->>>>>>> cb0874bf
         SnackBar(
           content: Text('保存失败: $e'),
           backgroundColor: Colors.red,
