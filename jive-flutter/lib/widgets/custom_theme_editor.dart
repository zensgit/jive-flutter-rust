import 'package:flutter/material.dart';
import 'package:jive_money/models/theme_models.dart' as models;
import 'package:jive_money/services/theme_service.dart';
import 'package:jive_money/widgets/color_picker_dialog.dart';
import 'package:jive_money/widgets/theme_preview_card.dart';

/// 自定义主题编辑器
class CustomThemeEditor extends StatefulWidget {
  final models.CustomThemeData? theme;

  const CustomThemeEditor({super.key, this.theme});

  @override
  State<CustomThemeEditor> createState() => _CustomThemeEditorState();
}

class _CustomThemeEditorState extends State<CustomThemeEditor>
    with SingleTickerProviderStateMixin {
  late TabController _tabController;
  final ThemeService _themeService = ThemeService();

  // 表单控制器
  final _nameController = TextEditingController();
  final _authorController = TextEditingController();
  final _descriptionController = TextEditingController();

  // 主题颜色
  late models.CustomThemeData _editingTheme;
  bool _isEditing = false;
  bool _isLoading = false;

  @override
  void initState() {
    super.initState();
    _tabController = TabController(length: 5, vsync: this);
    _isEditing = widget.theme != null;

    if (_isEditing) {
      _editingTheme = widget.theme!;
      _nameController.text = _editingTheme.name;
      _authorController.text = _editingTheme.author;
      _descriptionController.text = _editingTheme.description;
    } else {
      _editingTheme = _createDefaultTheme();
      _authorController.text = '我';
    }
  }

  @override
  void dispose() {
    _tabController.dispose();
    _nameController.dispose();
    _authorController.dispose();
    _descriptionController.dispose();
    super.dispose();
  }

  @override
  Widget build(BuildContext context) {
    return Scaffold(
      appBar: AppBar(
        title: Text(_isEditing ? '编辑主题' : '创建新主题'),
        centerTitle: true,
        actions: [
          if (_isEditing)
            IconButton(
              icon: const Icon(Icons.preview),
              onPressed: _previewTheme,
              tooltip: '预览主题',
            ),
          IconButton(
            icon: const Icon(Icons.save),
            onPressed: _isLoading ? null : _saveTheme,
            tooltip: '保存主题',
          ),
        ],
        bottom: TabBar(
          controller: _tabController,
          isScrollable: true,
          tabs: const [
            Tab(text: '基本信息'),
            Tab(text: '主要颜色'),
            Tab(text: '界面颜色'),
            Tab(text: '状态颜色'),
            Tab(text: '外观风格'),
          ],
        ),
      ),
      body: Column(
        children: [
          // 实时预览
          Container(
            height: 120,
            padding: const EdgeInsets.all(16),
            child: ThemePreviewCard(
              theme: _editingTheme,
              showDetails: false,
              onTap: null,
            ),
          ),

          const Divider(height: 1),

          // 编辑面板
          Expanded(
            child: TabBarView(
              controller: _tabController,
              children: [
                _buildBasicInfoTab(),
                _buildMainColorsTab(),
                _buildUIColorsTab(),
                _buildStatusColorsTab(),
                _buildAppearanceTab(),
              ],
            ),
          ),
        ],
      ),
    );
  }

  /// 基本信息标签页
  Widget _buildBasicInfoTab() {
    return ListView(
      padding: const EdgeInsets.all(16),
      children: [
        // 主题名称
        TextField(
          controller: _nameController,
          decoration: const InputDecoration(
            labelText: '主题名称 *',
            hintText: '输入主题名称',
            border: OutlineInputBorder(),
          ),
          onChanged: (value) {
            setState(() {
              _editingTheme = _editingTheme.copyWith(name: value);
            });
          },
        ),

        const SizedBox(height: 16),

        // 作者
        TextField(
          controller: _authorController,
          decoration: const InputDecoration(
            labelText: '作者',
            hintText: '输入作者名称',
            border: OutlineInputBorder(),
          ),
          onChanged: (value) {
            setState(() {
              _editingTheme = _editingTheme.copyWith(author: value);
            });
          },
        ),

        const SizedBox(height: 16),

        // 描述
        TextField(
          controller: _descriptionController,
          maxLines: 3,
          decoration: const InputDecoration(
            labelText: '描述',
            hintText: '输入主题描述（可选）',
            border: OutlineInputBorder(),
            alignLabelWithHint: true,
          ),
          onChanged: (value) {
            setState(() {
              _editingTheme = _editingTheme.copyWith(description: value);
            });
          },
        ),

        const SizedBox(height: 24),

        // 预设主题模板
        const Text(
          '快速开始',
          style: TextStyle(
            fontSize: 18,
            fontWeight: FontWeight.bold,
          ),
        ),
        const SizedBox(height: 12),
        const Text(
          '选择一个预设主题作为起点，然后自定义颜色：',
          style: TextStyle(color: Colors.grey),
        ),
        const SizedBox(height: 16),

        Wrap(
          spacing: 12,
          runSpacing: 12,
          children: _themeService.presetThemes.take(6).map((preset) {
            return InkWell(
              onTap: () => _applyPresetTemplate(preset),
              borderRadius: BorderRadius.circular(8),
              child: Container(
                width: 80,
                height: 60,
                decoration: BoxDecoration(
                  borderRadius: BorderRadius.circular(8),
                  border: Border.all(color: Colors.grey[300]!),
                ),
                child: Column(
                  mainAxisAlignment: MainAxisAlignment.center,
                  children: [
                    Container(
                      width: 20,
                      height: 20,
                      decoration: BoxDecoration(
                        color: preset.primaryColor,
                        shape: BoxShape.circle,
                      ),
                    ),
                    const SizedBox(height: 4),
                    Text(
                      preset.name,
                      style: const TextStyle(fontSize: 10),
                      textAlign: TextAlign.center,
                    ),
                  ],
                ),
              ),
            );
          }).toList(),
        ),
      ],
    );
  }

  /// 主要颜色标签页
  Widget _buildMainColorsTab() {
    return ListView(
      padding: const EdgeInsets.all(16),
      children: [
        _buildColorSection('主要颜色', [
          _ColorItem(
            title: '主色调',
            subtitle: '应用的主要品牌色',
            color: _editingTheme.primaryColor,
            onChanged: (color) => _updateColor(primaryColor: color),
          ),
          _ColorItem(
            title: '主色调变体',
            subtitle: '主色调的深色版本',
            color: _editingTheme.primaryVariant,
            onChanged: (color) => _updateColor(primaryVariant: color),
          ),
          _ColorItem(
            title: '辅助色',
            subtitle: '强调和装饰色彩',
            color: _editingTheme.secondary,
            onChanged: (color) => _updateColor(secondary: color),
          ),
          _ColorItem(
            title: '辅助色变体',
            subtitle: '辅助色的深色版本',
            color: _editingTheme.secondaryVariant,
            onChanged: (color) => _updateColor(secondaryVariant: color),
          ),
        ]),
        const SizedBox(height: 24),
        _buildColorSection('按钮颜色', [
          _ColorItem(
            title: '主要按钮背景',
            subtitle: '主要操作按钮的背景色',
            color: _editingTheme.buttonPrimary,
            onChanged: (color) => _updateColor(buttonPrimary: color),
          ),
          _ColorItem(
            title: '次要按钮背景',
            subtitle: '次要操作按钮的背景色',
            color: _editingTheme.buttonSecondary,
            onChanged: (color) => _updateColor(buttonSecondary: color),
          ),
          _ColorItem(
            title: '按钮文字色',
            subtitle: '按钮上的文字颜色',
            color: _editingTheme.buttonText,
            onChanged: (color) => _updateColor(buttonText: color),
          ),
        ]),
      ],
    );
  }

  /// 外观风格（密度与圆角）
  Widget _buildAppearanceTab() {
    return ListView(
      padding: const EdgeInsets.all(16),
      children: [
        SwitchListTile(
          value: _editingTheme.listDensity == 'compact',
          onChanged: (v) {
            setState(() {
              _editingTheme = _editingTheme.copyWith(
                listDensity: v ? 'compact' : 'comfortable',
              );
            });
          },
          title: const Text('紧凑密度'),
          subtitle: const Text('减少垂直留白，显示更多列表项'),
        ),
        const SizedBox(height: 8),
        ListTile(
          leading: const Icon(Icons.crop_square_rounded),
          title: const Text('圆角大小'),
          subtitle: const Text('小 / 中 / 大'),
          trailing: DropdownButton<String>(
            value: _editingTheme.cornerRadius,
            items: const [
              DropdownMenuItem(value: 'small', child: Text('小')),
              DropdownMenuItem(value: 'medium', child: Text('中')),
              DropdownMenuItem(value: 'large', child: Text('大')),
            ],
            onChanged: (v) {
              if (v != null) {
                setState(() {
                  _editingTheme = _editingTheme.copyWith(cornerRadius: v);
                });
              }
            },
          ),
        ),
        const SizedBox(height: 16),
        Text(
          '提示：密度与圆角设置会随主题一起保存/分享，应用到卡片、输入框、列表等组件。',
          style: Theme.of(context)
              .textTheme
              .bodySmall
              ?.copyWith(color: Colors.grey),
        )
      ],
    );
  }

  /// 界面颜色标签页
  Widget _buildUIColorsTab() {
    return ListView(
      padding: const EdgeInsets.all(16),
      children: [
        _buildColorSection('背景颜色', [
          _ColorItem(
            title: '主背景色',
            subtitle: '应用的主要背景颜色',
            color: _editingTheme.background,
            onChanged: (color) => _updateColor(background: color),
          ),
          _ColorItem(
            title: '表面色',
            subtitle: '卡片和对话框的背景色',
            color: _editingTheme.surface,
            onChanged: (color) => _updateColor(surface: color),
          ),
          _ColorItem(
            title: '表面变体色',
            subtitle: '次要表面元素的背景色',
            color: _editingTheme.surfaceVariant,
            onChanged: (color) => _updateColor(surfaceVariant: color),
          ),
          _ColorItem(
            title: '卡片背景色',
            subtitle: '卡片组件的背景颜色',
            color: _editingTheme.cardColor,
            onChanged: (color) => _updateColor(cardColor: color),
          ),
        ]),
        const SizedBox(height: 24),
        _buildColorSection('文字颜色', [
          _ColorItem(
            title: '主色上的文字',
            subtitle: '在主色调背景上的文字颜色',
            color: _editingTheme.onPrimary,
            onChanged: (color) => _updateColor(onPrimary: color),
          ),
          _ColorItem(
            title: '辅助色上的文字',
            subtitle: '在辅助色背景上的文字颜色',
            color: _editingTheme.onSecondary,
            onChanged: (color) => _updateColor(onSecondary: color),
          ),
          _ColorItem(
            title: '背景上的文字',
            subtitle: '在主背景上的文字颜色',
            color: _editingTheme.onBackground,
            onChanged: (color) => _updateColor(onBackground: color),
          ),
          _ColorItem(
            title: '表面上的文字',
            subtitle: '在表面背景上的文字颜色',
            color: _editingTheme.onSurface,
            onChanged: (color) => _updateColor(onSurface: color),
          ),
        ]),
        const SizedBox(height: 24),
        _buildColorSection('边框和分隔', [
          _ColorItem(
            title: '分隔线颜色',
            subtitle: '分隔线和分割元素的颜色',
            color: _editingTheme.dividerColor,
            onChanged: (color) => _updateColor(dividerColor: color),
          ),
          _ColorItem(
            title: '边框颜色',
            subtitle: '输入框和卡片边框的颜色',
            color: _editingTheme.borderColor,
            onChanged: (color) => _updateColor(borderColor: color),
          ),
        ]),
      ],
    );
  }

  /// 状态颜色标签页
  Widget _buildStatusColorsTab() {
    return ListView(
      padding: const EdgeInsets.all(16),
      children: [
        _buildColorSection('导航颜色', [
          _ColorItem(
            title: '导航栏背景',
            subtitle: '顶部和底部导航栏背景色',
            color: _editingTheme.navigationBar,
            onChanged: (color) => _updateColor(navigationBar: color),
          ),
          _ColorItem(
            title: '导航栏文字',
            subtitle: '导航栏上的文字和图标颜色',
            color: _editingTheme.navigationBarText,
            onChanged: (color) => _updateColor(navigationBarText: color),
          ),
          _ColorItem(
            title: '导航栏选中',
            subtitle: '选中的导航项颜色',
            color: _editingTheme.navigationBarSelected,
            onChanged: (color) => _updateColor(navigationBarSelected: color),
          ),
        ]),
        const SizedBox(height: 24),
        _buildColorSection('状态颜色', [
          _ColorItem(
            title: '错误色',
            subtitle: '错误和危险操作的颜色',
            color: _editingTheme.error,
            onChanged: (color) => _updateColor(error: color),
          ),
          _ColorItem(
            title: '错误色上的文字',
            subtitle: '在错误色背景上的文字颜色',
            color: _editingTheme.onError,
            onChanged: (color) => _updateColor(onError: color),
          ),
          _ColorItem(
            title: '成功色',
            subtitle: '成功状态的颜色',
            color: _editingTheme.success,
            onChanged: (color) => _updateColor(success: color),
          ),
          _ColorItem(
            title: '警告色',
            subtitle: '警告状态的颜色',
            color: _editingTheme.warning,
            onChanged: (color) => _updateColor(warning: color),
          ),
          _ColorItem(
            title: '信息色',
            subtitle: '信息提示的颜色',
            color: _editingTheme.info,
            onChanged: (color) => _updateColor(info: color),
          ),
        ]),
      ],
    );
  }

  Widget _buildColorSection(String title, List<_ColorItem> items) {
    return Column(
      crossAxisAlignment: CrossAxisAlignment.start,
      children: [
        Text(
          title,
          style: const TextStyle(
            fontSize: 18,
            fontWeight: FontWeight.bold,
          ),
        ),
        const SizedBox(height: 12),
        ...items.map((item) => Padding(
              padding: const EdgeInsets.only(bottom: 12),
              child: _buildColorTile(item),
            )),
      ],
    );
  }

  Widget _buildColorTile(_ColorItem item) {
    return ListTile(
      contentPadding: EdgeInsets.zero,
      leading: InkWell(
        onTap: () => _showColorPicker(item.color, item.onChanged),
        borderRadius: BorderRadius.circular(6),
        child: Container(
          width: 48,
          height: 48,
          decoration: BoxDecoration(
            color: item.color,
            borderRadius: BorderRadius.circular(6),
            border: Border.all(color: Colors.grey[300]!),
          ),
        ),
      ),
      title: Text(
        item.title,
        style: const TextStyle(fontWeight: FontWeight.w500),
      ),
      subtitle: Text(item.subtitle),
      trailing: Text(
        '#${item.color.toARGB32().toRadixString(16).substring(2).toUpperCase()}',
        style: const TextStyle(
          fontFamily: 'monospace',
          fontSize: 12,
        ),
      ),
      onTap: () => _showColorPicker(item.color, item.onChanged),
    );
  }

  void _showColorPicker(Color currentColor, ValueChanged<Color> onChanged) {
    showDialog(
      context: context,
      builder: (context) => ColorPickerDialog(
        initialColor: currentColor,
        onColorChanged: onChanged,
      ),
    );
  }

  void _updateColor({
    Color? primaryColor,
    Color? primaryVariant,
    Color? secondary,
    Color? secondaryVariant,
    Color? background,
    Color? surface,
    Color? surfaceVariant,
    Color? onPrimary,
    Color? onSecondary,
    Color? onBackground,
    Color? onSurface,
    Color? error,
    Color? onError,
    Color? success,
    Color? warning,
    Color? info,
    Color? cardColor,
    Color? dividerColor,
    Color? borderColor,
    Color? buttonPrimary,
    Color? buttonSecondary,
    Color? buttonText,
    Color? navigationBar,
    Color? navigationBarText,
    Color? navigationBarSelected,
  }) {
    setState(() {
      _editingTheme = _editingTheme.copyWith(
        primaryColor: primaryColor,
        primaryVariant: primaryVariant,
        secondary: secondary,
        secondaryVariant: secondaryVariant,
        background: background,
        surface: surface,
        surfaceVariant: surfaceVariant,
        onPrimary: onPrimary,
        onSecondary: onSecondary,
        onBackground: onBackground,
        onSurface: onSurface,
        error: error,
        onError: onError,
        success: success,
        warning: warning,
        info: info,
        cardColor: cardColor,
        dividerColor: dividerColor,
        borderColor: borderColor,
        buttonPrimary: buttonPrimary,
        buttonSecondary: buttonSecondary,
        buttonText: buttonText,
        navigationBar: navigationBar,
        navigationBarText: navigationBarText,
        navigationBarSelected: navigationBarSelected,
      );
    });
  }

  void _applyPresetTemplate(models.CustomThemeData preset) {
    setState(() {
      _editingTheme = preset.copyWith(
        id: _editingTheme.id,
        name: _nameController.text.isEmpty ? preset.name : _nameController.text,
        author: _authorController.text,
        description: _descriptionController.text,
        createdAt: _editingTheme.createdAt,
        updatedAt: DateTime.now(),
        isShared: false,
        downloads: 0,
        rating: 0.0,
      );
    });

<<<<<<< HEAD
    final messenger = ScaffoldMessenger.of(context);
    messenger.showSnackBar(
=======
    // ignore: use_build_context_synchronously
      ScaffoldMessenger.of(context).showSnackBar(
>>>>>>> 851798f4
      SnackBar(
        content: Text('已应用"${preset.name}"模板'),
        backgroundColor: Colors.green,
      ),
    );
  }

  void _previewTheme() {
    // 临时应用主题进行预览
    showDialog(
      context: context,
      builder: (context) => Theme(
        data: _editingTheme.toFlutterThemeData(),
        child: Scaffold(
          appBar: AppBar(
            title: const Text('主题预览'),
            centerTitle: true,
            backgroundColor: _editingTheme.navigationBar,
            foregroundColor: _editingTheme.navigationBarText,
          ),
          body: ListView(
            padding: const EdgeInsets.all(16),
            children: [
              // 示例卡片
              Card(
                child: Padding(
                  padding: const EdgeInsets.all(16),
                  child: Column(
                    crossAxisAlignment: CrossAxisAlignment.start,
                    children: [
                      Text(
                        '示例标题',
                        style: TextStyle(
                          fontSize: 18,
                          fontWeight: FontWeight.bold,
                          color: _editingTheme.onSurface,
                        ),
                      ),
                      const SizedBox(height: 8),
                      Text(
                        '这是一段示例文本，用于展示主题在实际应用中的效果。',
                        style: TextStyle(color: _editingTheme.onSurface),
                      ),
                      const SizedBox(height: 16),
                      Row(
                        children: [
                          ElevatedButton(
                            onPressed: () {},
                            child: const Text('主要按钮'),
                          ),
                          const SizedBox(width: 8),
                          OutlinedButton(
                            onPressed: () {},
                            child: const Text('次要按钮'),
                          ),
                        ],
                      ),
                      const SizedBox(height: 16),
                      // 密度与圆角预览
                      SwitchListTile(
                        value: _editingTheme.listDensity == 'compact',
                        onChanged: (v) {
                          setState(() {
                            _editingTheme = _editingTheme.copyWith(
                              listDensity: v ? 'compact' : 'comfortable',
                            );
                          });
                        },
                        title: const Text('紧凑密度'),
                        subtitle: const Text('减少垂直留白以显示更多内容'),
                      ),
                      ListTile(
                        title: const Text('圆角大小'),
                        trailing: DropdownButton<String>(
                          value: _editingTheme.cornerRadius,
                          items: const [
                            DropdownMenuItem(value: 'small', child: Text('小')),
                            DropdownMenuItem(value: 'medium', child: Text('中')),
                            DropdownMenuItem(value: 'large', child: Text('大')),
                          ],
                          onChanged: (v) {
                            if (v != null) {
                              setState(() {
                                _editingTheme =
                                    _editingTheme.copyWith(cornerRadius: v);
                              });
                            }
                          },
                        ),
                      ),
                    ],
                  ),
                ),
              ),
            ],
          ),
          floatingActionButton: FloatingActionButton(
            onPressed: () => Navigator.of(context).pop(),
            backgroundColor: _editingTheme.primaryColor,
            child: const Icon(Icons.close),
          ),
        ),
      ),
    );
  }

  Future<void> _saveTheme() async {
    // Capture before awaits to avoid using context across async gaps
    final navigator = Navigator.of(context);
    final messenger = ScaffoldMessenger.of(context);
    if (_nameController.text.trim().isEmpty) {
<<<<<<< HEAD
=======
      // ignore: use_build_context_synchronously
>>>>>>> 851798f4
      messenger.showSnackBar(
        const SnackBar(
          content: Text('请输入主题名称'),
          backgroundColor: Colors.red,
        ),
      );
      return;
    }

    setState(() {
      _isLoading = true;
    });

    try {
      final finalTheme = _editingTheme.copyWith(
        name: _nameController.text.trim(),
        author: _authorController.text.trim(),
        description: _descriptionController.text.trim(),
      );

      if (_isEditing) {
        await _themeService.updateCustomTheme(_editingTheme.id, finalTheme);
      } else {
        await _themeService.createCustomTheme(
          name: finalTheme.name,
          author: finalTheme.author,
          description: finalTheme.description,
          baseTheme: finalTheme,
        );
      }

      if (!mounted) return;

<<<<<<< HEAD
      navigator.pop(finalTheme);
    } catch (e) {
=======
      // ignore: use_build_context_synchronously
      navigator.pop(finalTheme);
    } catch (e) {
      // ignore: use_build_context_synchronously
>>>>>>> 851798f4
      messenger.showSnackBar(
        SnackBar(
          content: Text('保存失败: $e'),
          backgroundColor: Colors.red,
        ),
      );
    } finally {
      setState(() {
        _isLoading = false;
      });
    }
  }

  models.CustomThemeData _createDefaultTheme() {
    return models.CustomThemeData(
      id: 'temp_${DateTime.now().millisecondsSinceEpoch}',
      name: '',
      author: '',
      description: '',
      createdAt: DateTime.now(),
      updatedAt: DateTime.now(),
      isShared: false,
      downloads: 0,
      rating: 0.0,
      primaryColor: const Color(0xFF2196F3),
      primaryVariant: const Color(0xFF1976D2),
      secondary: const Color(0xFF03DAC6),
      secondaryVariant: const Color(0xFF018786),
      background: Colors.white,
      surface: Colors.white,
      surfaceVariant: const Color(0xFFF5F5F5),
      onPrimary: Colors.white,
      onSecondary: Colors.black,
      onBackground: Colors.black87,
      onSurface: Colors.black87,
      error: const Color(0xFFB00020),
      onError: Colors.white,
      success: const Color(0xFF4CAF50),
      warning: const Color(0xFFFF9800),
      info: const Color(0xFF2196F3),
      cardColor: Colors.white,
      dividerColor: const Color(0xFFE0E0E0),
      borderColor: const Color(0xFFE0E0E0),
      buttonPrimary: Colors.black,
      buttonSecondary: Colors.white,
      buttonText: Colors.white,
      navigationBar: Colors.white,
      navigationBarText: Colors.black87,
      navigationBarSelected: const Color(0xFF2196F3),
    );
  }
}

class _ColorItem {
  final String title;
  final String subtitle;
  final Color color;
  final ValueChanged<Color> onChanged;

  _ColorItem({
    required this.title,
    required this.subtitle,
    required this.color,
    required this.onChanged,
  });
}<|MERGE_RESOLUTION|>--- conflicted
+++ resolved
@@ -613,13 +613,8 @@
       );
     });
 
-<<<<<<< HEAD
-    final messenger = ScaffoldMessenger.of(context);
-    messenger.showSnackBar(
-=======
     // ignore: use_build_context_synchronously
       ScaffoldMessenger.of(context).showSnackBar(
->>>>>>> 851798f4
       SnackBar(
         content: Text('已应用"${preset.name}"模板'),
         backgroundColor: Colors.green,
@@ -731,10 +726,7 @@
     final navigator = Navigator.of(context);
     final messenger = ScaffoldMessenger.of(context);
     if (_nameController.text.trim().isEmpty) {
-<<<<<<< HEAD
-=======
       // ignore: use_build_context_synchronously
->>>>>>> 851798f4
       messenger.showSnackBar(
         const SnackBar(
           content: Text('请输入主题名称'),
@@ -768,15 +760,10 @@
 
       if (!mounted) return;
 
-<<<<<<< HEAD
-      navigator.pop(finalTheme);
-    } catch (e) {
-=======
       // ignore: use_build_context_synchronously
       navigator.pop(finalTheme);
     } catch (e) {
       // ignore: use_build_context_synchronously
->>>>>>> 851798f4
       messenger.showSnackBar(
         SnackBar(
           content: Text('保存失败: $e'),
