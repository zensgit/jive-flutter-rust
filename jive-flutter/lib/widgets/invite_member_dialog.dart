--- conflicted
+++ resolved
@@ -43,18 +43,10 @@
     try {
       // 模拟发送邀请请求
       await Future.delayed(const Duration(seconds: 2));
-<<<<<<< HEAD
-      if (!mounted) return;
-
-      // 生成邀请码和链接
-      _inviteCode = _generateInviteCode();
-      _inviteLink = 'https://jivemoney.com/invite/$_inviteCode';
-=======
 
       // 生成邀请码和链接
       _inviteCode = _generateInviteCode();
       _inviteLink = 'https://jivemoney.com/invite/${_inviteCode}';
->>>>>>> 11a7eeaa
 
       setState(() {
         _showInviteResult = true;
@@ -99,29 +91,24 @@
 
   // 生成邀请邮件内容
   String _generateEmailContent() {
-<<<<<<< HEAD
-    const currentUser = 'superadmin'; // 获取当前用户名
-    const familyName = 'Jive Money Family'; // 获取家庭名称
-=======
     final currentUser = 'superadmin'; // 获取当前用户名
     final familyName = 'Jive Money Family'; // 获取家庭名称
->>>>>>> 11a7eeaa
 
     return '''
 🏠 Jive Money - 家庭财务管理邀请
 
 您好！
 
-$currentUser 邀请您加入 "$familyName" 家庭，一起管理家庭财务。
-
-👤 邀请角色：$_selectedRole
-🔑 邀请码：$_inviteCode
-🔗 邀请链接：$_inviteLink
+${currentUser} 邀请您加入 "${familyName}" 家庭，一起管理家庭财务。
+
+👤 邀请角色：${_selectedRole}
+🔑 邀请码：${_inviteCode}
+🔗 邀请链接：${_inviteLink}
 
 💡 如何加入：
 1. 点击上方链接，或
 2. 访问 https://jivemoney.com
-3. 注册时输入邀请码：$_inviteCode
+3. 注册时输入邀请码：${_inviteCode}
 
 📱 Jive Money 帮您：
 • 记录和分类每笔收支
@@ -132,7 +119,7 @@
 
 ⏰ 此邀请7天内有效，请尽快注册。
 
-如有问题，请联系邀请人：$currentUser
+如有问题，请联系邀请人：${currentUser}
 
 ---
 Jive Money - 集腋记账
@@ -214,9 +201,9 @@
             Container(
               padding: const EdgeInsets.all(12),
               decoration: BoxDecoration(
-                color: Colors.blue.withValues(alpha: 0.1),
+                color: Colors.blue.withOpacity(0.1),
                 borderRadius: BorderRadius.circular(8),
-                border: Border.all(color: Colors.blue.withValues(alpha: 0.2)),
+                border: Border.all(color: Colors.blue.withOpacity(0.2)),
               ),
               child: Column(
                 crossAxisAlignment: CrossAxisAlignment.start,
@@ -300,9 +287,9 @@
               width: double.infinity,
               padding: const EdgeInsets.all(16),
               decoration: BoxDecoration(
-                color: Colors.grey.withValues(alpha: 0.1),
+                color: Colors.grey.withOpacity(0.1),
                 borderRadius: BorderRadius.circular(8),
-                border: Border.all(color: Colors.grey.withValues(alpha: 0.3)),
+                border: Border.all(color: Colors.grey.withOpacity(0.3)),
               ),
               child: Column(
                 crossAxisAlignment: CrossAxisAlignment.start,
@@ -334,7 +321,7 @@
                     decoration: BoxDecoration(
                       color: Colors.white,
                       borderRadius: BorderRadius.circular(4),
-                      border: Border.all(color: Colors.grey.withValues(alpha: 0.3)),
+                      border: Border.all(color: Colors.grey.withOpacity(0.3)),
                     ),
                     child: Text(
                       _inviteLink,
@@ -376,7 +363,7 @@
                     label: const Text('复制邀请邮件内容'),
                     style: OutlinedButton.styleFrom(
                       foregroundColor: Colors.black,
-                      side: const BorderSide(color: Colors.black),
+                      side: BorderSide(color: Colors.black),
                       padding: const EdgeInsets.symmetric(vertical: 12),
                     ),
                   ),
@@ -398,9 +385,9 @@
             Container(
               padding: const EdgeInsets.all(12),
               decoration: BoxDecoration(
-                color: Colors.orange.withValues(alpha: 0.1),
+                color: Colors.orange.withOpacity(0.1),
                 borderRadius: BorderRadius.circular(8),
-                border: Border.all(color: Colors.orange.withValues(alpha: 0.2)),
+                border: Border.all(color: Colors.orange.withOpacity(0.2)),
               ),
               child: Row(
                 children: [
