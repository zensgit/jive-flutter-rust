--- conflicted
+++ resolved
@@ -38,17 +38,11 @@
   }
 
   Future<void> _showContextMenu(BuildContext context, Offset position) async {
-<<<<<<< HEAD
-    final overlay = Overlay.of(context).context.findRenderObject() as RenderBox;
-    final messenger = ScaffoldMessenger.maybeOf(context);
-    final result = await showMenu<String>(
-=======
     final overlayBox = Overlay.of(context).context.findRenderObject() as RenderBox;
     final messenger = ScaffoldMessenger.maybeOf(context);
 
     final result = // ignore: use_build_context_synchronously (pre-captured messenger, no context use after await)
     await showMenu<String>(
->>>>>>> 6c65ccc4
       context: context,
       position: RelativeRect.fromRect(
         Rect.fromLTWH(position.dx, position.dy, 0, 0),
@@ -70,11 +64,7 @@
     );
 
     if (result == 'copy') {
-<<<<<<< HEAD
-      _copyWithMessenger(messenger);
-=======
       await _copyWithMessenger(messenger);
->>>>>>> 6c65ccc4
     }
   }
 
@@ -99,10 +89,6 @@
       },
       onLongPress: () {
         // 移动端长按直接复制
-<<<<<<< HEAD
-        final messenger = ScaffoldMessenger.maybeOf(context);
-=======
->>>>>>> 6c65ccc4
         _copyWithMessenger(messenger);
       },
       child: content,
