import 'package:flutter/foundation.dart';
import 'package:flutter/material.dart';
import 'package:flutter/services.dart';

/// 通用右键/长按复制组件
/// 用法：
/// RightClickCopy(
///   copyText: someString,
///   child: Text(someString),
/// )
/// 右键（Web/PC）或长按（移动端）将复制 copyText 到剪贴板，并显示 SnackBar。
class RightClickCopy extends StatelessWidget {
  final Widget child;
  final String copyText;
  final String successMessage;
  final bool showIconOnHover;
  final EdgeInsets? padding;

  const RightClickCopy({
    super.key,
    required this.child,
    required this.copyText,
    this.successMessage = '已复制',
    this.showIconOnHover = false,
    this.padding,
  });

  Future<void> _copyWithMessenger(ScaffoldMessengerState? messenger) async {
    await Clipboard.setData(ClipboardData(text: copyText));
    messenger?.hideCurrentSnackBar();
    messenger?.showSnackBar(
      SnackBar(
        content: Text(successMessage),
        duration: const Duration(seconds: 2),
        behavior: SnackBarBehavior.floating,
      ),
    );
  }

  Future<void> _showContextMenu(BuildContext context, Offset position) async {
    final overlayBox = Overlay.of(context).context.findRenderObject() as RenderBox;
    final messenger = ScaffoldMessenger.maybeOf(context);

    final result = // ignore: use_build_context_synchronously (pre-captured messenger, no context use after await)
    await showMenu<String>(
      context: context,
      position: RelativeRect.fromRect(
        Rect.fromLTWH(position.dx, position.dy, 0, 0),
        Offset.zero & overlayBox.size,
      ),
      items: const [
        PopupMenuItem<String>(
          value: 'copy',
          child: Row(
            mainAxisSize: MainAxisSize.min,
            children: [
              Icon(Icons.copy, size: 18),
              SizedBox(width: 8),
              Text('复制'),
            ],
          ),
        ),
      ],
    );

    if (result == 'copy') {
      await _copyWithMessenger(messenger);
    }
  }

  @override
  Widget build(BuildContext context) {
    final messenger = ScaffoldMessenger.maybeOf(context);

    Widget content = child;

    if (showIconOnHover) {
      content = _HoverCopyIconWrapper(copyText: copyText, child: child);
    }

    content = Padding(
      padding: padding ?? EdgeInsets.zero,
      child: content,
    );

    return GestureDetector(
      onSecondaryTapDown: (details) {
        _showContextMenu(context, details.globalPosition);
      },
      onLongPress: () {
        // 移动端长按直接复制
        _copyWithMessenger(messenger);
      },
      child: content,
    );
  }
}

/// 可选：鼠标悬停显示复制图标的包装器
class _HoverCopyIconWrapper extends StatefulWidget {
  final Widget child;
  final String copyText;
  const _HoverCopyIconWrapper({required this.child, required this.copyText});

  @override
  State<_HoverCopyIconWrapper> createState() => _HoverCopyIconWrapperState();
}

class _HoverCopyIconWrapperState extends State<_HoverCopyIconWrapper> {
  bool _hovering = false;

  @override
  Widget build(BuildContext context) {
    return MouseRegion(
      onEnter: (_) => setState(() => _hovering = true),
      onExit: (_) => setState(() => _hovering = false),
      child: Stack(
        clipBehavior: Clip.none,
        children: [
          widget.child,
          if (_hovering && kIsWeb)
            Positioned(
              top: -4,
              right: -4,
              child: DecoratedBox(
                decoration: BoxDecoration(
<<<<<<< HEAD
                  color: Colors.black.withValues(alpha: 0.55),
=======
                  color: Colors.black.withOpacity(0.55),
>>>>>>> 11a7eeaa
                  borderRadius: BorderRadius.circular(4),
                ),
                child: const Padding(
                  padding: EdgeInsets.all(2.0),
                  child: Icon(Icons.copy, size: 14, color: Colors.white),
                ),
              ),
            ),
        ],
      ),
    );
  }
}<|MERGE_RESOLUTION|>--- conflicted
+++ resolved
@@ -25,8 +25,10 @@
     this.padding,
   });
 
-  Future<void> _copyWithMessenger(ScaffoldMessengerState? messenger) async {
+  void _copy(BuildContext context) async {
     await Clipboard.setData(ClipboardData(text: copyText));
+    // 避免没有 Scaffold 的场景报错
+    final messenger = ScaffoldMessenger.maybeOf(context);
     messenger?.hideCurrentSnackBar();
     messenger?.showSnackBar(
       SnackBar(
@@ -38,15 +40,12 @@
   }
 
   Future<void> _showContextMenu(BuildContext context, Offset position) async {
-    final overlayBox = Overlay.of(context).context.findRenderObject() as RenderBox;
-    final messenger = ScaffoldMessenger.maybeOf(context);
-
-    final result = // ignore: use_build_context_synchronously (pre-captured messenger, no context use after await)
-    await showMenu<String>(
+    final overlay = Overlay.of(context).context.findRenderObject() as RenderBox;
+    final result = await showMenu<String>(
       context: context,
       position: RelativeRect.fromRect(
         Rect.fromLTWH(position.dx, position.dy, 0, 0),
-        Offset.zero & overlayBox.size,
+        Offset.zero & overlay.size,
       ),
       items: const [
         PopupMenuItem<String>(
@@ -62,20 +61,17 @@
         ),
       ],
     );
-
     if (result == 'copy') {
-      await _copyWithMessenger(messenger);
+      _copy(context);
     }
   }
 
   @override
   Widget build(BuildContext context) {
-    final messenger = ScaffoldMessenger.maybeOf(context);
-
     Widget content = child;
 
     if (showIconOnHover) {
-      content = _HoverCopyIconWrapper(copyText: copyText, child: child);
+      content = _HoverCopyIconWrapper(child: child, copyText: copyText);
     }
 
     content = Padding(
@@ -89,7 +85,7 @@
       },
       onLongPress: () {
         // 移动端长按直接复制
-        _copyWithMessenger(messenger);
+        _copy(context);
       },
       child: content,
     );
@@ -124,11 +120,7 @@
               right: -4,
               child: DecoratedBox(
                 decoration: BoxDecoration(
-<<<<<<< HEAD
-                  color: Colors.black.withValues(alpha: 0.55),
-=======
                   color: Colors.black.withOpacity(0.55),
->>>>>>> 11a7eeaa
                   borderRadius: BorderRadius.circular(4),
                 ),
                 child: const Padding(
