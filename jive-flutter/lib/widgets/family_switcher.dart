--- conflicted
+++ resolved
@@ -2,9 +2,9 @@
 import 'package:flutter/services.dart';
 import 'package:flutter_riverpod/flutter_riverpod.dart';
 import 'package:go_router/go_router.dart';
-import 'package:jive_money/models/ledger.dart';
-import 'package:jive_money/providers/ledger_provider.dart';
-import 'package:jive_money/widgets/dialogs/create_family_dialog.dart';
+import '../models/ledger.dart';
+import '../providers/ledger_provider.dart';
+import 'dialogs/create_family_dialog.dart';
 
 /// 家庭切换器组件
 class FamilySwitcher extends ConsumerWidget {
@@ -38,10 +38,10 @@
       child: Container(
         padding: const EdgeInsets.symmetric(horizontal: 12, vertical: 6),
         decoration: BoxDecoration(
-          color: theme.primaryColor.withValues(alpha: 0.1),
+          color: theme.primaryColor.withOpacity(0.1),
           borderRadius: BorderRadius.circular(20),
           border: Border.all(
-            color: theme.primaryColor.withValues(alpha: 0.3),
+            color: theme.primaryColor.withOpacity(0.3),
           ),
         ),
         child: Row(
@@ -90,8 +90,8 @@
                     height: 36,
                     decoration: BoxDecoration(
                       color: isSelected
-                          ? theme.primaryColor.withValues(alpha: 0.1)
-                          : Colors.grey.withValues(alpha: 0.1),
+                          ? theme.primaryColor.withOpacity(0.1)
+                          : Colors.grey.withOpacity(0.1),
                       borderRadius: BorderRadius.circular(8),
                     ),
                     child: Icon(
@@ -126,7 +126,7 @@
                                   vertical: 2,
                                 ),
                                 decoration: BoxDecoration(
-                                  color: Colors.orange.withValues(alpha: 0.2),
+                                  color: Colors.orange.withOpacity(0.2),
                                   borderRadius: BorderRadius.circular(4),
                                 ),
                                 child: const Text(
@@ -188,11 +188,7 @@
               ),
             ),
           );
-<<<<<<< HEAD
-        }),
-=======
         }).toList(),
->>>>>>> 11a7eeaa
 
         const PopupMenuDivider(),
 
@@ -207,7 +203,7 @@
                   width: 36,
                   height: 36,
                   decoration: BoxDecoration(
-                    color: Colors.blue.withValues(alpha: 0.1),
+                    color: Colors.blue.withOpacity(0.1),
                     borderRadius: BorderRadius.circular(8),
                   ),
                   child: const Icon(
@@ -255,7 +251,7 @@
                   width: 36,
                   height: 36,
                   decoration: BoxDecoration(
-                    color: Colors.grey.withValues(alpha: 0.1),
+                    color: Colors.grey.withOpacity(0.1),
                     borderRadius: BorderRadius.circular(8),
                   ),
                   child: Icon(
@@ -309,7 +305,7 @@
     return Container(
       padding: const EdgeInsets.symmetric(horizontal: 12, vertical: 6),
       decoration: BoxDecoration(
-        color: Colors.grey.withValues(alpha: 0.1),
+        color: Colors.grey.withOpacity(0.1),
         borderRadius: BorderRadius.circular(20),
       ),
       child: Row(
@@ -331,7 +327,7 @@
     return Container(
       padding: const EdgeInsets.symmetric(horizontal: 12, vertical: 6),
       decoration: BoxDecoration(
-        color: Colors.red.withValues(alpha: 0.1),
+        color: Colors.red.withOpacity(0.1),
         borderRadius: BorderRadius.circular(20),
       ),
       child: Row(
