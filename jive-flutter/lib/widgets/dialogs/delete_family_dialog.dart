--- conflicted
+++ resolved
@@ -98,11 +98,7 @@
             // 切换到第一个可用的Family
             await familyService.switchFamily(families.first.family.id);
             if (!mounted) return;
-<<<<<<< HEAD
-            final __ = ref.refresh(currentFamilyProvider);
-=======
             final _ = ref.refresh(currentFamilyProvider);
->>>>>>> 64c8f3a6
           }
         }
 
