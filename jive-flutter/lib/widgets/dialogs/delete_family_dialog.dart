import 'package:flutter/material.dart';
import 'package:flutter_riverpod/flutter_riverpod.dart';
import 'package:jive_money/models/family.dart' as family_model;
import 'package:jive_money/services/api/family_service.dart';
import 'package:jive_money/providers/family_provider.dart';

class DeleteFamilyDialog extends ConsumerStatefulWidget {
  final family_model.Family family;
  final FamilyStatistics statistics;

  const DeleteFamilyDialog({
    super.key,
    required this.family,
    required this.statistics,
  });

  @override
  ConsumerState<DeleteFamilyDialog> createState() => _DeleteFamilyDialogState();
}

class _DeleteFamilyDialogState extends ConsumerState<DeleteFamilyDialog> {
  final _nameController = TextEditingController();
  bool _isNameValid = false;
  bool _isDeleting = false;
  String? _error;

  @override
  void initState() {
    super.initState();
    _nameController.addListener(_validateName);
  }

  void _validateName() {
    setState(() {
      _isNameValid = _nameController.text == widget.family.name;
      _error = null;
    });
  }

  Future<void> _deleteFamily() async {
    if (!_isNameValid) return;

    final navigator = Navigator.of(context);
    final messenger = ScaffoldMessenger.of(context);

    // 二次确认
    final secondConfirm = await showDialog<bool>(
      context: context,
      builder: (context) => AlertDialog(
        title: const Text('⚠️ 最终确认'),
        content: Text(
          '您确定要删除 "${widget.family.name}" 吗？\n'
          '此操作不可恢复！\n\n'
          '将删除：\n'
          '• ${widget.statistics.memberCount} 个成员\n'
          '• ${widget.statistics.accountCount} 个账户\n'
          '• ${widget.statistics.transactionCount} 条交易记录',
        ),
        actions: [
          TextButton(
            onPressed: () => Navigator.pop(context, false),
            child: const Text('取消'),
          ),
          FilledButton(
            onPressed: () => Navigator.pop(context, true),
            style: FilledButton.styleFrom(
              backgroundColor: Colors.red,
            ),
            child: const Text('确认删除'),
          ),
        ],
      ),
    );

    if (secondConfirm != true) return;

    setState(() {
      _isDeleting = true;
      _error = null;
    });

    try {
      // Capture UI handles before async work
      final navigator = Navigator.of(context);
      final messenger = ScaffoldMessenger.of(context);
      final familyService = FamilyService();
      await familyService.deleteFamily(widget.family.id);

      // 刷新Family列表
<<<<<<< HEAD
      final _ = ref.refresh(userFamiliesProvider);
=======
      ref.refresh(userFamiliesProvider);
>>>>>>> 0d33ab51

      if (mounted) {
        // 如果删除的是当前Family，切换到其他Family或显示空状态
        final currentFamily = ref.read(currentFamilyProvider);
        if (currentFamily?.id == widget.family.id) {
          final families = ref.read(userFamiliesProvider);
          if (families.isNotEmpty) {
            // 切换到第一个可用的Family
            await familyService.switchFamily(families.first.family.id);
<<<<<<< HEAD
            if (!mounted) return;
            final _ = ref.refresh(currentFamilyProvider);
=======
            if (!context.mounted) return;
            ref.refresh(currentFamilyProvider);
>>>>>>> 0d33ab51
          }
        }

        navigator.pop(true);
        messenger.showSnackBar(
          SnackBar(
            content: Text('已删除 "${widget.family.name}"'),
            backgroundColor: Colors.green,
          ),
        );

        // 导航到Family列表或Dashboard
        navigator.pushNamedAndRemoveUntil(
          '/dashboard',
          (route) => false,
        );
      }
    } catch (e) {
      setState(() {
        _isDeleting = false;
        _error = e.toString();
      });
    }
  }

  @override
  Widget build(BuildContext context) {
    final theme = Theme.of(context);

    return AlertDialog(
      title: Row(
        children: [
          Icon(
            Icons.warning_amber_rounded,
            color: theme.colorScheme.error,
          ),
          const SizedBox(width: 8),
          const Text('删除Family'),
        ],
      ),
      content: SingleChildScrollView(
        child: Column(
          mainAxisSize: MainAxisSize.min,
          crossAxisAlignment: CrossAxisAlignment.start,
          children: [
            Text(
              '此操作将永久删除 "${widget.family.name}" 及其所有数据。',
              style: theme.textTheme.bodyMedium,
            ),
            const SizedBox(height: 16),

            // 数据统计
            Container(
              padding: const EdgeInsets.all(12),
              decoration: BoxDecoration(
                color: theme.colorScheme.errorContainer.withValues(alpha: 0.3),
                borderRadius: BorderRadius.circular(8),
              ),
              child: Column(
                crossAxisAlignment: CrossAxisAlignment.start,
                children: [
                  Text(
                    '将被删除的数据：',
                    style: theme.textTheme.titleSmall,
                  ),
                  const SizedBox(height: 8),
                  _buildStatRow(
                      Icons.people, '成员', widget.statistics.memberCount),
                  _buildStatRow(Icons.account_balance_wallet, '账户',
                      widget.statistics.accountCount),
                  _buildStatRow(Icons.receipt_long, '交易',
                      widget.statistics.transactionCount),
                  _buildStatRow(
                      Icons.category, '分类', widget.statistics.ledgerCount),
                ],
              ),
            ),
            const SizedBox(height: 16),

            // 输入确认
            Text(
              '请输入Family名称以确认删除：',
              style: theme.textTheme.bodyMedium,
            ),
            const SizedBox(height: 8),
            TextField(
              controller: _nameController,
              decoration: InputDecoration(
                hintText: widget.family.name,
                border: const OutlineInputBorder(),
                errorText: _error,
                suffixIcon: _isNameValid
                    ? const Icon(Icons.check_circle, color: Colors.green)
                    : null,
              ),
              enabled: !_isDeleting,
            ),
          ],
        ),
      ),
      actions: [
        TextButton(
          onPressed: _isDeleting ? null : () => Navigator.pop(context),
          child: const Text('取消'),
        ),
        FilledButton(
          onPressed: _isNameValid && !_isDeleting ? _deleteFamily : null,
          style: FilledButton.styleFrom(
            backgroundColor: theme.colorScheme.error,
          ),
          child: _isDeleting
              ? const SizedBox(
                  width: 20,
                  height: 20,
                  child: CircularProgressIndicator(
                    strokeWidth: 2,
                    valueColor: AlwaysStoppedAnimation<Color>(Colors.white),
                  ),
                )
              : const Text('删除Family'),
        ),
      ],
    );
  }

  Widget _buildStatRow(IconData icon, String label, int count) {
    return Padding(
      padding: const EdgeInsets.symmetric(vertical: 2),
      child: Row(
        children: [
          Icon(icon, size: 16, color: Colors.red),
          const SizedBox(width: 8),
          Text('$label: '),
          Text(
            count.toString(),
            style: const TextStyle(fontWeight: FontWeight.bold),
          ),
        ],
      ),
    );
  }

  @override
  void dispose() {
    _nameController.dispose();
    super.dispose();
  }
}<|MERGE_RESOLUTION|>--- conflicted
+++ resolved
@@ -39,9 +39,6 @@
 
   Future<void> _deleteFamily() async {
     if (!_isNameValid) return;
-
-    final navigator = Navigator.of(context);
-    final messenger = ScaffoldMessenger.of(context);
 
     // 二次确认
     final secondConfirm = await showDialog<bool>(
@@ -80,18 +77,11 @@
     });
 
     try {
-      // Capture UI handles before async work
-      final navigator = Navigator.of(context);
-      final messenger = ScaffoldMessenger.of(context);
       final familyService = FamilyService();
       await familyService.deleteFamily(widget.family.id);
 
       // 刷新Family列表
-<<<<<<< HEAD
-      final _ = ref.refresh(userFamiliesProvider);
-=======
       ref.refresh(userFamiliesProvider);
->>>>>>> 0d33ab51
 
       if (mounted) {
         // 如果删除的是当前Family，切换到其他Family或显示空状态
@@ -101,18 +91,13 @@
           if (families.isNotEmpty) {
             // 切换到第一个可用的Family
             await familyService.switchFamily(families.first.family.id);
-<<<<<<< HEAD
-            if (!mounted) return;
-            final _ = ref.refresh(currentFamilyProvider);
-=======
             if (!context.mounted) return;
             ref.refresh(currentFamilyProvider);
->>>>>>> 0d33ab51
           }
         }
 
-        navigator.pop(true);
-        messenger.showSnackBar(
+        Navigator.of(context).pop(true);
+        ScaffoldMessenger.of(context).showSnackBar(
           SnackBar(
             content: Text('已删除 "${widget.family.name}"'),
             backgroundColor: Colors.green,
@@ -120,7 +105,7 @@
         );
 
         // 导航到Family列表或Dashboard
-        navigator.pushNamedAndRemoveUntil(
+        Navigator.of(context).pushNamedAndRemoveUntil(
           '/dashboard',
           (route) => false,
         );
