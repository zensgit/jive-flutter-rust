import 'package:flutter/material.dart';
import 'package:flutter_riverpod/flutter_riverpod.dart';
import 'package:jive_money/models/family.dart' as family_model;
import 'package:jive_money/services/api/family_service.dart';
import 'package:jive_money/providers/family_provider.dart';

class DeleteFamilyDialog extends ConsumerStatefulWidget {
  final family_model.Family family;
  final FamilyStatistics statistics;

  const DeleteFamilyDialog({
    super.key,
    required this.family,
    required this.statistics,
  });

  @override
  ConsumerState<DeleteFamilyDialog> createState() => _DeleteFamilyDialogState();
}

class _DeleteFamilyDialogState extends ConsumerState<DeleteFamilyDialog> {
  final _nameController = TextEditingController();
  bool _isNameValid = false;
  bool _isDeleting = false;
  String? _error;

  @override
  void initState() {
    super.initState();
    _nameController.addListener(_validateName);
  }

  void _validateName() {
    setState(() {
      _isNameValid = _nameController.text == widget.family.name;
      _error = null;
    });
  }

  Future<void> _deleteFamily() async {
    if (!_isNameValid) return;

    final navigator = Navigator.of(context);
    final messenger = ScaffoldMessenger.of(context);

    // 二次确认
    final secondConfirm = await showDialog<bool>(
      context: context,
      builder: (context) => AlertDialog(
        title: const Text('⚠️ 最终确认'),
        content: Text(
          '您确定要删除 "${widget.family.name}" 吗？\n'
          '此操作不可恢复！\n\n'
          '将删除：\n'
          '• ${widget.statistics.memberCount} 个成员\n'
          '• ${widget.statistics.accountCount} 个账户\n'
          '• ${widget.statistics.transactionCount} 条交易记录',
        ),
        actions: [
          TextButton(
            onPressed: () => Navigator.pop(context, false),
            child: const Text('取消'),
          ),
          FilledButton(
            onPressed: () => Navigator.pop(context, true),
            style: FilledButton.styleFrom(
              backgroundColor: Colors.red,
            ),
            child: const Text('确认删除'),
          ),
        ],
      ),
    );

    if (secondConfirm != true) return;

    setState(() {
      _isDeleting = true;
      _error = null;
    });

    try {
      // Capture UI handles before async work
      final navigator = Navigator.of(context);
      final messenger = ScaffoldMessenger.of(context);
      final familyService = FamilyService();
      await familyService.deleteFamily(widget.family.id);

      // 刷新Family列表
      final _ = ref.refresh(userFamiliesProvider);

      if (!mounted) return;

      // 如果删除的是当前Family，切换到其他Family或显示空状态
        final currentFamily = ref.read(currentFamilyProvider);
        if (currentFamily?.id == widget.family.id) {
          final families = ref.read(userFamiliesProvider);
          if (families.isNotEmpty) {
            // 切换到第一个可用的Family
            await familyService.switchFamily(families.first.family.id);
            if (!mounted) return;
<<<<<<< HEAD
            final __ = ref.refresh(currentFamilyProvider);
          }
        }

        final navigator = Navigator.of(context);
        final messenger = ScaffoldMessenger.of(context);
=======
            final _ = ref.refresh(currentFamilyProvider);
          }
        }

>>>>>>> 6c65ccc4
        navigator.pop(true);
        messenger.showSnackBar(
          SnackBar(
            content: Text('已删除 "${widget.family.name}"'),
            backgroundColor: Colors.green,
          ),
        );

        // 导航到Family列表或Dashboard
        navigator.pushNamedAndRemoveUntil(
          '/dashboard',
          (route) => false,
        );
    } catch (e) {
      setState(() {
        _isDeleting = false;
        _error = e.toString();
      });
    }
  }

  @override
  Widget build(BuildContext context) {
    final theme = Theme.of(context);

    return AlertDialog(
      title: Row(
        children: [
          Icon(
            Icons.warning_amber_rounded,
            color: theme.colorScheme.error,
          ),
          const SizedBox(width: 8),
          const Text('删除Family'),
        ],
      ),
      content: SingleChildScrollView(
        child: Column(
          mainAxisSize: MainAxisSize.min,
          crossAxisAlignment: CrossAxisAlignment.start,
          children: [
            Text(
              '此操作将永久删除 "${widget.family.name}" 及其所有数据。',
              style: theme.textTheme.bodyMedium,
            ),
            const SizedBox(height: 16),

            // 数据统计
            Container(
              padding: const EdgeInsets.all(12),
              decoration: BoxDecoration(
                color: theme.colorScheme.errorContainer.withValues(alpha: 0.3),
                borderRadius: BorderRadius.circular(8),
              ),
              child: Column(
                crossAxisAlignment: CrossAxisAlignment.start,
                children: [
                  Text(
                    '将被删除的数据：',
                    style: theme.textTheme.titleSmall,
                  ),
                  const SizedBox(height: 8),
                  _buildStatRow(
                      Icons.people, '成员', widget.statistics.memberCount),
                  _buildStatRow(Icons.account_balance_wallet, '账户',
                      widget.statistics.accountCount),
                  _buildStatRow(Icons.receipt_long, '交易',
                      widget.statistics.transactionCount),
                  _buildStatRow(
                      Icons.category, '分类', widget.statistics.ledgerCount),
                ],
              ),
            ),
            const SizedBox(height: 16),

            // 输入确认
            Text(
              '请输入Family名称以确认删除：',
              style: theme.textTheme.bodyMedium,
            ),
            const SizedBox(height: 8),
            TextField(
              controller: _nameController,
              decoration: InputDecoration(
                hintText: widget.family.name,
                border: const OutlineInputBorder(),
                errorText: _error,
                suffixIcon: _isNameValid
                    ? const Icon(Icons.check_circle, color: Colors.green)
                    : null,
              ),
              enabled: !_isDeleting,
            ),
          ],
        ),
      ),
      actions: [
        TextButton(
          onPressed: _isDeleting ? null : () => Navigator.pop(context),
          child: const Text('取消'),
        ),
        FilledButton(
          onPressed: _isNameValid && !_isDeleting ? _deleteFamily : null,
          style: FilledButton.styleFrom(
            backgroundColor: theme.colorScheme.error,
          ),
          child: _isDeleting
              ? const SizedBox(
                  width: 20,
                  height: 20,
                  child: CircularProgressIndicator(
                    strokeWidth: 2,
                    valueColor: AlwaysStoppedAnimation<Color>(Colors.white),
                  ),
                )
              : const Text('删除Family'),
        ),
      ],
    );
  }

  Widget _buildStatRow(IconData icon, String label, int count) {
    return Padding(
      padding: const EdgeInsets.symmetric(vertical: 2),
      child: Row(
        children: [
          Icon(icon, size: 16, color: Colors.red),
          const SizedBox(width: 8),
          Text('$label: '),
          Text(
            count.toString(),
            style: const TextStyle(fontWeight: FontWeight.bold),
          ),
        ],
      ),
    );
  }

  @override
  void dispose() {
    _nameController.dispose();
    super.dispose();
  }
}<|MERGE_RESOLUTION|>--- conflicted
+++ resolved
@@ -89,9 +89,8 @@
       // 刷新Family列表
       final _ = ref.refresh(userFamiliesProvider);
 
-      if (!mounted) return;
-
-      // 如果删除的是当前Family，切换到其他Family或显示空状态
+      if (mounted) {
+        // 如果删除的是当前Family，切换到其他Family或显示空状态
         final currentFamily = ref.read(currentFamilyProvider);
         if (currentFamily?.id == widget.family.id) {
           final families = ref.read(userFamiliesProvider);
@@ -99,19 +98,10 @@
             // 切换到第一个可用的Family
             await familyService.switchFamily(families.first.family.id);
             if (!mounted) return;
-<<<<<<< HEAD
-            final __ = ref.refresh(currentFamilyProvider);
-          }
-        }
-
-        final navigator = Navigator.of(context);
-        final messenger = ScaffoldMessenger.of(context);
-=======
             final _ = ref.refresh(currentFamilyProvider);
           }
         }
 
->>>>>>> 6c65ccc4
         navigator.pop(true);
         messenger.showSnackBar(
           SnackBar(
@@ -125,6 +115,7 @@
           '/dashboard',
           (route) => false,
         );
+      }
     } catch (e) {
       setState(() {
         _isDeleting = false;
