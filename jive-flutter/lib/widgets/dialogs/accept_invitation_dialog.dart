--- conflicted
+++ resolved
@@ -5,11 +5,6 @@
 import 'package:jive_money/models/user.dart';
 import 'package:jive_money/services/invitation_service.dart';
 import 'package:jive_money/providers/family_provider.dart';
-<<<<<<< HEAD
-// removed unused: import 'package:jive_money/providers/auth_provider.dart';
-// import 'package:jive_money/utils/snackbar_utils.dart';
-=======
->>>>>>> 1cb75e81
 
 /// 接受邀请对话框
 class AcceptInvitationDialog extends ConsumerStatefulWidget {
@@ -51,14 +46,8 @@
     });
 
     try {
-<<<<<<< HEAD
-      // Capture navigator and messenger before async gaps to avoid using context after await
-      final navigator = Navigator.of(context);
-      final messenger = ScaffoldMessenger.of(context);
-=======
       final messenger = ScaffoldMessenger.of(context);
       final navigator = Navigator.of(context);
->>>>>>> 1cb75e81
       // 调用服务接受邀请
       final success = await _invitationService.acceptInvitation(
         invitationId: invitation.id,
@@ -71,10 +60,7 @@
         if (!mounted) return;
 
         // 显示成功消息
-<<<<<<< HEAD
-=======
         messenger.hideCurrentSnackBar();
->>>>>>> 1cb75e81
         messenger.showSnackBar(
           SnackBar(content: Text('已成功加入 ${family.name}')),
         );
@@ -86,13 +72,8 @@
       }
     } catch (e) {
       if (mounted) {
-<<<<<<< HEAD
-        final messenger = ScaffoldMessenger.of(context);
-        messenger.showSnackBar(
-=======
         final messengerErr = ScaffoldMessenger.of(context);
         messengerErr.showSnackBar(
->>>>>>> 1cb75e81
           SnackBar(
             content: Text('接受邀请失败: ${e.toString()}'),
             backgroundColor: Colors.red,
@@ -111,10 +92,6 @@
   @override
   Widget build(BuildContext context) {
     final theme = Theme.of(context);
-<<<<<<< HEAD
-
-=======
->>>>>>> 1cb75e81
     return AlertDialog(
       title: Text(_showConfirmation ? '确认加入' : '邀请详情'),
       content: SingleChildScrollView(
