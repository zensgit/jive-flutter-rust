--- conflicted
+++ resolved
@@ -1,8 +1,9 @@
 import 'package:flutter/material.dart';
 import 'package:flutter_riverpod/flutter_riverpod.dart';
-import 'package:jive_money/models/ledger.dart';
-import 'package:jive_money/providers/ledger_provider.dart';
-import 'package:jive_money/utils/string_utils.dart';
+import '../../models/ledger.dart';
+import '../../services/api/ledger_service.dart';
+import '../../providers/ledger_provider.dart';
+import '../../utils/string_utils.dart';
 
 /// 邀请成员对话框
 class InviteMemberDialog extends ConsumerStatefulWidget {
@@ -128,7 +129,7 @@
             Container(
               padding: const EdgeInsets.all(20),
               decoration: BoxDecoration(
-                color: theme.primaryColor.withValues(alpha: 0.1),
+                color: theme.primaryColor.withOpacity(0.1),
                 borderRadius: const BorderRadius.vertical(
                   top: Radius.circular(16),
                 ),
@@ -240,11 +241,7 @@
                                 leading: CircleAvatar(
                                   radius: 16,
                                   backgroundColor:
-<<<<<<< HEAD
-                                      theme.primaryColor.withValues(alpha: 0.1),
-=======
                                       theme.primaryColor.withOpacity(0.1),
->>>>>>> 11a7eeaa
                                   child: Text(
                                     StringUtils.safeInitial(email),
                                     style: TextStyle(
@@ -267,7 +264,7 @@
 
                       // 角色选择
                       DropdownButtonFormField<LedgerRole>(
-                        initialValue: _selectedRole,
+                        value: _selectedRole,
                         decoration: InputDecoration(
                           labelText: '成员角色',
                           prefixIcon: const Icon(Icons.security),
@@ -334,10 +331,10 @@
                       Container(
                         padding: const EdgeInsets.all(12),
                         decoration: BoxDecoration(
-                          color: Colors.blue.withValues(alpha: 0.05),
+                          color: Colors.blue.withOpacity(0.05),
                           borderRadius: BorderRadius.circular(8),
                           border: Border.all(
-                            color: Colors.blue.withValues(alpha: 0.2),
+                            color: Colors.blue.withOpacity(0.2),
                           ),
                         ),
                         child: Column(
@@ -457,7 +454,7 @@
                 color: hasPermission ? Colors.green : Colors.grey[400],
               ),
             );
-          }),
+          }).toList(),
         ],
       ),
     );
