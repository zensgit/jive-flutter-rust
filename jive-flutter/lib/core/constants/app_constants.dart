/// 应用常量定义
library;
import 'package:flutter/material.dart';

class AppConstants {
  // 应用信息
  static const String appName = 'Jive';
  static const String appVersion = '1.0.0';
  static const String appDescription = 'Personal Finance Management';

  // API 配置
  static const String baseUrl = 'https://api.jive.app';
  static const String apiVersion = 'v1';
  static const int connectTimeout = 30000; // 30 seconds
  static const int receiveTimeout = 30000; // 30 seconds

  // 存储配置
  static const String hiveBoxName = 'jive_data';
  static const String prefsKeyTheme = 'theme_mode';
  static const String prefsKeyLanguage = 'language';
  static const String prefsKeyOnboardingCompleted = 'onboarding_completed';
  static const String prefsKeyBiometricEnabled = 'biometric_enabled';
  static const String prefsKeyAutoSync = 'auto_sync';

  // 分页配置
  static const int defaultPageSize = 20;
  static const int maxPageSize = 100;

  // 动画配置
  static const Duration defaultAnimationDuration = Duration(milliseconds: 300);
  static const Duration fastAnimationDuration = Duration(milliseconds: 150);
  static const Duration slowAnimationDuration = Duration(milliseconds: 500);

  // 尺寸配置
  static const double borderRadius = 12.0;
  static const double defaultBorderRadius = 12.0;
  static const double smallBorderRadius = 8.0;
  static const double largeBorderRadius = 16.0;

  static const double defaultPadding = 16.0;
  static const double smallPadding = 8.0;
  static const double largePadding = 24.0;
  static const double extraLargePadding = 32.0;

  // 响应式断点
  static const double mobileBreakpoint = 600.0;
  static const double tabletBreakpoint = 900.0;
  static const double desktopBreakpoint = 1200.0;

  // 货币配置
  static const List<String> supportedCurrencies = [
    'USD',
    'EUR',
    'GBP',
    'JPY',
    'CNY',
    'CAD',
    'AUD',
    'CHF',
    'SEK',
    'NOK',
    'DKK',
    'KRW',
    'SGD',
    'HKD',
    'INR',
    'BRL'
  ];

  static const String defaultCurrency = 'USD';

  // 语言配置
  static const List<String> supportedLanguages = [
    'en',
    'zh',
    'es',
    'fr',
    'de',
    'ja',
    'ko'
  ];

  static const String defaultLanguage = 'en';

  // 主题配置
  static const String lightTheme = 'light';
  static const String darkTheme = 'dark';
  static const String systemTheme = 'system';

  // 安全配置
  static const int maxLoginAttempts = 5;
  static const Duration lockoutDuration = Duration(minutes: 15);
  static const Duration sessionTimeout = Duration(hours: 24);

  // 同步配置
  static const Duration syncInterval = Duration(minutes: 15);
  static const Duration backgroundSyncInterval = Duration(hours: 1);
  static const int maxOfflineTransactions = 1000;

  // 文件配置
  static const int maxImageSizeBytes = 5 * 1024 * 1024; // 5MB
  static const List<String> supportedImageFormats = [
    'jpg',
    'jpeg',
    'png',
    'webp'
  ];
  static const int maxBackupFileSizeBytes = 100 * 1024 * 1024; // 100MB

  // 通知配置
  static const String notificationChannelId = 'jive_general';
  static const String notificationChannelName = 'Jive Notifications';
  static const String notificationChannelDescription =
      'General notifications from Jive';

  // 错误消息
  static const String errorGeneral = 'Something went wrong. Please try again.';
  static const String errorNetwork =
      'Network connection failed. Please check your internet connection.';
  static const String errorAuth = 'Authentication failed. Please log in again.';
  static const String errorPermission =
      'Permission denied. Please grant the required permissions.';
  static const String errorNotFound = 'The requested resource was not found.';
  static const String errorServer = 'Server error. Please try again later.';
  static const String errorOffline =
      'You are offline. Some features may not be available.';

  // 成功消息
  static const String successSaved = 'Successfully saved!';
  static const String successDeleted = 'Successfully deleted!';
  static const String successUpdated = 'Successfully updated!';
  static const String successSynced = 'Data synchronized successfully!';
  static const String successLogout = 'Logged out successfully!';

  // 正则表达式
  static const String emailRegex =
      r'^[a-zA-Z0-9._%+-]+@[a-zA-Z0-9.-]+\.[a-zA-Z]{2,}$';
  static const String passwordRegex =
      r'^(?=.*[a-z])(?=.*[A-Z])(?=.*\d)[a-zA-Z\d@$!%*?&]{8,}$';
  static const String phoneRegex = r'^\+?[1-9]\d{1,14}$';

  // 格式化配置
  static const String dateFormat = 'yyyy-MM-dd';
  static const String timeFormat = 'HH:mm';
  static const String dateTimeFormat = 'yyyy-MM-dd HH:mm';
  static const String displayDateFormat = 'MMM dd, yyyy';
  static const String displayTimeFormat = 'h:mm a';
  static const String displayDateTimeFormat = 'MMM dd, yyyy h:mm a';

  // 图表配置
  static const int chartMaxDataPoints = 365; // 最大一年的数据点
  static const double chartDefaultHeight = 300.0;
  static const double chartDefaultWidth = double.infinity;

<<<<<<< HEAD
  // 导出配置（恢复 CSV 导出）
  static const List<String> supportedExportFormats = ['csv', 'xlsx', 'pdf', 'json'];
=======
  // 导出配置
  static const List<String> supportedExportFormats = ['csv', 'xlsx', 'pdf'];
>>>>>>> 11a7eeaa
  static const String defaultExportFormat = 'csv';

  // 分类图标
  static const Map<String, String> categoryIcons = {
    'food': '🍽️',
    'transport': '🚗',
    'shopping': '🛍️',
    'entertainment': '🎬',
    'housing': '🏠',
    'healthcare': '⚕️',
    'education': '📚',
    'communication': '📱',
    'salary': '💰',
    'bonus': '🎁',
    'investment': '📈',
    'business': '💼',
    'other': '🔄',
  };

  // 系统颜色
  static const Color primaryColor = Color(0xFF3B82F6);
  static const Color errorColor = Color(0xFFEF4444);
  static const Color successColor = Color(0xFF10B981);
  static const Color warningColor = Color(0xFFF59E0B);
  static const Color infoColor = Color(0xFF06B6D4);

  // 默认颜色
  static const Map<String, String> categoryColors = {
    'food': '#EF4444',
    'transport': '#F97316',
    'shopping': '#F59E0B',
    'entertainment': '#EAB308',
    'housing': '#84CC16',
    'healthcare': '#22C55E',
    'education': '#06B6D4',
    'communication': '#3B82F6',
    'salary': '#10B981',
    'bonus': '#059669',
    'investment': '#047857',
    'business': '#065F46',
    'other': '#6B7280',
  };
}<|MERGE_RESOLUTION|>--- conflicted
+++ resolved
@@ -1,5 +1,4 @@
 /// 应用常量定义
-library;
 import 'package:flutter/material.dart';
 
 class AppConstants {
@@ -152,13 +151,8 @@
   static const double chartDefaultHeight = 300.0;
   static const double chartDefaultWidth = double.infinity;
 
-<<<<<<< HEAD
-  // 导出配置（恢复 CSV 导出）
-  static const List<String> supportedExportFormats = ['csv', 'xlsx', 'pdf', 'json'];
-=======
   // 导出配置
   static const List<String> supportedExportFormats = ['csv', 'xlsx', 'pdf'];
->>>>>>> 11a7eeaa
   static const String defaultExportFormat = 'csv';
 
   // 分类图标
