--- conflicted
+++ resolved
@@ -2,33 +2,6 @@
 import 'package:flutter/material.dart';
 import 'package:flutter_riverpod/flutter_riverpod.dart';
 import 'package:go_router/go_router.dart';
-<<<<<<< HEAD
-import '../../providers/auth_provider.dart';
-import '../../screens/splash_screen.dart';
-import '../../screens/auth/login_screen.dart';
-import '../../screens/auth/register_screen.dart';
-import '../../screens/auth/registration_wizard.dart';
-import '../../screens/home/home_screen.dart';
-import '../../screens/dashboard/dashboard_screen.dart';
-import '../../screens/transactions/transactions_screen.dart';
-import '../../screens/transactions/transaction_add_screen.dart';
-import '../../screens/transactions/transaction_detail_screen.dart';
-import '../../screens/accounts/accounts_screen.dart';
-import '../../screens/accounts/account_add_screen.dart';
-import '../../screens/accounts/account_detail_screen.dart';
-import '../../screens/budgets/budgets_screen.dart';
-import '../../screens/settings/settings_screen.dart';
-import '../../screens/settings/theme_settings_screen.dart';
-import '../../screens/settings/profile_settings_screen.dart';
-import '../../screens/currency/exchange_rate_screen.dart';
-import '../../screens/management/currency_management_page_v2.dart';
-import '../../screens/management/user_currency_browser.dart';
-import '../../screens/management/tag_management_page.dart';
-import '../../screens/family/family_members_screen.dart';
-import '../../screens/family/family_settings_screen.dart';
-import '../../screens/family/family_dashboard_screen.dart';
-import '../../providers/ledger_provider.dart';
-=======
 import 'package:jive_money/providers/auth_provider.dart';
 import 'package:jive_money/screens/splash_screen.dart';
 import 'package:jive_money/screens/auth/login_screen.dart';
@@ -52,7 +25,6 @@
 import 'package:jive_money/screens/family/family_settings_screen.dart';
 import 'package:jive_money/screens/family/family_dashboard_screen.dart';
 import 'package:jive_money/providers/ledger_provider.dart';
->>>>>>> 0d33ab51
 
 /// 路由路径常量
 class AppRoutes {
@@ -80,6 +52,7 @@
   static const userCurrencyBrowser = '/settings/currency/user-browser';
   static const manualOverrides = '/settings/currency/manual-overrides';
   static const cryptoManagement = '/settings/crypto';
+  static const categoryManagement = '/settings/categories';
 
   // 家庭管理路由
   static const familyMembers = '/family/members';
@@ -264,6 +237,11 @@
               GoRoute(
                 path: 'tags',
                 builder: (context, state) => const TagManagementPage(),
+              ),
+              // 分类管理
+              GoRoute(
+                path: 'categories',
+                builder: (context, state) => const CategoryListPage(),
               ),
             ],
           ),
