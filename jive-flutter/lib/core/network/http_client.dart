import 'package:dio/dio.dart';
import 'package:jive_money/core/config/api_config.dart';
import 'package:jive_money/core/network/interceptors/auth_interceptor.dart';
import 'package:jive_money/core/network/interceptors/error_interceptor.dart';
import 'package:jive_money/core/network/interceptors/logging_interceptor.dart';
import 'package:jive_money/core/network/interceptors/retry_interceptor.dart';
import 'package:jive_money/core/network/api_readiness.dart';

/// HTTP客户端单例
class HttpClient {
  static HttpClient? _instance;
  late final Dio _dio;

  HttpClient._() {
    _dio = Dio(_baseOptions);
    _setupInterceptors();
  }

  static HttpClient get instance {
    _instance ??= HttpClient._();
    return _instance!;
  }

  Dio get dio => _dio;

  /// 基础配置
  BaseOptions get _baseOptions => BaseOptions(
        baseUrl: ApiConfig.apiUrl,
        connectTimeout: ApiConfig.connectTimeout,
        receiveTimeout: ApiConfig.receiveTimeout,
        sendTimeout: ApiConfig.sendTimeout,
        headers: ApiConfig.defaultHeaders,
        responseType: ResponseType.json,
        contentType: Headers.jsonContentType, // 使用Dio的常量
        validateStatus: (status) => status! < 500,
      );

  /// 设置拦截器
  void _setupInterceptors() {
    _dio.interceptors.addAll([
      // 认证拦截器
      AuthInterceptor(),
      // 错误拦截器
      ErrorInterceptor(),
      // 重试拦截器
      RetryInterceptor(dio: _dio),
      // 日志拦截器（仅开发环境）
      if (ApiConfig.enableLogging) LoggingInterceptor(),
    ]);
  }

  /// GET请求
  Future<Response<T>> get<T>(
    String path, {
    Map<String, dynamic>? queryParameters,
    Options? options,
    CancelToken? cancelToken,
    ProgressCallback? onReceiveProgress,
  }) async {
    try {
      // 在首次关键 GET（排除 /health 自身）前确保 API 就绪
      if (!path.contains('health')) {
        await ApiReadiness.ensureReady(_dio);
      }
      final response = await _dio.get<T>(
        path,
        queryParameters: queryParameters,
        options: options,
        cancelToken: cancelToken,
        onReceiveProgress: onReceiveProgress,
      );
      return response;
    } on DioException catch (e) {
      throw _handleError(e);
    }
  }

  /// POST请求
  Future<Response<T>> post<T>(
    String path, {
    dynamic data,
    Map<String, dynamic>? queryParameters,
    Options? options,
    CancelToken? cancelToken,
    ProgressCallback? onSendProgress,
    ProgressCallback? onReceiveProgress,
  }) async {
    try {
      if (!path.contains('auth') && !path.contains('health')) {
        await ApiReadiness.ensureReady(_dio);
      }
      final response = await _dio.post<T>(
        path,
        data: data,
        queryParameters: queryParameters,
        options: options,
        cancelToken: cancelToken,
        onSendProgress: onSendProgress,
        onReceiveProgress: onReceiveProgress,
      );
      return response;
    } on DioException catch (e) {
      throw _handleError(e);
    }
  }

  /// PUT请求
  Future<Response<T>> put<T>(
    String path, {
    dynamic data,
    Map<String, dynamic>? queryParameters,
    Options? options,
    CancelToken? cancelToken,
    ProgressCallback? onSendProgress,
    ProgressCallback? onReceiveProgress,
  }) async {
    try {
      if (!path.contains('auth')) {
        await ApiReadiness.ensureReady(_dio);
      }
      final response = await _dio.put<T>(
        path,
        data: data,
        queryParameters: queryParameters,
        options: options,
        cancelToken: cancelToken,
        onSendProgress: onSendProgress,
        onReceiveProgress: onReceiveProgress,
      );
      return response;
    } on DioException catch (e) {
      throw _handleError(e);
    }
  }

  /// DELETE请求
  Future<Response<T>> delete<T>(
    String path, {
    dynamic data,
    Map<String, dynamic>? queryParameters,
    Options? options,
    CancelToken? cancelToken,
  }) async {
    try {
      if (!path.contains('auth')) {
        await ApiReadiness.ensureReady(_dio);
      }
      final response = await _dio.delete<T>(
        path,
        data: data,
        queryParameters: queryParameters,
        options: options,
        cancelToken: cancelToken,
      );
      return response;
    } on DioException catch (e) {
      throw _handleError(e);
    }
  }

  /// PATCH请求
  Future<Response<T>> patch<T>(
    String path, {
    dynamic data,
    Map<String, dynamic>? queryParameters,
    Options? options,
    CancelToken? cancelToken,
    ProgressCallback? onSendProgress,
    ProgressCallback? onReceiveProgress,
  }) async {
    try {
      final response = await _dio.patch<T>(
        path,
        data: data,
        queryParameters: queryParameters,
        options: options,
        cancelToken: cancelToken,
        onSendProgress: onSendProgress,
        onReceiveProgress: onReceiveProgress,
      );
      return response;
    } on DioException catch (e) {
      throw _handleError(e);
    }
  }

  /// 上传文件
  Future<Response<T>> upload<T>(
    String path, {
    required FormData formData,
    Options? options,
    CancelToken? cancelToken,
    ProgressCallback? onSendProgress,
  }) async {
    try {
      final response = await _dio.post<T>(
        path,
        data: formData,
        options: options ??
            Options(
              contentType: 'multipart/form-data',
            ),
        cancelToken: cancelToken,
        onSendProgress: onSendProgress,
      );
      return response;
    } on DioException catch (e) {
      throw _handleError(e);
    }
  }

  /// 下载文件
  Future<Response> download(
    String urlPath,
    String savePath, {
    ProgressCallback? onReceiveProgress,
    Map<String, dynamic>? queryParameters,
    CancelToken? cancelToken,
    bool deleteOnError = true,
    String lengthHeader = Headers.contentLengthHeader,
    dynamic data,
    Options? options,
  }) async {
    try {
      final response = await _dio.download(
        urlPath,
        savePath,
        onReceiveProgress: onReceiveProgress,
        queryParameters: queryParameters,
        cancelToken: cancelToken,
        deleteOnError: deleteOnError,
        lengthHeader: lengthHeader,
        data: data,
        options: options,
      );
      return response;
    } on DioException catch (e) {
      throw _handleError(e);
    }
  }

  /// 错误处理
  Exception _handleError(DioException error) {
    switch (error.type) {
      case DioExceptionType.connectionTimeout:
        return ApiException('连接超时，请检查网络');
      case DioExceptionType.sendTimeout:
        return ApiException('发送超时，请稍后重试');
      case DioExceptionType.receiveTimeout:
        return ApiException('接收超时，请稍后重试');
      case DioExceptionType.badResponse:
        return _handleBadResponse(error.response);
      case DioExceptionType.cancel:
        return ApiException('请求已取消');
      case DioExceptionType.connectionError:
        return ApiException('连接错误，请检查网络');
      case DioExceptionType.badCertificate:
        return ApiException('证书验证失败');
      case DioExceptionType.unknown:
        return ApiException('未知错误：${error.message}');
    }
  }

  /// 处理错误响应
  Exception _handleBadResponse(Response? response) {
    if (response == null) {
      return ApiException('无响应');
    }

    final statusCode = response.statusCode ?? 0;
    final data = response.data;
    String message = '请求失败';

    // 尝试从响应中提取错误信息
    if (data is Map<String, dynamic>) {
      message = data['message'] ?? data['error'] ?? message;
    }

    switch (statusCode) {
      case 400:
        return BadRequestException(message);
      case 401:
        return UnauthorizedException('未授权，请重新登录');
      case 403:
        return ForbiddenException('无权限访问');
      case 404:
        return NotFoundException('资源未找到');
      case 422:
        return ValidationException(message, data['errors']);
      case 500:
        return ServerException('服务器错误');
      case 502:
        return ServerException('网关错误');
      case 503:
        return ServerException('服务不可用');
      default:
        return ApiException('请求失败：$message');
    }
  }

  /// 清除认证信息
  void clearAuth() {
    _dio.options.headers.remove('Authorization');
  }

  /// 设置认证令牌
  void setAuthToken(String token) {
    _dio.options.headers['Authorization'] = 'Bearer $token';
  }
}

/// API异常基类
class ApiException implements Exception {
  final String message;
  final int? statusCode;
  final dynamic data;

  ApiException(this.message, {this.statusCode, this.data});

  @override
  String toString() => message;
}

/// 错误请求异常
class BadRequestException extends ApiException {
  BadRequestException(super.message) : super(statusCode: 400);
}

/// 未授权异常
class UnauthorizedException extends ApiException {
  UnauthorizedException(super.message) : super(statusCode: 401);
}

/// 禁止访问异常
class ForbiddenException extends ApiException {
  ForbiddenException(super.message) : super(statusCode: 403);
}

/// 资源未找到异常
class NotFoundException extends ApiException {
  NotFoundException(super.message) : super(statusCode: 404);
}

/// 验证异常
class ValidationException extends ApiException {
  final Map<String, dynamic>? errors;

<<<<<<< HEAD
  ValidationException(super.message, this.errors)
      : super(statusCode: 422, data: errors);
=======
  ValidationException(String message, this.errors)
      : super(message, statusCode: 422, data: errors);
>>>>>>> 11a7eeaa
}

/// 服务器异常
class ServerException extends ApiException {
  ServerException(super.message) : super(statusCode: 500);
}<|MERGE_RESOLUTION|>--- conflicted
+++ resolved
@@ -1,10 +1,10 @@
 import 'package:dio/dio.dart';
-import 'package:jive_money/core/config/api_config.dart';
-import 'package:jive_money/core/network/interceptors/auth_interceptor.dart';
-import 'package:jive_money/core/network/interceptors/error_interceptor.dart';
-import 'package:jive_money/core/network/interceptors/logging_interceptor.dart';
-import 'package:jive_money/core/network/interceptors/retry_interceptor.dart';
-import 'package:jive_money/core/network/api_readiness.dart';
+import '../config/api_config.dart';
+import 'interceptors/auth_interceptor.dart';
+import 'interceptors/error_interceptor.dart';
+import 'interceptors/logging_interceptor.dart';
+import 'interceptors/retry_interceptor.dart';
+import 'api_readiness.dart';
 
 /// HTTP客户端单例
 class HttpClient {
@@ -257,6 +257,7 @@
       case DioExceptionType.badCertificate:
         return ApiException('证书验证失败');
       case DioExceptionType.unknown:
+      default:
         return ApiException('未知错误：${error.message}');
     }
   }
@@ -323,38 +324,33 @@
 
 /// 错误请求异常
 class BadRequestException extends ApiException {
-  BadRequestException(super.message) : super(statusCode: 400);
+  BadRequestException(String message) : super(message, statusCode: 400);
 }
 
 /// 未授权异常
 class UnauthorizedException extends ApiException {
-  UnauthorizedException(super.message) : super(statusCode: 401);
+  UnauthorizedException(String message) : super(message, statusCode: 401);
 }
 
 /// 禁止访问异常
 class ForbiddenException extends ApiException {
-  ForbiddenException(super.message) : super(statusCode: 403);
+  ForbiddenException(String message) : super(message, statusCode: 403);
 }
 
 /// 资源未找到异常
 class NotFoundException extends ApiException {
-  NotFoundException(super.message) : super(statusCode: 404);
+  NotFoundException(String message) : super(message, statusCode: 404);
 }
 
 /// 验证异常
 class ValidationException extends ApiException {
   final Map<String, dynamic>? errors;
 
-<<<<<<< HEAD
-  ValidationException(super.message, this.errors)
-      : super(statusCode: 422, data: errors);
-=======
   ValidationException(String message, this.errors)
       : super(message, statusCode: 422, data: errors);
->>>>>>> 11a7eeaa
 }
 
 /// 服务器异常
 class ServerException extends ApiException {
-  ServerException(super.message) : super(statusCode: 500);
+  ServerException(String message) : super(message, statusCode: 500);
 }