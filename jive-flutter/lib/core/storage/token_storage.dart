// import 'package:flutter_secure_storage/flutter_secure_storage.dart';
import 'package:shared_preferences/shared_preferences.dart';
import 'dart:convert';

/// 令牌存储服务 - 临时使用 SharedPreferences
class TokenStorage {
  // 存储键
  static const String _accessTokenKey = 'access_token';
  static const String _refreshTokenKey = 'refresh_token';
  static const String _tokenExpiryKey = 'token_expiry';
  static const String _userIdKey = 'user_id';
  static const String _rememberMeKey = 'remember_me';

  /// 保存访问令牌
  static Future<void> saveAccessToken(String token) async {
    final prefs = await SharedPreferences.getInstance();
    await prefs.setString(_accessTokenKey, token);
  }

  /// 获取访问令牌
  static Future<String?> getAccessToken() async {
    final prefs = await SharedPreferences.getInstance();
    final token = prefs.getString(_accessTokenKey);
    if (token != null && token.trim().isEmpty) {
      return null;
    }
    return token;
  }

  /// 保存刷新令牌
  static Future<void> saveRefreshToken(String token) async {
    final prefs = await SharedPreferences.getInstance();
    await prefs.setString(_refreshTokenKey, token);
  }

  /// 获取刷新令牌
  static Future<String?> getRefreshToken() async {
    final prefs = await SharedPreferences.getInstance();
    return prefs.getString(_refreshTokenKey);
  }

  /// 保存令牌（同时保存访问和刷新令牌）
  static Future<void> saveTokens({
    required String accessToken,
    required String refreshToken,
    DateTime? expiryDate,
  }) async {
    await Future.wait([
      saveAccessToken(accessToken),
      saveRefreshToken(refreshToken),
      if (expiryDate != null) saveTokenExpiry(expiryDate),
    ]);
  }

  /// 保存令牌过期时间
  static Future<void> saveTokenExpiry(DateTime expiryDate) async {
    final prefs = await SharedPreferences.getInstance();
    await prefs.setString(_tokenExpiryKey, expiryDate.toIso8601String());
  }

  /// 获取令牌过期时间
  static Future<DateTime?> getTokenExpiry() async {
    final prefs = await SharedPreferences.getInstance();
    final expiryStr = prefs.getString(_tokenExpiryKey);
    if (expiryStr != null) {
      return DateTime.tryParse(expiryStr);
    }
    return null;
  }

  /// 检查令牌是否过期
  static Future<bool> isTokenExpired() async {
    final expiry = await getTokenExpiry();
    if (expiry == null) {
      return true; // 没有过期时间，认为已过期
    }
    return DateTime.now().isAfter(expiry);
  }

  /// 解码简单 JWT (不验证签名) 获取 exp 秒级时间戳，如果本地未存 expiry。
  static DateTime? decodeJwtExpiry(String token) {
    try {
      final parts = token.split('.');
      if (parts.length != 3) return null;
      final payload = parts[1];
      String normalized = payload.replaceAll('-', '+').replaceAll('_', '/');
      while (normalized.length % 4 != 0) {
        normalized += '=';
      }
      final decoded = String.fromCharCodes(base64.decode(normalized));
      final map = jsonDecode(decoded);
      if (map is Map && map['exp'] is num) {
        final exp = (map['exp'] as num).toInt();
        return DateTime.fromMillisecondsSinceEpoch(exp * 1000, isUtc: true)
            .toLocal();
      }
    } catch (_) {}
    return null;
  }

  /// 保存用户ID
  static Future<void> saveUserId(String userId) async {
    final prefs = await SharedPreferences.getInstance();
    await prefs.setString(_userIdKey, userId);
  }

  /// 获取用户ID
  static Future<String?> getUserId() async {
    final prefs = await SharedPreferences.getInstance();
    return prefs.getString(_userIdKey);
  }

  /// 设置记住我
  static Future<void> setRememberMe(bool remember) async {
    final prefs = await SharedPreferences.getInstance();
    await prefs.setBool(_rememberMeKey, remember);
  }

  /// 获取记住我状态
  static Future<bool> getRememberMe() async {
    final prefs = await SharedPreferences.getInstance();
    return prefs.getBool(_rememberMeKey) ?? false;
  }

  /// 清除所有令牌
  static Future<void> clearTokens() async {
    final prefs = await SharedPreferences.getInstance();
    await Future.wait([
      prefs.remove(_accessTokenKey),
      prefs.remove(_refreshTokenKey),
      prefs.remove(_tokenExpiryKey),
      prefs.remove(_userIdKey),
    ]);
  }

  /// 清除所有存储数据
  static Future<void> clearAll() async {
    final prefs = await SharedPreferences.getInstance();
    await prefs.clear();
  }

  /// 检查是否已登录
  static Future<bool> hasValidToken() async {
    final token = await getAccessToken();
    if (token == null || token.isEmpty) {
      return false;
    }

    // 检查是否过期
    final isExpired = await isTokenExpired();
    return !isExpired;
  }

  /// 获取认证信息
  static Future<AuthInfo?> getAuthInfo() async {
    final accessToken = await getAccessToken();
    final refreshToken = await getRefreshToken();
    final userId = await getUserId();
    final expiry = await getTokenExpiry();

    if (accessToken == null || refreshToken == null) {
      return null;
    }

    return AuthInfo(
      accessToken: accessToken,
      refreshToken: refreshToken,
      userId: userId,
      expiryDate: expiry,
    );
  }
}

/// 认证信息
class AuthInfo {
  final String accessToken;
  final String refreshToken;
  final String? userId;
  final DateTime? expiryDate;

  const AuthInfo({
    required this.accessToken,
    required this.refreshToken,
    this.userId,
    this.expiryDate,
  });

  bool get isExpired {
    if (expiryDate == null) return false;
    return DateTime.now().isAfter(expiryDate!);
  }

  Duration get remainingTime {
    if (expiryDate == null) return Duration.zero;
    final remaining = expiryDate!.difference(DateTime.now());
    return remaining.isNegative ? Duration.zero : remaining;
  }

  @override
  String toString() =>
<<<<<<< HEAD
      'AuthInfo(userId: ${userId ?? 'null'}, exp: ${expiryDate?.toIso8601String() ?? 'null'}, expired=$isExpired)';
=======
      'AuthInfo(userId: ' +
      (userId ?? 'null') +
      ', exp: ' +
      (expiryDate?.toIso8601String() ?? 'null') +
      ', expired=' +
      isExpired.toString() +
      ')';
>>>>>>> 11a7eeaa
}<|MERGE_RESOLUTION|>--- conflicted
+++ resolved
@@ -198,9 +198,6 @@
 
   @override
   String toString() =>
-<<<<<<< HEAD
-      'AuthInfo(userId: ${userId ?? 'null'}, exp: ${expiryDate?.toIso8601String() ?? 'null'}, expired=$isExpired)';
-=======
       'AuthInfo(userId: ' +
       (userId ?? 'null') +
       ', exp: ' +
@@ -208,5 +205,4 @@
       ', expired=' +
       isExpired.toString() +
       ')';
->>>>>>> 11a7eeaa
 }