--- conflicted
+++ resolved
@@ -53,11 +53,7 @@
       ..writeByte(6)
       ..write(obj.description)
       ..writeByte(7)
-<<<<<<< HEAD
-      ..write(obj.color?.toARGB32())
-=======
       ..write(obj.color == null ? null : obj.color!.toARGB32())
->>>>>>> 0d33ab51
       ..writeByte(8)
       ..write(obj.isDefault)
       ..writeByte(9)
