--- conflicted
+++ resolved
@@ -35,20 +35,12 @@
   DateTime? get updatedAt => throw _privateConstructorUsedError; // 统计信息
   int get transactionCount => throw _privateConstructorUsedError;
   double? get totalAmount => throw _privateConstructorUsedError;
-<<<<<<< HEAD
-  String? get travelTagId =>
-      throw _privateConstructorUsedError; // Additional fields for UI
-  TravelEventStatus get status => throw _privateConstructorUsedError;
-  double? get budget => throw _privateConstructorUsedError;
-  String get currency => throw _privateConstructorUsedError;
-=======
   String? get travelTagId => throw _privateConstructorUsedError; // 预算相关
   double? get totalBudget => throw _privateConstructorUsedError;
   String? get budgetCurrencyCode => throw _privateConstructorUsedError;
   double get totalSpent => throw _privateConstructorUsedError;
   String? get homeCurrencyCode => throw _privateConstructorUsedError;
   double? get budgetUsagePercent => throw _privateConstructorUsedError;
->>>>>>> 1cb75e81
 
   Map<String, dynamic> toJson() => throw _privateConstructorUsedError;
   @JsonKey(ignore: true)
@@ -79,17 +71,11 @@
       int transactionCount,
       double? totalAmount,
       String? travelTagId,
-<<<<<<< HEAD
-      TravelEventStatus status,
-      double? budget,
-      String currency});
-=======
       double? totalBudget,
       String? budgetCurrencyCode,
       double totalSpent,
       String? homeCurrencyCode,
       double? budgetUsagePercent});
->>>>>>> 1cb75e81
 }
 
 /// @nodoc
@@ -121,17 +107,11 @@
     Object? transactionCount = null,
     Object? totalAmount = freezed,
     Object? travelTagId = freezed,
-<<<<<<< HEAD
-    Object? status = null,
-    Object? budget = freezed,
-    Object? currency = null,
-=======
     Object? totalBudget = freezed,
     Object? budgetCurrencyCode = freezed,
     Object? totalSpent = null,
     Object? homeCurrencyCode = freezed,
     Object? budgetUsagePercent = freezed,
->>>>>>> 1cb75e81
   }) {
     return _then(_value.copyWith(
       id: freezed == id
@@ -198,20 +178,6 @@
           ? _value.travelTagId
           : travelTagId // ignore: cast_nullable_to_non_nullable
               as String?,
-<<<<<<< HEAD
-      status: null == status
-          ? _value.status
-          : status // ignore: cast_nullable_to_non_nullable
-              as TravelEventStatus,
-      budget: freezed == budget
-          ? _value.budget
-          : budget // ignore: cast_nullable_to_non_nullable
-              as double?,
-      currency: null == currency
-          ? _value.currency
-          : currency // ignore: cast_nullable_to_non_nullable
-              as String,
-=======
       totalBudget: freezed == totalBudget
           ? _value.totalBudget
           : totalBudget // ignore: cast_nullable_to_non_nullable
@@ -232,7 +198,6 @@
           ? _value.budgetUsagePercent
           : budgetUsagePercent // ignore: cast_nullable_to_non_nullable
               as double?,
->>>>>>> 1cb75e81
     ) as $Val);
   }
 }
@@ -262,17 +227,11 @@
       int transactionCount,
       double? totalAmount,
       String? travelTagId,
-<<<<<<< HEAD
-      TravelEventStatus status,
-      double? budget,
-      String currency});
-=======
       double? totalBudget,
       String? budgetCurrencyCode,
       double totalSpent,
       String? homeCurrencyCode,
       double? budgetUsagePercent});
->>>>>>> 1cb75e81
 }
 
 /// @nodoc
@@ -302,17 +261,11 @@
     Object? transactionCount = null,
     Object? totalAmount = freezed,
     Object? travelTagId = freezed,
-<<<<<<< HEAD
-    Object? status = null,
-    Object? budget = freezed,
-    Object? currency = null,
-=======
     Object? totalBudget = freezed,
     Object? budgetCurrencyCode = freezed,
     Object? totalSpent = null,
     Object? homeCurrencyCode = freezed,
     Object? budgetUsagePercent = freezed,
->>>>>>> 1cb75e81
   }) {
     return _then(_$TravelEventImpl(
       id: freezed == id
@@ -379,20 +332,6 @@
           ? _value.travelTagId
           : travelTagId // ignore: cast_nullable_to_non_nullable
               as String?,
-<<<<<<< HEAD
-      status: null == status
-          ? _value.status
-          : status // ignore: cast_nullable_to_non_nullable
-              as TravelEventStatus,
-      budget: freezed == budget
-          ? _value.budget
-          : budget // ignore: cast_nullable_to_non_nullable
-              as double?,
-      currency: null == currency
-          ? _value.currency
-          : currency // ignore: cast_nullable_to_non_nullable
-              as String,
-=======
       totalBudget: freezed == totalBudget
           ? _value.totalBudget
           : totalBudget // ignore: cast_nullable_to_non_nullable
@@ -413,7 +352,6 @@
           ? _value.budgetUsagePercent
           : budgetUsagePercent // ignore: cast_nullable_to_non_nullable
               as double?,
->>>>>>> 1cb75e81
     ));
   }
 }
@@ -438,12 +376,6 @@
       this.transactionCount = 0,
       this.totalAmount,
       this.travelTagId,
-<<<<<<< HEAD
-      this.status = TravelEventStatus.upcoming,
-      this.budget,
-      this.currency = 'CNY'})
-      : _travelCategoryIds = travelCategoryIds;
-=======
       this.totalBudget,
       this.budgetCurrencyCode,
       this.totalSpent = 0,
@@ -451,7 +383,6 @@
       this.budgetUsagePercent})
       : _travelCategoryIds = travelCategoryIds,
         super._();
->>>>>>> 1cb75e81
 
   factory _$TravelEventImpl.fromJson(Map<String, dynamic> json) =>
       _$$TravelEventImplFromJson(json);
@@ -501,21 +432,6 @@
   final double? totalAmount;
   @override
   final String? travelTagId;
-<<<<<<< HEAD
-// Additional fields for UI
-  @override
-  @JsonKey()
-  final TravelEventStatus status;
-  @override
-  final double? budget;
-  @override
-  @JsonKey()
-  final String currency;
-
-  @override
-  String toString() {
-    return 'TravelEvent(id: $id, name: $name, description: $description, startDate: $startDate, endDate: $endDate, location: $location, isActive: $isActive, autoTag: $autoTag, travelCategoryIds: $travelCategoryIds, ledgerId: $ledgerId, createdAt: $createdAt, updatedAt: $updatedAt, transactionCount: $transactionCount, totalAmount: $totalAmount, travelTagId: $travelTagId, status: $status, budget: $budget, currency: $currency)';
-=======
 // 预算相关
   @override
   final double? totalBudget;
@@ -532,7 +448,6 @@
   @override
   String toString() {
     return 'TravelEvent(id: $id, name: $name, description: $description, startDate: $startDate, endDate: $endDate, location: $location, status: $status, isActive: $isActive, autoTag: $autoTag, travelCategoryIds: $travelCategoryIds, ledgerId: $ledgerId, createdAt: $createdAt, updatedAt: $updatedAt, transactionCount: $transactionCount, totalAmount: $totalAmount, travelTagId: $travelTagId, totalBudget: $totalBudget, budgetCurrencyCode: $budgetCurrencyCode, totalSpent: $totalSpent, homeCurrencyCode: $homeCurrencyCode, budgetUsagePercent: $budgetUsagePercent)';
->>>>>>> 1cb75e81
   }
 
   @override
@@ -567,12 +482,6 @@
                 other.totalAmount == totalAmount) &&
             (identical(other.travelTagId, travelTagId) ||
                 other.travelTagId == travelTagId) &&
-<<<<<<< HEAD
-            (identical(other.status, status) || other.status == status) &&
-            (identical(other.budget, budget) || other.budget == budget) &&
-            (identical(other.currency, currency) ||
-                other.currency == currency));
-=======
             (identical(other.totalBudget, totalBudget) ||
                 other.totalBudget == totalBudget) &&
             (identical(other.budgetCurrencyCode, budgetCurrencyCode) ||
@@ -583,33 +492,10 @@
                 other.homeCurrencyCode == homeCurrencyCode) &&
             (identical(other.budgetUsagePercent, budgetUsagePercent) ||
                 other.budgetUsagePercent == budgetUsagePercent));
->>>>>>> 1cb75e81
-  }
-
-  @JsonKey(ignore: true)
-  @override
-<<<<<<< HEAD
-  int get hashCode => Object.hash(
-      runtimeType,
-      id,
-      name,
-      description,
-      startDate,
-      endDate,
-      location,
-      isActive,
-      autoTag,
-      const DeepCollectionEquality().hash(_travelCategoryIds),
-      ledgerId,
-      createdAt,
-      updatedAt,
-      transactionCount,
-      totalAmount,
-      travelTagId,
-      status,
-      budget,
-      currency);
-=======
+  }
+
+  @JsonKey(ignore: true)
+  @override
   int get hashCode => Object.hashAll([
         runtimeType,
         id,
@@ -634,7 +520,6 @@
         homeCurrencyCode,
         budgetUsagePercent
       ]);
->>>>>>> 1cb75e81
 
   @JsonKey(ignore: true)
   @override
@@ -668,18 +553,12 @@
       final int transactionCount,
       final double? totalAmount,
       final String? travelTagId,
-<<<<<<< HEAD
-      final TravelEventStatus status,
-      final double? budget,
-      final String currency}) = _$TravelEventImpl;
-=======
       final double? totalBudget,
       final String? budgetCurrencyCode,
       final double totalSpent,
       final String? homeCurrencyCode,
       final double? budgetUsagePercent}) = _$TravelEventImpl;
   const _TravelEvent._() : super._();
->>>>>>> 1cb75e81
 
   factory _TravelEvent.fromJson(Map<String, dynamic> json) =
       _$TravelEventImpl.fromJson;
@@ -716,14 +595,6 @@
   double? get totalAmount;
   @override
   String? get travelTagId;
-<<<<<<< HEAD
-  @override // Additional fields for UI
-  TravelEventStatus get status;
-  @override
-  double? get budget;
-  @override
-  String get currency;
-=======
   @override // 预算相关
   double? get totalBudget;
   @override
@@ -734,7 +605,6 @@
   String? get homeCurrencyCode;
   @override
   double? get budgetUsagePercent;
->>>>>>> 1cb75e81
   @override
   @JsonKey(ignore: true)
   _$$TravelEventImplCopyWith<_$TravelEventImpl> get copyWith =>
