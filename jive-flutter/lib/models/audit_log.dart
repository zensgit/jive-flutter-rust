/// 审计日志模型
/// 用于记录系统中的所有重要操作
<<<<<<< HEAD
library;
=======
>>>>>>> 11a7eeaa

/// 审计日志操作类型
enum AuditActionType {
  // 认证相关
  userLogin('user_login', '用户登录'),
  userLogout('user_logout', '用户登出'),
  userRegister('user_register', '用户注册'),
  passwordChange('password_change', '密码修改'),

  // 家庭管理
  familyCreate('family_create', '创建家庭'),
  familyUpdate('family_update', '更新家庭'),
  familyDelete('family_delete', '删除家庭'),
  familyArchive('family_archive', '归档家庭'),
  familyRestore('family_restore', '恢复家庭'),

  // 成员管理
  memberInvite('member_invite', '邀请成员'),
  memberAccept('member_accept', '接受邀请'),
  memberDecline('member_decline', '拒绝邀请'),
  memberRemove('member_remove', '移除成员'),
  memberLeave('member_leave', '退出家庭'),
  memberRoleChange('member_role_change', '角色变更'),

  // 交易管理
  transactionCreate('transaction_create', '创建交易'),
  transactionUpdate('transaction_update', '更新交易'),
  transactionDelete('transaction_delete', '删除交易'),
  transactionBulkImport('transaction_bulk_import', '批量导入交易'),
  transactionExport('transaction_export', '导出交易'),

  // 分类管理
  categoryCreate('category_create', '创建分类'),
  categoryUpdate('category_update', '更新分类'),
  categoryDelete('category_delete', '删除分类'),
  categoryMerge('category_merge', '合并分类'),

  // 标签管理
  tagCreate('tag_create', '创建标签'),
  tagUpdate('tag_update', '更新标签'),
  tagDelete('tag_delete', '删除标签'),

  // 设置变更
  settingsUpdate('settings_update', '更新设置'),
  currencyChange('currency_change', '货币变更'),
  timezoneChange('timezone_change', '时区变更'),

  // 数据操作
  dataExport('data_export', '数据导出'),
  dataImport('data_import', '数据导入'),
  dataBackup('data_backup', '数据备份'),
  dataRestore('data_restore', '数据恢复'),

  // 安全相关
  permissionGrant('permission_grant', '授予权限'),
  permissionRevoke('permission_revoke', '撤销权限'),
  securityAlert('security_alert', '安全警报'),
  suspiciousActivity('suspicious_activity', '可疑活动');

  final String value;
  final String label;

  const AuditActionType(this.value, this.label);

  static AuditActionType fromString(String? value) {
    return AuditActionType.values.firstWhere(
      (type) => type.value == value,
      orElse: () => AuditActionType.userLogin,
    );
  }

  // Aliases for common simple names used in the codebase
  static const create = transactionCreate;
  static const update = transactionUpdate;
  static const delete = transactionDelete;
  static const login = userLogin;
  static const logout = userLogout;
  static const invite = memberInvite;
  static const join = memberAccept;
  static const leave = memberLeave;
  static const permission_grant = permissionGrant;
  static const permission_revoke = permissionRevoke;
}

/// 审计日志严重级别
enum AuditSeverity {
  info('info', '信息', 0),
  warning('warning', '警告', 1),
  error('error', '错误', 2),
  critical('critical', '严重', 3);

  final String value;
  final String label;
  final int level;

  const AuditSeverity(this.value, this.label, this.level);

  static AuditSeverity fromString(String? value) {
    return AuditSeverity.values.firstWhere(
      (severity) => severity.value == value,
      orElse: () => AuditSeverity.info,
    );
  }
}

/// 审计日志实体
class AuditLog {
  final String id;
  final String familyId;
  final String userId;
  final String? userName;
  final AuditActionType actionType;
  final String actionDescription;
  final Map<String, dynamic>? metadata;
  final String? targetId;
  final String? targetType;
  final String? targetName;
  final Map<String, dynamic>? oldValue;
  final Map<String, dynamic>? newValue;
  final AuditSeverity severity;
  final String ipAddress;
  final String? userAgent;
  final String? deviceInfo;
  final DateTime createdAt;
  final bool isSystemGenerated;

  AuditLog({
    required this.id,
    required this.familyId,
    required this.userId,
    this.userName,
    required this.actionType,
    required this.actionDescription,
    this.metadata,
    this.targetId,
    this.targetType,
    this.targetName,
    this.oldValue,
    this.newValue,
    this.severity = AuditSeverity.info,
    required this.ipAddress,
    this.userAgent,
    this.deviceInfo,
    required this.createdAt,
    this.isSystemGenerated = false,
  });

  /// 从JSON创建
  factory AuditLog.fromJson(Map<String, dynamic> json) {
    return AuditLog(
      id: json['id'],
      familyId: json['family_id'],
      userId: json['user_id'],
      userName: json['user_name'],
      actionType: AuditActionType.fromString(json['action_type']),
      actionDescription: json['action_description'],
      metadata: json['metadata'],
      targetId: json['target_id'],
      targetType: json['target_type'],
      targetName: json['target_name'],
      oldValue: json['old_value'],
      newValue: json['new_value'],
      severity: AuditSeverity.fromString(json['severity']),
      ipAddress: json['ip_address'] ?? 'Unknown',
      userAgent: json['user_agent'],
      deviceInfo: json['device_info'],
      createdAt: DateTime.parse(json['created_at']),
      isSystemGenerated: json['is_system_generated'] ?? false,
    );
  }

  /// 转换为JSON
  Map<String, dynamic> toJson() {
    return {
      'id': id,
      'family_id': familyId,
      'user_id': userId,
      'user_name': userName,
      'action_type': actionType.value,
      'action_description': actionDescription,
      'metadata': metadata,
      'target_id': targetId,
      'target_type': targetType,
      'target_name': targetName,
      'old_value': oldValue,
      'new_value': newValue,
      'severity': severity.value,
      'ip_address': ipAddress,
      'user_agent': userAgent,
      'device_info': deviceInfo,
      'created_at': createdAt.toIso8601String(),
      'is_system_generated': isSystemGenerated,
    };
  }

  /// 获取变更摘要
  String get changeSummary {
    if (oldValue == null || newValue == null) {
      return actionDescription;
    }

    final changes = <String>[];
    final allKeys = {...oldValue!.keys, ...newValue!.keys};

    for (final key in allKeys) {
      final oldVal = oldValue![key];
      final newVal = newValue![key];

      if (oldVal != newVal) {
        changes.add('$key: $oldVal → $newVal');
      }
    }

    return changes.isEmpty ? actionDescription : changes.join(', ');
  }

  /// 获取时间描述
  String get timeAgo {
    final now = DateTime.now();
    final difference = now.difference(createdAt);

    if (difference.inDays > 365) {
      return '${(difference.inDays / 365).floor()}年前';
    } else if (difference.inDays > 30) {
      return '${(difference.inDays / 30).floor()}个月前';
    } else if (difference.inDays > 0) {
      return '${difference.inDays}天前';
    } else if (difference.inHours > 0) {
      return '${difference.inHours}小时前';
    } else if (difference.inMinutes > 0) {
      return '${difference.inMinutes}分钟前';
    } else {
      return '刚刚';
    }
  }

  /// 复制并更新
  AuditLog copyWith({
    String? id,
    String? familyId,
    String? userId,
    String? userName,
    AuditActionType? actionType,
    String? actionDescription,
    Map<String, dynamic>? metadata,
    String? targetId,
    String? targetType,
    String? targetName,
    Map<String, dynamic>? oldValue,
    Map<String, dynamic>? newValue,
    AuditSeverity? severity,
    String? ipAddress,
    String? userAgent,
    String? deviceInfo,
    DateTime? createdAt,
    bool? isSystemGenerated,
  }) {
    return AuditLog(
      id: id ?? this.id,
      familyId: familyId ?? this.familyId,
      userId: userId ?? this.userId,
      userName: userName ?? this.userName,
      actionType: actionType ?? this.actionType,
      actionDescription: actionDescription ?? this.actionDescription,
      metadata: metadata ?? this.metadata,
      targetId: targetId ?? this.targetId,
      targetType: targetType ?? this.targetType,
      targetName: targetName ?? this.targetName,
      oldValue: oldValue ?? this.oldValue,
      newValue: newValue ?? this.newValue,
      severity: severity ?? this.severity,
      ipAddress: ipAddress ?? this.ipAddress,
      userAgent: userAgent ?? this.userAgent,
      deviceInfo: deviceInfo ?? this.deviceInfo,
      createdAt: createdAt ?? this.createdAt,
      isSystemGenerated: isSystemGenerated ?? this.isSystemGenerated,
    );
  }

  // Additional getters for compatibility with screens
  String get description => actionDescription;
  Map<String, dynamic>? get details => metadata;
  String? get entityName => targetName;
  String? get entityType => targetType;
  String? get entityId => targetId;
}

/// 审计日志统计
class AuditLogStatistics {
  final int totalLogs;
  final int todayLogs;
  final int weekLogs;
  final int monthLogs;
  final Map<AuditActionType, int> actionCounts;
  final Map<AuditSeverity, int> severityCounts;
  final List<UserActivitySummary> topUsers;
  final List<String> recentAlerts;
  final DateTime? lastActivityAt;

  AuditLogStatistics({
    required this.totalLogs,
    required this.todayLogs,
    required this.weekLogs,
    required this.monthLogs,
    required this.actionCounts,
    required this.severityCounts,
    required this.topUsers,
    required this.recentAlerts,
    this.lastActivityAt,
  });

  /// 从JSON创建
  factory AuditLogStatistics.fromJson(Map<String, dynamic> json) {
    final actionCounts = <AuditActionType, int>{};
    if (json['action_counts'] != null) {
      (json['action_counts'] as Map<String, dynamic>).forEach((key, value) {
        actionCounts[AuditActionType.fromString(key)] = value as int;
      });
    }

    final severityCounts = <AuditSeverity, int>{};
    if (json['severity_counts'] != null) {
      (json['severity_counts'] as Map<String, dynamic>).forEach((key, value) {
        severityCounts[AuditSeverity.fromString(key)] = value as int;
      });
    }

    return AuditLogStatistics(
      totalLogs: json['total_logs'] ?? 0,
      todayLogs: json['today_logs'] ?? 0,
      weekLogs: json['week_logs'] ?? 0,
      monthLogs: json['month_logs'] ?? 0,
      actionCounts: actionCounts,
      severityCounts: severityCounts,
      topUsers: (json['top_users'] as List<dynamic>?)
              ?.map((u) => UserActivitySummary.fromJson(u))
              .toList() ??
          [],
      recentAlerts:
          (json['recent_alerts'] as List<dynamic>?)?.cast<String>() ?? [],
      lastActivityAt: json['last_activity_at'] != null
          ? DateTime.parse(json['last_activity_at'])
          : null,
    );
  }

  /// 转换为JSON
  Map<String, dynamic> toJson() {
    final actionCountsJson = <String, int>{};
    actionCounts.forEach((key, value) {
      actionCountsJson[key.value] = value;
    });

    final severityCountsJson = <String, int>{};
    severityCounts.forEach((key, value) {
      severityCountsJson[key.value] = value;
    });

    return {
      'total_logs': totalLogs,
      'today_logs': todayLogs,
      'week_logs': weekLogs,
      'month_logs': monthLogs,
      'action_counts': actionCountsJson,
      'severity_counts': severityCountsJson,
      'top_users': topUsers.map((u) => u.toJson()).toList(),
      'recent_alerts': recentAlerts,
      'last_activity_at': lastActivityAt?.toIso8601String(),
    };
  }
}

/// 用户活动摘要
class UserActivitySummary {
  final String userId;
  final String userName;
  final int actionCount;
  final DateTime lastActivityAt;
  final List<AuditActionType> recentActions;

  UserActivitySummary({
    required this.userId,
    required this.userName,
    required this.actionCount,
    required this.lastActivityAt,
    required this.recentActions,
  });

  /// 从JSON创建
  factory UserActivitySummary.fromJson(Map<String, dynamic> json) {
    return UserActivitySummary(
      userId: json['user_id'],
      userName: json['user_name'],
      actionCount: json['action_count'] ?? 0,
      lastActivityAt: DateTime.parse(json['last_activity_at']),
      recentActions: (json['recent_actions'] as List<dynamic>?)
              ?.map((a) => AuditActionType.fromString(a))
              .toList() ??
          [],
    );
  }

  /// 转换为JSON
  Map<String, dynamic> toJson() {
    return {
      'user_id': userId,
      'user_name': userName,
      'action_count': actionCount,
      'last_activity_at': lastActivityAt.toIso8601String(),
      'recent_actions': recentActions.map((a) => a.value).toList(),
    };
  }
}

/// 审计日志过滤器
class AuditLogFilter {
  final String? familyId;
  final String? userId;
  final List<AuditActionType>? actionTypes;
  final List<AuditSeverity>? severities;
  final DateTime? startDate;
  final DateTime? endDate;
  final String? searchQuery;
  final String? targetType;
  final bool? systemGenerated;

  AuditLogFilter({
    this.familyId,
    this.userId,
    List<AuditActionType>? actionTypes,
    this.severities,
    this.startDate,
    this.endDate,
    this.searchQuery,
    this.targetType,
    this.systemGenerated,
<<<<<<< HEAD
    // Additional compatibility parameter
    AuditActionType? actionType,
  }) : actionTypes = actionTypes ?? (actionType != null ? [actionType] : null);
=======
  });
>>>>>>> 11a7eeaa

  /// 转换为查询参数
  Map<String, dynamic> toQueryParams() {
    final params = <String, dynamic>{};

    if (familyId != null) params['family_id'] = familyId;
    if (userId != null) params['user_id'] = userId;
    if (actionTypes != null && actionTypes!.isNotEmpty) {
      params['action_types'] = actionTypes!.map((t) => t.value).join(',');
    }
    if (severities != null && severities!.isNotEmpty) {
      params['severities'] = severities!.map((s) => s.value).join(',');
    }
    if (startDate != null) params['start_date'] = startDate!.toIso8601String();
    if (endDate != null) params['end_date'] = endDate!.toIso8601String();
    if (searchQuery != null) params['q'] = searchQuery;
    if (targetType != null) params['target_type'] = targetType;
    if (systemGenerated != null) params['system_generated'] = systemGenerated;

    return params;
  }

  /// 复制并更新
  AuditLogFilter copyWith({
    String? familyId,
    String? userId,
    List<AuditActionType>? actionTypes,
    List<AuditSeverity>? severities,
    DateTime? startDate,
    DateTime? endDate,
    String? searchQuery,
    String? targetType,
    bool? systemGenerated,
  }) {
    return AuditLogFilter(
      familyId: familyId ?? this.familyId,
      userId: userId ?? this.userId,
      actionTypes: actionTypes ?? this.actionTypes,
      severities: severities ?? this.severities,
      startDate: startDate ?? this.startDate,
      endDate: endDate ?? this.endDate,
      searchQuery: searchQuery ?? this.searchQuery,
      targetType: targetType ?? this.targetType,
      systemGenerated: systemGenerated ?? this.systemGenerated,
    );
  }
}<|MERGE_RESOLUTION|>--- conflicted
+++ resolved
@@ -1,9 +1,5 @@
 /// 审计日志模型
 /// 用于记录系统中的所有重要操作
-<<<<<<< HEAD
-library;
-=======
->>>>>>> 11a7eeaa
 
 /// 审计日志操作类型
 enum AuditActionType {
@@ -74,18 +70,6 @@
       orElse: () => AuditActionType.userLogin,
     );
   }
-
-  // Aliases for common simple names used in the codebase
-  static const create = transactionCreate;
-  static const update = transactionUpdate;
-  static const delete = transactionDelete;
-  static const login = userLogin;
-  static const logout = userLogout;
-  static const invite = memberInvite;
-  static const join = memberAccept;
-  static const leave = memberLeave;
-  static const permission_grant = permissionGrant;
-  static const permission_revoke = permissionRevoke;
 }
 
 /// 审计日志严重级别
@@ -282,13 +266,6 @@
       isSystemGenerated: isSystemGenerated ?? this.isSystemGenerated,
     );
   }
-
-  // Additional getters for compatibility with screens
-  String get description => actionDescription;
-  Map<String, dynamic>? get details => metadata;
-  String? get entityName => targetName;
-  String? get entityType => targetType;
-  String? get entityId => targetId;
 }
 
 /// 审计日志统计
@@ -433,20 +410,14 @@
   AuditLogFilter({
     this.familyId,
     this.userId,
-    List<AuditActionType>? actionTypes,
+    this.actionTypes,
     this.severities,
     this.startDate,
     this.endDate,
     this.searchQuery,
     this.targetType,
     this.systemGenerated,
-<<<<<<< HEAD
-    // Additional compatibility parameter
-    AuditActionType? actionType,
-  }) : actionTypes = actionTypes ?? (actionType != null ? [actionType] : null);
-=======
   });
->>>>>>> 11a7eeaa
 
   /// 转换为查询参数
   Map<String, dynamic> toQueryParams() {
