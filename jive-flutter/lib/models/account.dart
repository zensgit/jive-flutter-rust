--- conflicted
+++ resolved
@@ -1,100 +1,6 @@
 import 'package:flutter/material.dart';
 
-/// 账户主类型枚举
-enum AccountMainType {
-  asset('asset', '资产'),
-  liability('liability', '负债');
-
-  final String value;
-  final String label;
-
-  const AccountMainType(this.value, this.label);
-
-  static AccountMainType fromString(String? value) {
-    return AccountMainType.values.firstWhere(
-      (type) => type.value == value,
-      orElse: () => AccountMainType.asset,
-    );
-  }
-}
-
-/// 账户子类型枚举
-enum AccountSubType {
-  cash('cash', '现金', Icons.account_balance_wallet, AccountMainType.asset),
-  debitCard('debit_card', '借记卡', Icons.credit_card, AccountMainType.asset),
-  savingsAccount('savings_account', '储蓄账户', Icons.savings, AccountMainType.asset),
-  checking('checking', '支票账户', Icons.account_balance, AccountMainType.asset),
-  investment('investment', '投资账户', Icons.trending_up, AccountMainType.asset),
-  prepaidCard('prepaid_card', '预付卡', Icons.card_giftcard, AccountMainType.asset),
-  digitalWallet('digital_wallet', '数字钱包', Icons.account_balance_wallet, AccountMainType.asset),
-
-  wechat('wechat', '微信', Icons.chat_bubble, AccountMainType.asset),
-  wechatChange('wechat_change', '微信零钱通', Icons.currency_exchange, AccountMainType.asset),
-  alipay('alipay', '支付宝', Icons.payment, AccountMainType.asset),
-  yuebao('yuebao', '余额宝', Icons.account_balance, AccountMainType.asset),
-  unionPay('union_pay', '云闪付', Icons.contactless, AccountMainType.asset),
-  bankCard('bank_card', '银行卡', Icons.credit_card, AccountMainType.asset),
-  providentFund('provident_fund', '公积金', Icons.work, AccountMainType.asset),
-  qqWallet('qq_wallet', 'QQ钱包', Icons.wallet, AccountMainType.asset),
-  jdWallet('jd_wallet', '京东金融', Icons.shopping_cart, AccountMainType.asset),
-  medicalInsurance('medical_insurance', '医保', Icons.local_hospital, AccountMainType.asset),
-  digitalRMB('digital_rmb', '数字人民币', Icons.currency_yuan, AccountMainType.asset),
-  huaweiWallet('huawei_wallet', '华为钱包', Icons.phone_android, AccountMainType.asset),
-  pinduoduoWallet('pinduoduo_wallet', '多多钱包', Icons.shopping_bag, AccountMainType.asset),
-  paypal('paypal', 'PayPal', Icons.payment, AccountMainType.asset),
-
-  creditCard('credit_card', '信用卡', Icons.credit_card, AccountMainType.liability),
-  huabei('huabei', '花呗', Icons.credit_score, AccountMainType.liability),
-  jiebei('jiebei', '借呗', Icons.request_quote, AccountMainType.liability),
-  jdWhiteBar('jd_white_bar', '京东白条', Icons.receipt_long, AccountMainType.liability),
-  meituanMonthly('meituan_monthly', '美团月付', Icons.restaurant, AccountMainType.liability),
-  douyinMonthly('douyin_monthly', '抖音月付', Icons.video_library, AccountMainType.liability),
-  wechatInstallment('wechat_installment', '微信分付', Icons.splitscreen, AccountMainType.liability),
-  loan('loan', '贷款', Icons.money_off, AccountMainType.liability),
-  mortgage('mortgage', '房贷', Icons.home, AccountMainType.liability),
-
-  phoneCredit('phone_credit', '话费', Icons.phone, AccountMainType.asset),
-  utilities('utilities', '水电', Icons.bolt, AccountMainType.asset),
-  mealCard('meal_card', '饭卡', Icons.restaurant_menu, AccountMainType.asset),
-  deposit('deposit', '押金', Icons.lock, AccountMainType.asset),
-  transitCard('transit_card', '公交卡', Icons.directions_bus, AccountMainType.asset),
-  membershipCard('membership_card', '会员卡', Icons.card_membership, AccountMainType.asset),
-  gasCard('gas_card', '加油卡', Icons.local_gas_station, AccountMainType.asset),
-  sinopecWallet('sinopec_wallet', '石化钱包', Icons.oil_barrel, AccountMainType.asset),
-  appleAccount('apple_account', 'Apple', Icons.apple, AccountMainType.asset),
-
-  stock('stock', '股票', Icons.show_chart, AccountMainType.asset),
-  fund('fund', '基金', Icons.pie_chart, AccountMainType.asset),
-  gold('gold', '黄金', Icons.diamond, AccountMainType.asset),
-  forex('forex', '外汇', Icons.currency_exchange, AccountMainType.asset),
-  futures('futures', '期货', Icons.candlestick_chart, AccountMainType.asset),
-  bond('bond', '债券', Icons.assignment, AccountMainType.asset),
-  fixedIncome('fixed_income', '固定收益', Icons.savings, AccountMainType.asset),
-  crypto('crypto', '加密货币', Icons.currency_bitcoin, AccountMainType.asset),
-
-  other('other', '其它', Icons.more_horiz, AccountMainType.asset);
-
-  final String value;
-  final String label;
-  final IconData icon;
-  final AccountMainType mainType;
-
-  const AccountSubType(this.value, this.label, this.icon, this.mainType);
-
-  static AccountSubType fromString(String? value) {
-    if (value == null) return AccountSubType.cash;
-    return AccountSubType.values.firstWhere(
-      (type) => type.value == value,
-      orElse: () => AccountSubType.other,
-    );
-  }
-
-  bool get isAsset => mainType == AccountMainType.asset;
-  bool get isLiability => mainType == AccountMainType.liability;
-}
-
-/// 账户类型枚举(已废弃,保留用于向后兼容)
-@Deprecated('Use AccountSubType instead')
+/// 账户类型枚举
 enum AccountType {
   checking('checking', '支票账户', Icons.account_balance),
   savings('savings', '储蓄账户', Icons.savings),
@@ -116,35 +22,13 @@
       orElse: () => AccountType.other,
     );
   }
-
-  AccountSubType toSubType() {
-    switch (this) {
-      case AccountType.checking:
-        return AccountSubType.checking;
-      case AccountType.savings:
-        return AccountSubType.savingsAccount;
-      case AccountType.creditCard:
-        return AccountSubType.creditCard;
-      case AccountType.cash:
-        return AccountSubType.cash;
-      case AccountType.investment:
-        return AccountSubType.investment;
-      case AccountType.loan:
-        return AccountSubType.loan;
-      case AccountType.other:
-        return AccountSubType.cash;
-    }
-  }
 }
 
 /// 账户模型
 class Account {
   final String? id;
   final String name;
-  final AccountMainType mainType;
-  final AccountSubType subType;
-  @Deprecated('Use subType instead')
-  final AccountType? legacyType;
+  final AccountType type;
   final double balance;
   final String currency;
   final String? accountNumber;
@@ -163,9 +47,7 @@
   Account({
     this.id,
     required this.name,
-    required this.mainType,
-    required this.subType,
-    @Deprecated('Use subType instead') this.legacyType,
+    required this.type,
     this.balance = 0.0,
     this.currency = 'CNY',
     this.accountNumber,
@@ -183,22 +65,11 @@
   });
 
   factory Account.fromJson(Map<String, dynamic> json) {
-    final subType = json['account_sub_type'] != null
-        ? AccountSubType.fromString(json['account_sub_type'])
-        : (json['type'] != null
-            ? AccountType.fromString(json['type']).toSubType()
-            : AccountSubType.cash);
-    final mainType = json['account_main_type'] != null
-        ? AccountMainType.fromString(json['account_main_type'])
-        : subType.mainType;
-
     return Account(
       id: json['id']?.toString(),
       name: json['name'] ?? '',
-      mainType: mainType,
-      subType: subType,
-      legacyType: json['type'] != null ? AccountType.fromString(json['type']) : null,
-      balance: (json['balance'] ?? json['current_balance'] ?? 0).toDouble(),
+      type: AccountType.fromString(json['type']),
+      balance: (json['balance'] ?? 0).toDouble(),
       currency: json['currency'] ?? 'CNY',
       accountNumber: json['account_number'],
       description: json['description'],
@@ -225,14 +96,12 @@
     return {
       if (id != null) 'id': id,
       'name': name,
-      'account_main_type': mainType.value,
-      'account_sub_type': subType.value,
-      'type': subType.value,
+      'type': type.value,
       'balance': balance,
       'currency': currency,
       'account_number': accountNumber,
       'description': description,
-      'color': color?.toARGB32(),
+      'color': color?.value,
       'is_default': isDefault,
       'exclude_from_stats': excludeFromStats,
       'is_archived': isArchived,
@@ -248,9 +117,7 @@
   Account copyWith({
     String? id,
     String? name,
-    AccountMainType? mainType,
-    AccountSubType? subType,
-    AccountType? legacyType,
+    AccountType? type,
     double? balance,
     String? currency,
     String? accountNumber,
@@ -269,9 +136,7 @@
     return Account(
       id: id ?? this.id,
       name: name ?? this.name,
-      mainType: mainType ?? this.mainType,
-      subType: subType ?? this.subType,
-      legacyType: legacyType ?? this.legacyType,
+      type: type ?? this.type,
       balance: balance ?? this.balance,
       currency: currency ?? this.currency,
       accountNumber: accountNumber ?? this.accountNumber,
@@ -298,78 +163,39 @@
   }
 
   /// 获取账户图标
-<<<<<<< HEAD
-  IconData get icon => subType.icon;
-=======
   IconData get icon => type.icon;
->>>>>>> 11a7eeaa
 
   /// 获取账户颜色
   Color get displayColor => color ?? _getDefaultColor();
 
   /// 获取默认颜色
   Color _getDefaultColor() {
-    switch (subType) {
-      case AccountSubType.cash:
+    switch (type) {
+      case AccountType.checking:
+        return Colors.blue;
+      case AccountType.savings:
+        return Colors.green;
+      case AccountType.creditCard:
+        return Colors.orange;
+      case AccountType.cash:
         return Colors.teal;
-      case AccountSubType.debitCard:
-      case AccountSubType.bankCard:
-        return Colors.blue;
-      case AccountSubType.savingsAccount:
-      case AccountSubType.yuebao:
-        return Colors.green;
-      case AccountSubType.checking:
-        return Colors.blue;
-      case AccountSubType.investment:
-      case AccountSubType.stock:
-      case AccountSubType.fund:
-      case AccountSubType.bond:
+      case AccountType.investment:
         return Colors.purple;
-      case AccountSubType.prepaidCard:
-      case AccountSubType.phoneCredit:
-      case AccountSubType.mealCard:
-      case AccountSubType.gasCard:
-        return Colors.amber;
-      case AccountSubType.digitalWallet:
-        return Colors.cyan;
-      case AccountSubType.wechat:
-      case AccountSubType.wechatChange:
-        return Colors.green;
-      case AccountSubType.alipay:
-        return Colors.blue;
-      case AccountSubType.unionPay:
+      case AccountType.loan:
         return Colors.red;
-      case AccountSubType.creditCard:
-      case AccountSubType.huabei:
-      case AccountSubType.jiebei:
-        return Colors.orange;
-      case AccountSubType.loan:
-        return Colors.red;
-      case AccountSubType.mortgage:
-        return Colors.deepOrange;
-      case AccountSubType.gold:
-        return Colors.yellow;
-      case AccountSubType.crypto:
-        return Colors.deepPurple;
+      case AccountType.other:
       default:
         return Colors.grey;
     }
   }
 
   /// 是否是负债账户
-<<<<<<< HEAD
-  bool get isLiability => subType.isLiability;
-
-  /// 是否是资产账户
-  bool get isAsset => subType.isAsset;
-=======
   bool get isLiability {
     return type == AccountType.creditCard || type == AccountType.loan;
   }
 
   /// 是否是资产账户
   bool get isAsset => !isLiability;
->>>>>>> 11a7eeaa
 
   /// 获取格式化的余额
   String get formattedBalance {
@@ -447,7 +273,7 @@
       if (id != null) 'id': id,
       'name': name,
       'description': description,
-      'color': color?.toARGB32(),
+      'color': color?.value,
       'icon': icon?.codePoint,
       'sort_order': sortOrder,
       'account_ids': accountIds,
