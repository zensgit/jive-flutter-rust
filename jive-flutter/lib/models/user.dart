/// 用户模型
class User {
  final String? id;
  final String name;
  final String email;
  final String? phone;
  final String? avatar;
  final bool emailVerified;
  final bool phoneVerified;
  final UserRole role;
  final String? currentFamilyId; // 当前选中的Family
  final DateTime? createdAt;
  final DateTime? updatedAt;
  final Map<String, dynamic>? preferences;

  User({
    this.id,
    required this.name,
    required this.email,
    this.phone,
    this.avatar,
    this.emailVerified = false,
    this.phoneVerified = false,
    this.role = UserRole.user,
    this.currentFamilyId,
    this.createdAt,
    this.updatedAt,
    this.preferences,
  });

  factory User.fromJson(Map<String, dynamic> json) {
    return User(
      id: json['id']?.toString(),
      name: json['name'] ?? '',
      email: json['email'] ?? '',
      phone: json['phone'],
      avatar: json['avatar'],
      emailVerified: json['email_verified'] ?? false,
      phoneVerified: json['phone_verified'] ?? false,
      role: UserRole.fromString(json['role']),
      currentFamilyId: json['current_family_id'] ?? json['family_id'],
      createdAt: json['created_at'] != null
          ? DateTime.parse(json['created_at'])
          : null,
      updatedAt: json['updated_at'] != null
          ? DateTime.parse(json['updated_at'])
          : null,
      preferences: json['preferences'],
    );
  }

  Map<String, dynamic> toJson() {
    return {
      if (id != null) 'id': id,
      'name': name,
      'email': email,
      'phone': phone,
      'avatar': avatar,
      'email_verified': emailVerified,
      'phone_verified': phoneVerified,
      'role': role.value,
      'current_family_id': currentFamilyId,
      'created_at': createdAt?.toIso8601String(),
      'updated_at': updatedAt?.toIso8601String(),
      'preferences': preferences,
    };
  }

  User copyWith({
    String? id,
    String? name,
    String? email,
    String? phone,
    String? avatar,
    bool? emailVerified,
    bool? phoneVerified,
    UserRole? role,
    String? currentFamilyId,
    DateTime? createdAt,
    DateTime? updatedAt,
    Map<String, dynamic>? preferences,
  }) {
    return User(
      id: id ?? this.id,
      name: name ?? this.name,
      email: email ?? this.email,
      phone: phone ?? this.phone,
      avatar: avatar ?? this.avatar,
      emailVerified: emailVerified ?? this.emailVerified,
      phoneVerified: phoneVerified ?? this.phoneVerified,
      role: role ?? this.role,
      currentFamilyId: currentFamilyId ?? this.currentFamilyId,
      createdAt: createdAt ?? this.createdAt,
      updatedAt: updatedAt ?? this.updatedAt,
      preferences: preferences ?? this.preferences,
    );
  }

  /// 获取显示名称
  String get displayName {
    if (name.isNotEmpty) return name;
    return email.split('@').first;
  }

<<<<<<< HEAD
  /// 获取全名（兼容性别名）
  String get fullName => displayName;

=======
>>>>>>> 11a7eeaa
  /// 获取头像URL或默认头像
  String get avatarUrl {
    if (avatar != null && avatar!.isNotEmpty) {
      return avatar!;
    }
    // 返回默认头像（可以使用Gravatar或其他服务）
    return 'https://ui-avatars.com/api/?name=$displayName&background=6366f1&color=fff';
  }

  /// 是否是高级用户
  bool get isPremium {
    return role == UserRole.premium || role == UserRole.admin;
  }

  /// 是否是管理员
  bool get isAdmin {
    return role == UserRole.admin;
  }
}

/// 用户角色枚举
enum UserRole {
  user('user', '普通用户'),
  premium('premium', '高级用户'),
  admin('admin', '管理员');

  final String value;
  final String label;

  const UserRole(this.value, this.label);

  static UserRole fromString(String? value) {
    return UserRole.values.firstWhere(
      (role) => role.value == value,
      orElse: () => UserRole.user,
    );
  }
}<|MERGE_RESOLUTION|>--- conflicted
+++ resolved
@@ -102,12 +102,6 @@
     return email.split('@').first;
   }
 
-<<<<<<< HEAD
-  /// 获取全名（兼容性别名）
-  String get fullName => displayName;
-
-=======
->>>>>>> 11a7eeaa
   /// 获取头像URL或默认头像
   String get avatarUrl {
     if (avatar != null && avatar!.isNotEmpty) {
