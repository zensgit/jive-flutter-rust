// 加载状态组件
import 'package:flutter/material.dart';
import 'package:jive_money/core/constants/app_constants.dart';

class LoadingWidget extends StatelessWidget {
  final String? message;
  final double size;
  final Color? color;
  final bool showMessage;

  const LoadingWidget({
    super.key,
    this.message,
    this.size = 24,
    this.color,
    this.showMessage = true,
  });

  @override
  Widget build(BuildContext context) {
    final theme = Theme.of(context);

    return Column(
      mainAxisSize: MainAxisSize.min,
      children: [
        SizedBox(
          width: size,
          height: size,
          child: CircularProgressIndicator(
            strokeWidth: size > 30 ? 4 : 2,
            valueColor: AlwaysStoppedAnimation<Color>(
              color ?? theme.primaryColor,
            ),
          ),
        ),
        if (showMessage && message != null) ...[
          const SizedBox(height: 16),
          Text(
            message!,
            style: theme.textTheme.bodyMedium?.copyWith(
              color: theme.colorScheme.onSurface.withValues(alpha: 0.7),
            ),
            textAlign: TextAlign.center,
          ),
        ],
      ],
    );
  }
}

/// 全屏加载组件
class FullScreenLoading extends StatelessWidget {
  final String? message;
  final bool dismissible;
  final Color? backgroundColor;

  const FullScreenLoading({
    super.key,
    this.message,
    this.dismissible = false,
    this.backgroundColor,
  });

  @override
  Widget build(BuildContext context) {
    final theme = Theme.of(context);

    return PopScope(
      canPop: dismissible,
      child: Scaffold(
        backgroundColor: backgroundColor ?? theme.scaffoldBackgroundColor,
        body: Center(
          child: LoadingWidget(
            message: message ?? '加载中...',
            size: 40,
          ),
        ),
      ),
    );
  }

  /// 显示全屏加载对话框
  static void show({
    required BuildContext context,
    String? message,
    bool dismissible = false,
  }) {
    showDialog(
      context: context,
      barrierDismissible: dismissible,
      builder: (context) => FullScreenLoading(
        message: message,
        dismissible: dismissible,
        backgroundColor: Colors.black54,
      ),
    );
  }

  /// 隐藏加载对话框
  static void hide(BuildContext context) {
    Navigator.of(context).pop();
  }
}

/// 卡片加载状态
class CardLoading extends StatelessWidget {
  final double height;
  final EdgeInsetsGeometry? margin;
  final EdgeInsetsGeometry? padding;

  const CardLoading({
    super.key,
    this.height = 100,
    this.margin,
    this.padding,
  });

  @override
  Widget build(BuildContext context) {
<<<<<<< HEAD
=======
    final theme = Theme.of(context);
>>>>>>> 11a7eeaa

    return Card(
      margin: margin ?? const EdgeInsets.all(8),
      elevation: 1,
      shape: RoundedRectangleBorder(
        borderRadius: BorderRadius.circular(AppConstants.borderRadius),
      ),
      child: Container(
        height: height,
        padding: padding ?? const EdgeInsets.all(16),
        child: const Center(
          child: LoadingWidget(
            message: '加载中...',
            showMessage: false,
          ),
        ),
      ),
    );
  }
}

/// 列表加载状态
class ListLoading extends StatelessWidget {
  final int itemCount;
  final double itemHeight;

  const ListLoading({
    super.key,
    this.itemCount = 5,
    this.itemHeight = 80,
  });

  @override
  Widget build(BuildContext context) {
    return ListView.builder(
      itemCount: itemCount,
      shrinkWrap: true,
      physics: const NeverScrollableScrollPhysics(),
      itemBuilder: (context, index) => ShimmerCard(
        height: itemHeight,
      ),
    );
  }
}

/// 闪烁加载卡片
class ShimmerCard extends StatefulWidget {
  final double height;
  final double? width;
  final EdgeInsetsGeometry? margin;
  final BorderRadius? borderRadius;

  const ShimmerCard({
    super.key,
    required this.height,
    this.width,
    this.margin,
    this.borderRadius,
  });

  @override
  State<ShimmerCard> createState() => _ShimmerCardState();
}

class _ShimmerCardState extends State<ShimmerCard>
    with SingleTickerProviderStateMixin {
  late AnimationController _animationController;
  late Animation<double> _animation;

  @override
  void initState() {
    super.initState();
    _animationController = AnimationController(
      duration: const Duration(milliseconds: 1500),
      vsync: this,
    );
    _animation = Tween<double>(
      begin: 0.0,
      end: 1.0,
    ).animate(CurvedAnimation(
      parent: _animationController,
      curve: Curves.easeInOut,
    ));
    _animationController.repeat(reverse: true);
  }

  @override
  void dispose() {
    _animationController.dispose();
    super.dispose();
  }

  @override
  Widget build(BuildContext context) {
    final theme = Theme.of(context);

    return AnimatedBuilder(
      animation: _animation,
      builder: (context, child) {
        return Container(
          width: widget.width,
          height: widget.height,
          margin: widget.margin ??
              const EdgeInsets.symmetric(
                horizontal: 16,
                vertical: 4,
              ),
          decoration: BoxDecoration(
            borderRadius: widget.borderRadius ??
                BorderRadius.circular(AppConstants.borderRadius),
            gradient: LinearGradient(
              begin: Alignment.centerLeft,
              end: Alignment.centerRight,
              colors: [
                theme.cardColor,
                theme.cardColor.withValues(alpha: 0.5),
                theme.cardColor,
              ],
              stops: [
                0.0,
                _animation.value,
                1.0,
              ],
            ),
          ),
        );
      },
    );
  }
}

/// 空状态组件
class EmptyWidget extends StatelessWidget {
  final String title;
  final String? subtitle;
  final IconData? icon;
  final Widget? illustration;
  final String? actionText;
  final VoidCallback? onAction;

  const EmptyWidget({
    super.key,
    required this.title,
    this.subtitle,
    this.icon,
    this.illustration,
    this.actionText,
    this.onAction,
  });

  @override
  Widget build(BuildContext context) {
    final theme = Theme.of(context);

    return Padding(
      padding: const EdgeInsets.all(32),
      child: Column(
        mainAxisAlignment: MainAxisAlignment.center,
        children: [
          // 图标或插图
          if (illustration != null)
            illustration!
          else if (icon != null)
            Container(
              width: 80,
              height: 80,
              decoration: BoxDecoration(
                color: theme.primaryColor.withValues(alpha: 0.1),
                borderRadius: BorderRadius.circular(40),
              ),
              child: Icon(
                icon,
                size: 40,
                color: theme.primaryColor,
              ),
            ),

          const SizedBox(height: 24),

          // 标题
          Text(
            title,
            style: theme.textTheme.titleLarge?.copyWith(
              fontWeight: FontWeight.bold,
            ),
            textAlign: TextAlign.center,
          ),

          // 副标题
          if (subtitle != null) ...[
            const SizedBox(height: 8),
            Text(
              subtitle!,
              style: theme.textTheme.bodyMedium?.copyWith(
                color: theme.colorScheme.onSurface.withValues(alpha: 0.6),
              ),
              textAlign: TextAlign.center,
            ),
          ],

          // 操作按钮
          if (actionText != null && onAction != null) ...[
            const SizedBox(height: 24),
            ElevatedButton(
              onPressed: onAction,
              style: ElevatedButton.styleFrom(
                backgroundColor: theme.primaryColor,
                foregroundColor: Colors.white,
                padding: const EdgeInsets.symmetric(
                  horizontal: 32,
                  vertical: 12,
                ),
                shape: RoundedRectangleBorder(
                  borderRadius:
                      BorderRadius.circular(AppConstants.borderRadius),
                ),
              ),
              child: Text(actionText!),
            ),
          ],
        ],
      ),
    );
  }
}<|MERGE_RESOLUTION|>--- conflicted
+++ resolved
@@ -1,6 +1,6 @@
 // 加载状态组件
 import 'package:flutter/material.dart';
-import 'package:jive_money/core/constants/app_constants.dart';
+import '../../../core/constants/app_constants.dart';
 
 class LoadingWidget extends StatelessWidget {
   final String? message;
@@ -38,7 +38,7 @@
           Text(
             message!,
             style: theme.textTheme.bodyMedium?.copyWith(
-              color: theme.colorScheme.onSurface.withValues(alpha: 0.7),
+              color: theme.colorScheme.onSurface.withOpacity(0.7),
             ),
             textAlign: TextAlign.center,
           ),
@@ -117,10 +117,7 @@
 
   @override
   Widget build(BuildContext context) {
-<<<<<<< HEAD
-=======
-    final theme = Theme.of(context);
->>>>>>> 11a7eeaa
+    final theme = Theme.of(context);
 
     return Card(
       margin: margin ?? const EdgeInsets.all(8),
@@ -236,7 +233,7 @@
               end: Alignment.centerRight,
               colors: [
                 theme.cardColor,
-                theme.cardColor.withValues(alpha: 0.5),
+                theme.cardColor.withOpacity(0.5),
                 theme.cardColor,
               ],
               stops: [
@@ -288,7 +285,7 @@
               width: 80,
               height: 80,
               decoration: BoxDecoration(
-                color: theme.primaryColor.withValues(alpha: 0.1),
+                color: theme.primaryColor.withOpacity(0.1),
                 borderRadius: BorderRadius.circular(40),
               ),
               child: Icon(
@@ -315,7 +312,7 @@
             Text(
               subtitle!,
               style: theme.textTheme.bodyMedium?.copyWith(
-                color: theme.colorScheme.onSurface.withValues(alpha: 0.6),
+                color: theme.colorScheme.onSurface.withOpacity(0.6),
               ),
               textAlign: TextAlign.center,
             ),
