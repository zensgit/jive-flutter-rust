import 'package:flutter/material.dart';
import 'package:jive_money/core/constants/app_constants.dart';
import 'package:jive_money/ui/components/charts/balance_chart.dart';
import 'package:jive_money/ui/components/dashboard/summary_card.dart';
import 'package:jive_money/ui/components/dashboard/quick_actions.dart';
import 'package:jive_money/ui/components/dashboard/recent_transactions.dart';
import 'package:jive_money/models/transaction.dart';

class DashboardOverview extends StatelessWidget {
  final DashboardData data;
  final VoidCallback? onRefresh;

  const DashboardOverview({
    super.key,
    required this.data,
    this.onRefresh,
  });

  @override
  Widget build(BuildContext context) {
    return RefreshIndicator(
      onRefresh: onRefresh != null ? () async => onRefresh!() : () async {},
      child: SingleChildScrollView(
        padding: const EdgeInsets.all(16),
        physics: const AlwaysScrollableScrollPhysics(),
        child: Column(
          crossAxisAlignment: CrossAxisAlignment.start,
          children: [
            // 摘要卡片
            SummaryCardGrid(cards: data.summaryCards),

            const SizedBox(height: 20),

            // 余额趋势图表
<<<<<<< HEAD
            if (data.balanceData.isNotEmpty) _buildBalanceChart(context),
=======
            if (data.balanceData.isNotEmpty) _buildBalanceChart(),
>>>>>>> 11a7eeaa

            const SizedBox(height: 20),

            // 快捷操作
            QuickActions(
              actions: data.quickActions,
              itemsPerRow: 4,
            ),

            const SizedBox(height: 20),

            // 最近交易
            RecentTransactions(
              transactions: data.recentTransactions,
              onViewAll: data.onViewAllTransactions,
            ),

            const SizedBox(height: 20),

            // 账户概览
<<<<<<< HEAD
            if (data.accounts.isNotEmpty) _buildAccountsOverview(context),
=======
            if (data.accounts.isNotEmpty) _buildAccountsOverview(),
>>>>>>> 11a7eeaa

            const SizedBox(height: 20),

            // 预算概览
<<<<<<< HEAD
            if (data.budgets.isNotEmpty) _buildBudgetOverview(context),
=======
            if (data.budgets.isNotEmpty) _buildBudgetOverview(),
>>>>>>> 11a7eeaa

            // 底部安全区域
            const SizedBox(height: 20),
          ],
        ),
      ),
    );
  }

  Widget _buildBalanceChart(BuildContext context) {
    return Card(
      elevation: 1,
      shape: RoundedRectangleBorder(
        borderRadius: BorderRadius.circular(AppConstants.borderRadius),
      ),
      child: Padding(
        padding: const EdgeInsets.all(20),
        child: Column(
          crossAxisAlignment: CrossAxisAlignment.start,
          children: [
            Row(
              children: [
                Text(
                  '余额趋势',
                  style: Theme.of(context).textTheme.titleMedium?.copyWith(
                        fontWeight: FontWeight.bold,
                      ),
                ),
                const Spacer(),
                _buildPeriodSelector(),
              ],
            ),
            const SizedBox(height: 20),
            SizedBox(
              height: 200,
              child: BalanceChart(
                data: data.balanceData,
                showGrid: true,
                showTooltip: true,
              ),
            ),
          ],
        ),
      ),
    );
  }

  Widget _buildPeriodSelector() {
    return Container(
      padding: const EdgeInsets.all(4),
      decoration: BoxDecoration(
        color: Colors.grey.withValues(alpha: 0.1),
        borderRadius: BorderRadius.circular(8),
      ),
      child: Row(
        mainAxisSize: MainAxisSize.min,
        children: [
          _buildPeriodButton('7天', true),
          _buildPeriodButton('30天', false),
          _buildPeriodButton('90天', false),
        ],
      ),
    );
  }

  Widget _buildPeriodButton(String label, bool isSelected) {
    return Container(
      padding: const EdgeInsets.symmetric(horizontal: 12, vertical: 6),
      decoration: BoxDecoration(
        color: isSelected ? AppConstants.primaryColor : Colors.transparent,
        borderRadius: BorderRadius.circular(6),
      ),
      child: Text(
        label,
        style: TextStyle(
          fontSize: 12,
          fontWeight: FontWeight.w500,
          color: isSelected ? Colors.white : Colors.grey[600],
        ),
      ),
    );
  }

  Widget _buildAccountsOverview(BuildContext context) {
    return Card(
      elevation: 1,
      shape: RoundedRectangleBorder(
        borderRadius: BorderRadius.circular(AppConstants.borderRadius),
      ),
      child: Padding(
        padding: const EdgeInsets.all(20),
        child: Column(
          crossAxisAlignment: CrossAxisAlignment.start,
          children: [
            Row(
              children: [
                Text(
                  '账户概览',
                  style: Theme.of(context).textTheme.titleMedium?.copyWith(
                        fontWeight: FontWeight.bold,
                      ),
                ),
                const Spacer(),
                TextButton(
                  onPressed: data.onViewAllAccounts,
                  child: const Text('查看全部'),
                ),
              ],
            ),
            const SizedBox(height: 16),
            ...data.accounts.take(3).map(
<<<<<<< HEAD
                  (account) => _buildAccountItem(context, account),
=======
                  (account) => _buildAccountItem(account),
>>>>>>> 11a7eeaa
                ),
          ],
        ),
      ),
    );
  }

  Widget _buildAccountItem(BuildContext context, AccountOverviewData account) {
    return Padding(
      padding: const EdgeInsets.symmetric(vertical: 8),
      child: Row(
        children: [
          Container(
            width: 40,
            height: 40,
            decoration: BoxDecoration(
              color: account.color.withValues(alpha: 0.1),
              borderRadius: BorderRadius.circular(8),
            ),
            child: Icon(
              account.icon,
              color: account.color,
              size: 20,
            ),
          ),
          const SizedBox(width: 12),
          Expanded(
            child: Column(
              crossAxisAlignment: CrossAxisAlignment.start,
              children: [
                Text(
                  account.name,
                  style: Theme.of(context).textTheme.bodyMedium?.copyWith(
                        fontWeight: FontWeight.w500,
                      ),
                ),
                Text(
                  account.type,
                  style: Theme.of(context).textTheme.bodySmall?.copyWith(
                        color: Colors.grey[600],
                      ),
                ),
              ],
            ),
          ),
          Text(
            account.balance,
            style: Theme.of(context).textTheme.bodyMedium?.copyWith(
                  fontWeight: FontWeight.bold,
                  color: account.isPositive
                      ? AppConstants.successColor
                      : AppConstants.errorColor,
                ),
          ),
        ],
      ),
    );
  }

  Widget _buildBudgetOverview(BuildContext context) {
    return Card(
      elevation: 1,
      shape: RoundedRectangleBorder(
        borderRadius: BorderRadius.circular(AppConstants.borderRadius),
      ),
      child: Padding(
        padding: const EdgeInsets.all(20),
        child: Column(
          crossAxisAlignment: CrossAxisAlignment.start,
          children: [
            Row(
              children: [
                Text(
                  '预算概览',
                  style: Theme.of(context).textTheme.titleMedium?.copyWith(
                        fontWeight: FontWeight.bold,
                      ),
                ),
                const Spacer(),
                TextButton(
                  onPressed: data.onViewAllBudgets,
                  child: const Text('查看全部'),
                ),
              ],
            ),
            const SizedBox(height: 16),
            ...data.budgets.take(3).map(
<<<<<<< HEAD
                  (budget) => _buildBudgetItem(context, budget),
=======
                  (budget) => _buildBudgetItem(budget),
>>>>>>> 11a7eeaa
                ),
          ],
        ),
      ),
    );
  }

  Widget _buildBudgetItem(BuildContext context, BudgetOverviewData budget) {
    return Padding(
      padding: const EdgeInsets.symmetric(vertical: 8),
      child: Column(
        crossAxisAlignment: CrossAxisAlignment.start,
        children: [
          Row(
            children: [
              Text(
                budget.category,
                style: Theme.of(context).textTheme.bodyMedium?.copyWith(
                      fontWeight: FontWeight.w500,
                    ),
              ),
              const Spacer(),
              Text(
                '${budget.spent} / ${budget.budget}',
                style: Theme.of(context).textTheme.bodySmall,
              ),
            ],
          ),
          const SizedBox(height: 8),
          LinearProgressIndicator(
            value: budget.progress,
            backgroundColor: Colors.grey.withValues(alpha: 0.2),
            valueColor: AlwaysStoppedAnimation<Color>(
              budget.progress > 0.9
                  ? AppConstants.errorColor
                  : budget.progress > 0.7
                      ? AppConstants.warningColor
                      : AppConstants.successColor,
            ),
          ),
        ],
      ),
    );
  }
}

/// 仪表板数据模型
class DashboardData {
  final List<SummaryCardData> summaryCards;
  final List<BalancePoint> balanceData;
  final List<dynamic> quickActions;
  final List<Transaction> recentTransactions;
  final List<AccountOverviewData> accounts;
  final List<BudgetOverviewData> budgets;
  final VoidCallback? onViewAllTransactions;
  final VoidCallback? onViewAllAccounts;
  final VoidCallback? onViewAllBudgets;

  const DashboardData({
    required this.summaryCards,
    required this.balanceData,
    required this.quickActions,
    required this.recentTransactions,
    required this.accounts,
    required this.budgets,
    this.onViewAllTransactions,
    this.onViewAllAccounts,
    this.onViewAllBudgets,
  });
}

/// 账户概览数据
class AccountOverviewData {
  final String name;
  final String type;
  final String balance;
  final IconData icon;
  final Color color;
  final bool isPositive;

  const AccountOverviewData({
    required this.name,
    required this.type,
    required this.balance,
    required this.icon,
    required this.color,
    this.isPositive = true,
  });
}

/// 预算概览数据
class BudgetOverviewData {
  final String category;
  final String budget;
  final String spent;
  final double progress;

  const BudgetOverviewData({
    required this.category,
    required this.budget,
    required this.spent,
    required this.progress,
  });
}<|MERGE_RESOLUTION|>--- conflicted
+++ resolved
@@ -1,10 +1,11 @@
+// 仪表板概览组件
 import 'package:flutter/material.dart';
-import 'package:jive_money/core/constants/app_constants.dart';
-import 'package:jive_money/ui/components/charts/balance_chart.dart';
-import 'package:jive_money/ui/components/dashboard/summary_card.dart';
-import 'package:jive_money/ui/components/dashboard/quick_actions.dart';
-import 'package:jive_money/ui/components/dashboard/recent_transactions.dart';
-import 'package:jive_money/models/transaction.dart';
+import '../../../core/constants/app_constants.dart';
+import '../charts/balance_chart.dart';
+import 'summary_card.dart';
+import 'quick_actions.dart';
+import 'recent_transactions.dart';
+import '../cards/transaction_card.dart';
 
 class DashboardOverview extends StatelessWidget {
   final DashboardData data;
@@ -32,11 +33,7 @@
             const SizedBox(height: 20),
 
             // 余额趋势图表
-<<<<<<< HEAD
-            if (data.balanceData.isNotEmpty) _buildBalanceChart(context),
-=======
             if (data.balanceData.isNotEmpty) _buildBalanceChart(),
->>>>>>> 11a7eeaa
 
             const SizedBox(height: 20),
 
@@ -57,20 +54,12 @@
             const SizedBox(height: 20),
 
             // 账户概览
-<<<<<<< HEAD
-            if (data.accounts.isNotEmpty) _buildAccountsOverview(context),
-=======
             if (data.accounts.isNotEmpty) _buildAccountsOverview(),
->>>>>>> 11a7eeaa
 
             const SizedBox(height: 20),
 
             // 预算概览
-<<<<<<< HEAD
-            if (data.budgets.isNotEmpty) _buildBudgetOverview(context),
-=======
             if (data.budgets.isNotEmpty) _buildBudgetOverview(),
->>>>>>> 11a7eeaa
 
             // 底部安全区域
             const SizedBox(height: 20),
@@ -80,7 +69,7 @@
     );
   }
 
-  Widget _buildBalanceChart(BuildContext context) {
+  Widget _buildBalanceChart() {
     return Card(
       elevation: 1,
       shape: RoundedRectangleBorder(
@@ -122,7 +111,7 @@
     return Container(
       padding: const EdgeInsets.all(4),
       decoration: BoxDecoration(
-        color: Colors.grey.withValues(alpha: 0.1),
+        color: Colors.grey.withOpacity(0.1),
         borderRadius: BorderRadius.circular(8),
       ),
       child: Row(
@@ -154,7 +143,7 @@
     );
   }
 
-  Widget _buildAccountsOverview(BuildContext context) {
+  Widget _buildAccountsOverview() {
     return Card(
       elevation: 1,
       shape: RoundedRectangleBorder(
@@ -176,17 +165,13 @@
                 const Spacer(),
                 TextButton(
                   onPressed: data.onViewAllAccounts,
-                  child: const Text('查看全部'),
+                  child: Text('查看全部'),
                 ),
               ],
             ),
             const SizedBox(height: 16),
             ...data.accounts.take(3).map(
-<<<<<<< HEAD
-                  (account) => _buildAccountItem(context, account),
-=======
                   (account) => _buildAccountItem(account),
->>>>>>> 11a7eeaa
                 ),
           ],
         ),
@@ -194,7 +179,7 @@
     );
   }
 
-  Widget _buildAccountItem(BuildContext context, AccountOverviewData account) {
+  Widget _buildAccountItem(AccountOverviewData account) {
     return Padding(
       padding: const EdgeInsets.symmetric(vertical: 8),
       child: Row(
@@ -203,7 +188,7 @@
             width: 40,
             height: 40,
             decoration: BoxDecoration(
-              color: account.color.withValues(alpha: 0.1),
+              color: account.color.withOpacity(0.1),
               borderRadius: BorderRadius.circular(8),
             ),
             child: Icon(
@@ -246,7 +231,7 @@
     );
   }
 
-  Widget _buildBudgetOverview(BuildContext context) {
+  Widget _buildBudgetOverview() {
     return Card(
       elevation: 1,
       shape: RoundedRectangleBorder(
@@ -268,17 +253,13 @@
                 const Spacer(),
                 TextButton(
                   onPressed: data.onViewAllBudgets,
-                  child: const Text('查看全部'),
+                  child: Text('查看全部'),
                 ),
               ],
             ),
             const SizedBox(height: 16),
             ...data.budgets.take(3).map(
-<<<<<<< HEAD
-                  (budget) => _buildBudgetItem(context, budget),
-=======
                   (budget) => _buildBudgetItem(budget),
->>>>>>> 11a7eeaa
                 ),
           ],
         ),
@@ -286,7 +267,7 @@
     );
   }
 
-  Widget _buildBudgetItem(BuildContext context, BudgetOverviewData budget) {
+  Widget _buildBudgetItem(BudgetOverviewData budget) {
     return Padding(
       padding: const EdgeInsets.symmetric(vertical: 8),
       child: Column(
@@ -310,7 +291,7 @@
           const SizedBox(height: 8),
           LinearProgressIndicator(
             value: budget.progress,
-            backgroundColor: Colors.grey.withValues(alpha: 0.2),
+            backgroundColor: Colors.grey.withOpacity(0.2),
             valueColor: AlwaysStoppedAnimation<Color>(
               budget.progress > 0.9
                   ? AppConstants.errorColor
@@ -328,9 +309,9 @@
 /// 仪表板数据模型
 class DashboardData {
   final List<SummaryCardData> summaryCards;
-  final List<BalancePoint> balanceData;
-  final List<dynamic> quickActions;
-  final List<Transaction> recentTransactions;
+  final List<BalanceDataPoint> balanceData;
+  final List<QuickActionData> quickActions;
+  final List<TransactionData> recentTransactions;
   final List<AccountOverviewData> accounts;
   final List<BudgetOverviewData> budgets;
   final VoidCallback? onViewAllTransactions;
