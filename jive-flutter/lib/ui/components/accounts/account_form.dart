// 账户表单组件
import 'package:flutter/material.dart';
import 'package:flutter/services.dart';
import 'package:jive_money/core/constants/app_constants.dart';
import 'package:jive_money/ui/components/buttons/primary_button.dart';
import 'package:jive_money/ui/components/buttons/secondary_button.dart';
import 'package:jive_money/ui/components/accounts/account_list.dart';
import 'package:jive_money/ui/components/banks/bank_selector.dart';
import 'package:jive_money/models/bank.dart';

class AccountForm extends StatefulWidget {
  final AccountFormData? initialData;
  final Function(AccountFormData) onSubmit;
  final VoidCallback? onCancel;
  final bool isEditMode;

  const AccountForm({
    super.key,
    this.initialData,
    required this.onSubmit,
    this.onCancel,
    this.isEditMode = false,
  });

  @override
  State<AccountForm> createState() => _AccountFormState();
}

class _AccountFormState extends State<AccountForm> {
  late final GlobalKey<FormState> _formKey;
  late final TextEditingController _nameController;
  late final TextEditingController _balanceController;
  late final TextEditingController _descriptionController;
  late final TextEditingController _accountNumberController;
<<<<<<< HEAD
=======
  late final TextEditingController _bankNameController;
>>>>>>> 11a7eeaa

  late AccountType _type;
  late AccountSubType _subType;
  late String _currency;
  Bank? _selectedBank;
  Color _color = AppConstants.primaryColor;
  IconData _icon = Icons.account_balance_wallet;
  bool _isActive = true;
  bool _includeInTotal = true;

  @override
  void initState() {
    super.initState();
    _formKey = GlobalKey<FormState>();

    final initial = widget.initialData;
    _nameController = TextEditingController(text: initial?.name ?? '');
    _balanceController = TextEditingController(
      text: initial?.balance.toStringAsFixed(2) ?? '0.00',
    );
    _descriptionController =
        TextEditingController(text: initial?.description ?? '');
    _accountNumberController =
        TextEditingController(text: initial?.accountNumber ?? '');
<<<<<<< HEAD
=======
    _bankNameController = TextEditingController(text: initial?.bankName ?? '');
>>>>>>> 11a7eeaa

    _type = initial?.type ?? AccountType.asset;
    _subType = initial?.subType ?? AccountSubType.cash;
    _currency = initial?.currency ?? 'CNY';
    _color = initial?.color ?? AppConstants.primaryColor;
    _icon = initial?.icon ?? Icons.account_balance_wallet;
    _isActive = initial?.isActive ?? true;
    _includeInTotal = initial?.includeInTotal ?? true;
  }

  @override
  void dispose() {
    _nameController.dispose();
    _balanceController.dispose();
    _descriptionController.dispose();
    _accountNumberController.dispose();
    super.dispose();
  }

  @override
  Widget build(BuildContext context) {
    final theme = Theme.of(context);

    return Form(
      key: _formKey,
      child: SingleChildScrollView(
        padding: const EdgeInsets.all(16),
        child: Column(
          crossAxisAlignment: CrossAxisAlignment.stretch,
          children: [
            // 账户类型选择
            _buildTypeSelector(theme),

            const SizedBox(height: 20),

            // 账户子类型选择
            _buildSubTypeSelector(theme),

            const SizedBox(height: 20),

            // 账户名称
            _buildNameField(theme),

            const SizedBox(height: 16),

            // 初始余额
            if (!widget.isEditMode) _buildBalanceField(theme),

            const SizedBox(height: 16),

<<<<<<< HEAD
            // 银行选择器（信用卡和银行账户）
            if (_shouldShowBankFields()) _buildBankSelector(),
=======
            // 银行名称（信用卡和银行账户）
            if (_shouldShowBankFields()) _buildBankNameField(theme),
>>>>>>> 11a7eeaa

            if (_shouldShowBankFields()) const SizedBox(height: 16),

            // 账号（可选）
            _buildAccountNumberField(theme),

            const SizedBox(height: 16),

            // 货币选择
            _buildCurrencySelector(theme),

            const SizedBox(height: 16),

            // 颜色和图标选择
            _buildColorIconSelector(theme),

            const SizedBox(height: 16),

            // 描述
            _buildDescriptionField(theme),

            const SizedBox(height: 20),

            // 高级选项
            _buildAdvancedOptions(theme),

            const SizedBox(height: 24),

            // 操作按钮
            _buildActionButtons(),
          ],
        ),
      ),
    );
  }

  Widget _buildTypeSelector(ThemeData theme) {
    return Column(
      crossAxisAlignment: CrossAxisAlignment.start,
      children: [
        Text(
          '账户类型',
          style: theme.textTheme.titleSmall,
        ),
        const SizedBox(height: 8),
        Container(
          padding: const EdgeInsets.all(4),
          decoration: BoxDecoration(
            color: theme.colorScheme.surface,
            borderRadius: BorderRadius.circular(AppConstants.borderRadius),
            border: Border.all(
              color: theme.colorScheme.outline.withValues(alpha: 0.2),
            ),
          ),
          child: Row(
            children: [
              Expanded(
                child: _buildTypeButton(
                  theme,
                  AccountType.asset,
                  '资产',
                  Icons.account_balance_wallet,
                  AppConstants.successColor,
                ),
              ),
              const SizedBox(width: 4),
              Expanded(
                child: _buildTypeButton(
                  theme,
                  AccountType.liability,
                  '负债',
                  Icons.credit_card,
                  AppConstants.errorColor,
                ),
              ),
            ],
          ),
        ),
      ],
    );
  }

  Widget _buildTypeButton(
    ThemeData theme,
    AccountType type,
    String label,
    IconData icon,
    Color color,
  ) {
    final isSelected = _type == type;

    return Material(
      color: isSelected ? color.withValues(alpha: 0.1) : Colors.transparent,
      borderRadius: BorderRadius.circular(AppConstants.smallBorderRadius),
      child: InkWell(
        onTap: () {
          setState(() {
            _type = type;
            // 重置子类型
            _subType = type == AccountType.asset
                ? AccountSubType.cash
                : AccountSubType.creditCard;
          });
        },
        borderRadius: BorderRadius.circular(AppConstants.smallBorderRadius),
        child: Container(
          padding: const EdgeInsets.symmetric(vertical: 12),
          child: Row(
            mainAxisAlignment: MainAxisAlignment.center,
            children: [
              Icon(
                icon,
                size: 20,
                color: isSelected
                    ? color
<<<<<<< HEAD
                    : theme.colorScheme.onSurface.withValues(alpha: 0.6),
=======
                    : theme.colorScheme.onSurface.withOpacity(0.6),
>>>>>>> 11a7eeaa
              ),
              const SizedBox(width: 8),
              Text(
                label,
                style: theme.textTheme.bodyMedium?.copyWith(
                  color: isSelected
                      ? color
<<<<<<< HEAD
                      : theme.colorScheme.onSurface.withValues(alpha: 0.6),
=======
                      : theme.colorScheme.onSurface.withOpacity(0.6),
>>>>>>> 11a7eeaa
                  fontWeight: isSelected ? FontWeight.w600 : FontWeight.normal,
                ),
              ),
            ],
          ),
        ),
      ),
    );
  }

  Widget _buildSubTypeSelector(ThemeData theme) {
    final subTypes = _type == AccountType.asset
        ? [
            AccountSubType.cash,
            AccountSubType.debitCard,
            AccountSubType.savingsAccount,
            AccountSubType.investment,
            AccountSubType.prepaidCard,
            AccountSubType.digitalWallet,
          ]
        : [
            AccountSubType.creditCard,
            AccountSubType.loan,
            AccountSubType.mortgage,
          ];

    return Column(
      crossAxisAlignment: CrossAxisAlignment.start,
      children: [
        Text(
          '账户子类型',
          style: theme.textTheme.titleSmall,
        ),
        const SizedBox(height: 8),
        Wrap(
          spacing: 8,
          runSpacing: 8,
          children: subTypes
              .map(
                (subType) => ChoiceChip(
                  label: Text(_getSubTypeName(subType)),
                  selected: _subType == subType,
                  onSelected: (selected) {
                    if (selected) {
                      setState(() {
                        _subType = subType;
                        _icon = _getSubTypeIcon(subType);
                      });
                    }
                  },
                ),
              )
              .toList(),
        ),
      ],
    );
  }

  Widget _buildNameField(ThemeData theme) {
    return TextFormField(
      controller: _nameController,
      decoration: InputDecoration(
        labelText: '账户名称',
        hintText: '例如：工商银行储蓄卡',
        border: OutlineInputBorder(
          borderRadius: BorderRadius.circular(AppConstants.borderRadius),
        ),
      ),
      validator: (value) {
        if (value == null || value.isEmpty) {
          return '请输入账户名称';
        }
        return null;
      },
    );
  }

  Widget _buildBalanceField(ThemeData theme) {
    return TextFormField(
      controller: _balanceController,
      keyboardType: const TextInputType.numberWithOptions(decimal: true),
      inputFormatters: [
        FilteringTextInputFormatter.allow(RegExp(r'^-?\d*\.?\d{0,2}')),
      ],
      decoration: InputDecoration(
        labelText: '初始余额',
        prefixText: '¥ ',
        border: OutlineInputBorder(
          borderRadius: BorderRadius.circular(AppConstants.borderRadius),
        ),
        helperText: _type == AccountType.liability ? '负债账户请输入负数' : null,
      ),
      validator: (value) {
        if (value == null || value.isEmpty) {
          return '请输入初始余额';
        }
        if (double.tryParse(value) == null) {
          return '请输入有效金额';
        }
        return null;
      },
    );
  }

  Widget _buildBankSelector() {
    return BankSelector(
      selectedBank: _selectedBank,
      onBankSelected: (bank) {
        setState(() {
          _selectedBank = bank;
        });
      },
      isCryptoMode: false,
    );
  }

  Widget _buildAccountNumberField(ThemeData theme) {
    return TextFormField(
      controller: _accountNumberController,
      decoration: InputDecoration(
        labelText: '账号/卡号（可选）',
        hintText: '输入账号后4位即可',
        border: OutlineInputBorder(
          borderRadius: BorderRadius.circular(AppConstants.borderRadius),
        ),
        helperText: '为了安全，建议只输入后4位',
      ),
    );
  }

  Widget _buildCurrencySelector(ThemeData theme) {
    final currencies = ['CNY', 'USD', 'EUR', 'JPY', 'HKD'];

    return DropdownButtonFormField<String>(
      initialValue: _currency,
      decoration: InputDecoration(
        labelText: '货币',
        border: OutlineInputBorder(
          borderRadius: BorderRadius.circular(AppConstants.borderRadius),
        ),
      ),
      items: currencies
          .map(
            (currency) => DropdownMenuItem(
              value: currency,
              child: Text(_getCurrencyDisplay(currency)),
            ),
          )
          .toList(),
      onChanged: (value) => setState(() => _currency = value!),
    );
  }

  Widget _buildColorIconSelector(ThemeData theme) {
    return Row(
      children: [
        // 颜色选择
        Expanded(
          child: InkWell(
            onTap: _selectColor,
            borderRadius: BorderRadius.circular(AppConstants.borderRadius),
            child: InputDecorator(
              decoration: InputDecoration(
                labelText: '颜色',
                border: OutlineInputBorder(
                  borderRadius:
                      BorderRadius.circular(AppConstants.borderRadius),
                ),
              ),
              child: Row(
                children: [
                  Container(
                    width: 24,
                    height: 24,
                    decoration: BoxDecoration(
                      color: _color,
                      shape: BoxShape.circle,
                    ),
                  ),
                  const SizedBox(width: 8),
                  const Text('选择颜色'),
                ],
              ),
            ),
          ),
        ),

        const SizedBox(width: 16),

        // 图标选择
        Expanded(
          child: InkWell(
            onTap: _selectIcon,
            borderRadius: BorderRadius.circular(AppConstants.borderRadius),
            child: InputDecorator(
              decoration: InputDecoration(
                labelText: '图标',
                border: OutlineInputBorder(
                  borderRadius:
                      BorderRadius.circular(AppConstants.borderRadius),
                ),
              ),
              child: Row(
                children: [
                  Icon(_icon, size: 24),
                  const SizedBox(width: 8),
                  const Text('选择图标'),
                ],
              ),
            ),
          ),
        ),
      ],
    );
  }

  Widget _buildDescriptionField(ThemeData theme) {
    return TextFormField(
      controller: _descriptionController,
      maxLines: 3,
      decoration: InputDecoration(
        labelText: '描述（可选）',
        hintText: '添加账户描述信息',
        alignLabelWithHint: true,
        border: OutlineInputBorder(
          borderRadius: BorderRadius.circular(AppConstants.borderRadius),
        ),
      ),
    );
  }

  Widget _buildAdvancedOptions(ThemeData theme) {
    return Column(
      crossAxisAlignment: CrossAxisAlignment.start,
      children: [
        Text(
          '高级选项',
          style: theme.textTheme.titleSmall,
        ),
        const SizedBox(height: 8),
        SwitchListTile(
          title: const Text('激活账户'),
          subtitle: const Text('停用的账户不会显示在列表中'),
          value: _isActive,
          onChanged: (value) => setState(() => _isActive = value),
        ),
        SwitchListTile(
          title: const Text('计入总额'),
          subtitle: const Text('是否将此账户余额计入净资产'),
          value: _includeInTotal,
          onChanged: (value) => setState(() => _includeInTotal = value),
        ),
      ],
    );
  }

  Widget _buildActionButtons() {
    return Row(
      children: [
        if (widget.onCancel != null)
          Expanded(
            child: SecondaryButton(
              onPressed: widget.onCancel!,
              text: '取消',
            ),
          ),
        if (widget.onCancel != null) const SizedBox(width: 16),
        Expanded(
          child: PrimaryButton(
            onPressed: _handleSubmit,
            text: widget.isEditMode ? '更新' : '创建',
          ),
        ),
      ],
    );
  }

  bool _shouldShowBankFields() {
    return [
      AccountSubType.debitCard,
      AccountSubType.savingsAccount,
      AccountSubType.creditCard,
      AccountSubType.loan,
      AccountSubType.mortgage,
    ].contains(_subType);
  }

  String _getSubTypeName(AccountSubType subType) {
    switch (subType) {
      case AccountSubType.cash:
        return '现金';
      case AccountSubType.debitCard:
        return '借记卡';
      case AccountSubType.savingsAccount:
        return '储蓄账户';
      case AccountSubType.investment:
        return '投资账户';
      case AccountSubType.prepaidCard:
        return '预付卡';
      case AccountSubType.digitalWallet:
        return '数字钱包';
      case AccountSubType.creditCard:
        return '信用卡';
      case AccountSubType.loan:
        return '贷款';
      case AccountSubType.mortgage:
        return '房贷';
    }
  }

  IconData _getSubTypeIcon(AccountSubType subType) {
    switch (subType) {
      case AccountSubType.cash:
        return Icons.payments;
      case AccountSubType.debitCard:
        return Icons.credit_card;
      case AccountSubType.savingsAccount:
        return Icons.savings;
      case AccountSubType.investment:
        return Icons.trending_up;
      case AccountSubType.prepaidCard:
        return Icons.card_giftcard;
      case AccountSubType.digitalWallet:
        return Icons.account_balance_wallet;
      case AccountSubType.creditCard:
        return Icons.credit_card;
      case AccountSubType.loan:
        return Icons.receipt_long;
      case AccountSubType.mortgage:
        return Icons.home;
    }
  }

  String _getCurrencyDisplay(String currency) {
    switch (currency) {
      case 'CNY':
        return '人民币 (CNY)';
      case 'USD':
        return '美元 (USD)';
      case 'EUR':
        return '欧元 (EUR)';
      case 'JPY':
        return '日元 (JPY)';
      case 'HKD':
        return '港币 (HKD)';
      default:
        return currency;
    }
  }

  Future<void> _selectColor() async {
    // 这里应该显示颜色选择器
    // 暂时使用预定义的颜色列表
    final colors = [
      AppConstants.primaryColor,
      AppConstants.successColor,
      AppConstants.errorColor,
      AppConstants.warningColor,
      AppConstants.infoColor,
      Colors.purple,
      Colors.orange,
      Colors.teal,
    ];

    final selected = await showDialog<Color>(
      context: context,
      builder: (context) => AlertDialog(
        title: const Text('选择颜色'),
        content: Wrap(
          spacing: 8,
          children: colors
              .map(
                (color) => InkWell(
                  onTap: () => Navigator.of(context).pop(color),
                  child: Container(
                    width: 48,
                    height: 48,
                    decoration: BoxDecoration(
                      color: color,
                      shape: BoxShape.circle,
                    ),
                  ),
                ),
              )
              .toList(),
        ),
      ),
    );

    if (selected != null) {
      setState(() => _color = selected);
    }
  }

  Future<void> _selectIcon() async {
    // 这里应该显示图标选择器
    // 暂时使用预定义的图标列表
    final icons = [
      Icons.account_balance_wallet,
      Icons.credit_card,
      Icons.savings,
      Icons.payments,
      Icons.trending_up,
      Icons.card_giftcard,
      Icons.home,
      Icons.receipt_long,
    ];

    final selected = await showDialog<IconData>(
      context: context,
      builder: (context) => AlertDialog(
        title: const Text('选择图标'),
        content: Wrap(
          spacing: 8,
          children: icons
              .map(
                (icon) => InkWell(
                  onTap: () => Navigator.of(context).pop(icon),
                  child: Container(
                    width: 48,
                    height: 48,
                    decoration: BoxDecoration(
                      border: Border.all(color: Colors.grey),
                      borderRadius: BorderRadius.circular(8),
                    ),
                    child: Icon(icon),
                  ),
                ),
              )
              .toList(),
        ),
      ),
    );

    if (selected != null) {
      setState(() => _icon = selected);
    }
  }

  void _handleSubmit() {
    if (_formKey.currentState!.validate()) {
      final balance = double.parse(_balanceController.text);

      widget.onSubmit(AccountFormData(
        name: _nameController.text,
        type: _type,
        subType: _subType,
        balance: balance,
        currency: _currency,
        color: _color,
        icon: _icon,
        description: _descriptionController.text.isEmpty
            ? null
            : _descriptionController.text,
        accountNumber: _accountNumberController.text.isEmpty
            ? null
            : _accountNumberController.text,
<<<<<<< HEAD
        bankName: _selectedBank?.displayName,
        bankId: _selectedBank?.id,
=======
        bankName:
            _bankNameController.text.isEmpty ? null : _bankNameController.text,
>>>>>>> 11a7eeaa
        isActive: _isActive,
        includeInTotal: _includeInTotal,
      ));
    }
  }
}

/// 账户表单数据模型
class AccountFormData {
  final String name;
  final AccountType type;
  final AccountSubType subType;
  final double balance;
  final String currency;
  final Color color;
  final IconData icon;
  final String? description;
  final String? accountNumber;
  final String? bankName;
  final String? bankId;
  final bool isActive;
  final bool includeInTotal;

  const AccountFormData({
    required this.name,
    required this.type,
    required this.subType,
    required this.balance,
    required this.currency,
    required this.color,
    required this.icon,
    this.description,
    this.accountNumber,
    this.bankName,
    this.bankId,
    required this.isActive,
    required this.includeInTotal,
  });
}<|MERGE_RESOLUTION|>--- conflicted
+++ resolved
@@ -1,12 +1,10 @@
 // 账户表单组件
 import 'package:flutter/material.dart';
 import 'package:flutter/services.dart';
-import 'package:jive_money/core/constants/app_constants.dart';
-import 'package:jive_money/ui/components/buttons/primary_button.dart';
-import 'package:jive_money/ui/components/buttons/secondary_button.dart';
-import 'package:jive_money/ui/components/accounts/account_list.dart';
-import 'package:jive_money/ui/components/banks/bank_selector.dart';
-import 'package:jive_money/models/bank.dart';
+import '../../../core/constants/app_constants.dart';
+import '../buttons/primary_button.dart';
+import '../buttons/secondary_button.dart';
+import 'account_list.dart';
 
 class AccountForm extends StatefulWidget {
   final AccountFormData? initialData;
@@ -32,15 +30,11 @@
   late final TextEditingController _balanceController;
   late final TextEditingController _descriptionController;
   late final TextEditingController _accountNumberController;
-<<<<<<< HEAD
-=======
   late final TextEditingController _bankNameController;
->>>>>>> 11a7eeaa
 
   late AccountType _type;
   late AccountSubType _subType;
   late String _currency;
-  Bank? _selectedBank;
   Color _color = AppConstants.primaryColor;
   IconData _icon = Icons.account_balance_wallet;
   bool _isActive = true;
@@ -60,10 +54,7 @@
         TextEditingController(text: initial?.description ?? '');
     _accountNumberController =
         TextEditingController(text: initial?.accountNumber ?? '');
-<<<<<<< HEAD
-=======
     _bankNameController = TextEditingController(text: initial?.bankName ?? '');
->>>>>>> 11a7eeaa
 
     _type = initial?.type ?? AccountType.asset;
     _subType = initial?.subType ?? AccountSubType.cash;
@@ -80,6 +71,7 @@
     _balanceController.dispose();
     _descriptionController.dispose();
     _accountNumberController.dispose();
+    _bankNameController.dispose();
     super.dispose();
   }
 
@@ -114,13 +106,8 @@
 
             const SizedBox(height: 16),
 
-<<<<<<< HEAD
-            // 银行选择器（信用卡和银行账户）
-            if (_shouldShowBankFields()) _buildBankSelector(),
-=======
             // 银行名称（信用卡和银行账户）
             if (_shouldShowBankFields()) _buildBankNameField(theme),
->>>>>>> 11a7eeaa
 
             if (_shouldShowBankFields()) const SizedBox(height: 16),
 
@@ -172,7 +159,7 @@
             color: theme.colorScheme.surface,
             borderRadius: BorderRadius.circular(AppConstants.borderRadius),
             border: Border.all(
-              color: theme.colorScheme.outline.withValues(alpha: 0.2),
+              color: theme.colorScheme.outline.withOpacity(0.2),
             ),
           ),
           child: Row(
@@ -213,7 +200,7 @@
     final isSelected = _type == type;
 
     return Material(
-      color: isSelected ? color.withValues(alpha: 0.1) : Colors.transparent,
+      color: isSelected ? color.withOpacity(0.1) : Colors.transparent,
       borderRadius: BorderRadius.circular(AppConstants.smallBorderRadius),
       child: InkWell(
         onTap: () {
@@ -236,11 +223,7 @@
                 size: 20,
                 color: isSelected
                     ? color
-<<<<<<< HEAD
-                    : theme.colorScheme.onSurface.withValues(alpha: 0.6),
-=======
                     : theme.colorScheme.onSurface.withOpacity(0.6),
->>>>>>> 11a7eeaa
               ),
               const SizedBox(width: 8),
               Text(
@@ -248,11 +231,7 @@
                 style: theme.textTheme.bodyMedium?.copyWith(
                   color: isSelected
                       ? color
-<<<<<<< HEAD
-                      : theme.colorScheme.onSurface.withValues(alpha: 0.6),
-=======
                       : theme.colorScheme.onSurface.withOpacity(0.6),
->>>>>>> 11a7eeaa
                   fontWeight: isSelected ? FontWeight.w600 : FontWeight.normal,
                 ),
               ),
@@ -357,15 +336,16 @@
     );
   }
 
-  Widget _buildBankSelector() {
-    return BankSelector(
-      selectedBank: _selectedBank,
-      onBankSelected: (bank) {
-        setState(() {
-          _selectedBank = bank;
-        });
-      },
-      isCryptoMode: false,
+  Widget _buildBankNameField(ThemeData theme) {
+    return TextFormField(
+      controller: _bankNameController,
+      decoration: InputDecoration(
+        labelText: '银行/机构名称',
+        hintText: '例如：中国工商银行',
+        border: OutlineInputBorder(
+          borderRadius: BorderRadius.circular(AppConstants.borderRadius),
+        ),
+      ),
     );
   }
 
@@ -433,7 +413,7 @@
                     ),
                   ),
                   const SizedBox(width: 8),
-                  const Text('选择颜色'),
+                  Text('选择颜色'),
                 ],
               ),
             ),
@@ -459,7 +439,7 @@
                 children: [
                   Icon(_icon, size: 24),
                   const SizedBox(width: 8),
-                  const Text('选择图标'),
+                  Text('选择图标'),
                 ],
               ),
             ),
@@ -710,13 +690,8 @@
         accountNumber: _accountNumberController.text.isEmpty
             ? null
             : _accountNumberController.text,
-<<<<<<< HEAD
-        bankName: _selectedBank?.displayName,
-        bankId: _selectedBank?.id,
-=======
         bankName:
             _bankNameController.text.isEmpty ? null : _bankNameController.text,
->>>>>>> 11a7eeaa
         isActive: _isActive,
         includeInTotal: _includeInTotal,
       ));
@@ -736,7 +711,6 @@
   final String? description;
   final String? accountNumber;
   final String? bankName;
-  final String? bankId;
   final bool isActive;
   final bool includeInTotal;
 
@@ -751,7 +725,6 @@
     this.description,
     this.accountNumber,
     this.bankName,
-    this.bankId,
     required this.isActive,
     required this.includeInTotal,
   });
