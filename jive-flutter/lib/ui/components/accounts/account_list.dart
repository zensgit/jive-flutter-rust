--- conflicted
+++ resolved
@@ -103,11 +103,7 @@
             itemBuilder: (context, index) {
               final account = accounts[index];
               return AccountCard.fromAccount(
-<<<<<<< HEAD
-                      account: account,
-=======
                 account: account,
->>>>>>> d76695ba
                 onTap: () => onAccountTap?.call(account),
                 onLongPress: () => onAccountLongPress?.call(account),
               );
@@ -288,19 +284,11 @@
     final Map<AccountType, List<AccountData>> grouped = {};
 
     for (final account in accounts) {
-<<<<<<< HEAD
-      final uiType = _toUiType(account.type);
-        if (!grouped.containsKey(uiType)) {
-        grouped[uiType] = [];
-      }
-      grouped[uiType]!.add(account);
-=======
       final key = _toUiAccountType(account.type);
       if (!grouped.containsKey(key)) {
         grouped[key] = [];
       }
       grouped[key]!.add(account);
->>>>>>> d76695ba
     }
 
     // 按类型排序：资产、负债
@@ -312,11 +300,7 @@
 
   double _calculateTotal(AccountType type) {
     return accounts
-<<<<<<< HEAD
-        .where((account) => _toUiType(account.type) == type)
-=======
         .where((account) => _matchesLocalType(type, account.type))
->>>>>>> d76695ba
         .fold(0.0, (sum, account) => sum + account.balance);
   }
 
@@ -468,11 +452,7 @@
           children: accounts
               .map(
                 (account) => AccountCard.fromAccount(
-<<<<<<< HEAD
-                      account: account,
-=======
                   account: account,
->>>>>>> d76695ba
                   onTap: () => onAccountTap?.call(account),
                 ),
               )
