--- conflicted
+++ resolved
@@ -284,19 +284,11 @@
     final Map<AccountType, List<AccountData>> grouped = {};
 
     for (final account in accounts) {
-<<<<<<< HEAD
-      final uiType = _toUiType(account.type);
-        if (!grouped.containsKey(uiType)) {
-        grouped[uiType] = [];
-      }
-      grouped[uiType]!.add(account);
-=======
       final key = _toUiAccountType(account.type);
       if (!grouped.containsKey(key)) {
         grouped[key] = [];
       }
       grouped[key]!.add(account);
->>>>>>> 64c8f3a6
     }
 
     // 按类型排序：资产、负债
@@ -308,11 +300,7 @@
 
   double _calculateTotal(AccountType type) {
     return accounts
-<<<<<<< HEAD
-        .where((account) => _toUiType(account.type) == type)
-=======
         .where((account) => _matchesLocalType(type, account.type))
->>>>>>> 64c8f3a6
         .fold(0.0, (sum, account) => sum + account.balance);
   }
 
