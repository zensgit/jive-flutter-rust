--- conflicted
+++ resolved
@@ -1,12 +1,8 @@
 // 账户列表组件
 import 'package:flutter/material.dart';
-import 'package:jive_money/core/constants/app_constants.dart';
-import 'package:jive_money/ui/components/cards/account_card.dart';
-import 'package:jive_money/ui/components/loading/loading_widget.dart';
-import 'package:jive_money/models/account.dart' as model;
-
-// 类型别名以兼容现有代码
-typedef AccountData = model.Account;
+import '../../../core/constants/app_constants.dart';
+import '../cards/account_card.dart';
+import '../loading/loading_widget.dart';
 
 class AccountList extends StatelessWidget {
   final List<AccountData> accounts;
@@ -63,20 +59,20 @@
           Icon(
             Icons.account_balance_wallet_outlined,
             size: 64,
-            color: theme.colorScheme.onSurface.withValues(alpha: 0.3),
+            color: theme.colorScheme.onSurface.withOpacity(0.3),
           ),
           const SizedBox(height: 16),
           Text(
             '暂无账户',
             style: theme.textTheme.titleMedium?.copyWith(
-              color: theme.colorScheme.onSurface.withValues(alpha: 0.5),
+              color: theme.colorScheme.onSurface.withOpacity(0.5),
             ),
           ),
           const SizedBox(height: 8),
           Text(
             '添加您的第一个账户开始管理财务',
             style: theme.textTheme.bodyMedium?.copyWith(
-              color: theme.colorScheme.onSurface.withValues(alpha: 0.4),
+              color: theme.colorScheme.onSurface.withOpacity(0.4),
             ),
           ),
           if (onAddAccount != null) ...[
@@ -102,7 +98,7 @@
             itemCount: accounts.length,
             itemBuilder: (context, index) {
               final account = accounts[index];
-              return AccountCard.fromAccount(
+              return AccountCard(
                 account: account,
                 onTap: () => onAccountTap?.call(account),
                 onLongPress: () => onAccountLongPress?.call(account),
@@ -138,11 +134,7 @@
 
                   // 该类型的账户
                   ...typeAccounts.map(
-<<<<<<< HEAD
-                    (account) => AccountCard.fromAccount(
-=======
                     (account) => AccountCard(
->>>>>>> 11a7eeaa
                       account: account,
                       onTap: () => onAccountTap?.call(account),
                       onLongPress: () => onAccountLongPress?.call(account),
@@ -172,7 +164,7 @@
           end: Alignment.bottomRight,
           colors: [
             theme.primaryColor,
-            theme.primaryColor.withValues(alpha: 0.8),
+            theme.primaryColor.withOpacity(0.8),
           ],
         ),
         borderRadius: BorderRadius.circular(AppConstants.borderRadius),
@@ -183,7 +175,7 @@
           Text(
             '净资产',
             style: theme.textTheme.titleMedium?.copyWith(
-              color: Colors.white.withValues(alpha: 0.9),
+              color: Colors.white.withOpacity(0.9),
             ),
           ),
           const SizedBox(height: 8),
@@ -204,7 +196,7 @@
                     Text(
                       '总资产',
                       style: theme.textTheme.bodySmall?.copyWith(
-                        color: Colors.white.withValues(alpha: 0.8),
+                        color: Colors.white.withOpacity(0.8),
                       ),
                     ),
                     Text(
@@ -220,7 +212,7 @@
               Container(
                 width: 1,
                 height: 40,
-                color: Colors.white.withValues(alpha: 0.3),
+                color: Colors.white.withOpacity(0.3),
               ),
               Expanded(
                 child: Column(
@@ -229,7 +221,7 @@
                     Text(
                       '总负债',
                       style: theme.textTheme.bodySmall?.copyWith(
-                        color: Colors.white.withValues(alpha: 0.8),
+                        color: Colors.white.withOpacity(0.8),
                       ),
                     ),
                     Text(
@@ -288,11 +280,10 @@
     final Map<AccountType, List<AccountData>> grouped = {};
 
     for (final account in accounts) {
-      final key = _toUiAccountType(account.type);
-      if (!grouped.containsKey(key)) {
-        grouped[key] = [];
+      if (!grouped.containsKey(account.type)) {
+        grouped[account.type] = [];
       }
-      grouped[key]!.add(account);
+      grouped[account.type]!.add(account);
     }
 
     // 按类型排序：资产、负债
@@ -304,17 +295,8 @@
 
   double _calculateTotal(AccountType type) {
     return accounts
-        .where((account) => _matchesLocalType(type, account.type))
+        .where((account) => account.type == type)
         .fold(0.0, (sum, account) => sum + account.balance);
-  }
-
-  AccountType _toUiType(model.AccountType type) {
-    switch (type) {
-      case model.AccountType.asset:
-        return AccountType.asset;
-      case model.AccountType.liability:
-        return AccountType.liability;
-    }
   }
 
   IconData _getTypeIcon(AccountType type) {
@@ -374,26 +356,6 @@
   mortgage, // 房贷
 }
 
-
-  // Model<->UI AccountType adapter
-  // Map model.AccountType (checking/savings/creditCard/loan/...) to local grouping (asset/liability)
-  AccountType _toUiAccountType(model.AccountType t) {
-    switch (t) {
-      case model.AccountType.creditCard:
-      case model.AccountType.loan:
-        return AccountType.liability;
-      default:
-        return AccountType.asset;
-    }
-  }
-
-  bool _matchesLocalType(AccountType localType, model.AccountType modelType) {
-    final isLiability = modelType == model.AccountType.creditCard || modelType == model.AccountType.loan;
-    if (localType == AccountType.liability) return isLiability;
-    return !isLiability;
-  }
-
-
 /// 账户分组列表
 class GroupedAccountList extends StatelessWidget {
   final Map<String, List<AccountData>> groupedAccounts;
@@ -432,7 +394,7 @@
               Container(
                 padding: const EdgeInsets.symmetric(horizontal: 8, vertical: 2),
                 decoration: BoxDecoration(
-                  color: theme.primaryColor.withValues(alpha: 0.1),
+                  color: theme.primaryColor.withOpacity(0.1),
                   borderRadius: BorderRadius.circular(12),
                 ),
                 child: Text(
@@ -449,23 +411,17 @@
               ? Text(
                   '总计: ${_formatGroupTotal(accounts)}',
                   style: theme.textTheme.bodySmall?.copyWith(
-                    color: theme.colorScheme.onSurface.withValues(alpha: 0.6),
+                    color: theme.colorScheme.onSurface.withOpacity(0.6),
                   ),
                 )
               : null,
           children: accounts
               .map(
-<<<<<<< HEAD
-                (account) => AccountCard.fromAccount(
-                  account: account,
-                  onTap: () => onAccountTap?.call(account),
-=======
                 (account) => AccountCard(
                   account: account,
                   onTap: () => onAccountTap?.call(account),
                   margin:
                       const EdgeInsets.symmetric(horizontal: 16, vertical: 4),
->>>>>>> 11a7eeaa
                 ),
               )
               .toList(),
