--- conflicted
+++ resolved
@@ -284,19 +284,11 @@
     final Map<AccountType, List<AccountData>> grouped = {};
 
     for (final account in accounts) {
-<<<<<<< HEAD
-      final uiType = _toUiType(account.type);
-        if (!grouped.containsKey(uiType)) {
-        grouped[uiType] = [];
-      }
-      grouped[uiType]!.add(account);
-=======
       final key = _toUiAccountType(account.type);
       if (!grouped.containsKey(key)) {
         grouped[key] = [];
       }
       grouped[key]!.add(account);
->>>>>>> 851798f4
     }
 
     // 按类型排序：资产、负债
@@ -308,32 +300,15 @@
 
   double _calculateTotal(AccountType type) {
     return accounts
-<<<<<<< HEAD
-        .where((account) => _toUiType(account.type) == type)
-=======
         .where((account) => _matchesLocalType(type, account.type))
->>>>>>> 851798f4
         .fold(0.0, (sum, account) => sum + account.balance);
   }
 
   AccountType _toUiType(model.AccountType type) {
     switch (type) {
-<<<<<<< HEAD
-      // Asset-like accounts
-      case model.AccountType.checking:
-      case model.AccountType.savings:
-      case model.AccountType.cash:
-      case model.AccountType.investment:
-      case model.AccountType.other:
-        return AccountType.asset;
-      // Liability-like accounts
-      case model.AccountType.creditCard:
-      case model.AccountType.loan:
-=======
       case model.AccountType.asset:
         return AccountType.asset;
       case model.AccountType.liability:
->>>>>>> 851798f4
         return AccountType.liability;
     }
   }
@@ -479,10 +454,6 @@
                 (account) => AccountCard.fromAccount(
                   account: account,
                   onTap: () => onAccountTap?.call(account),
-<<<<<<< HEAD
-                  onLongPress: null,
-=======
->>>>>>> 851798f4
                 ),
               )
               .toList(),
