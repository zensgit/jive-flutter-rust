--- conflicted
+++ resolved
@@ -1,8 +1,8 @@
 // 确认对话框组件
 import 'package:flutter/material.dart';
-import 'package:jive_money/core/constants/app_constants.dart';
-import 'package:jive_money/ui/components/buttons/primary_button.dart';
-import 'package:jive_money/ui/components/buttons/secondary_button.dart';
+import '../../../core/constants/app_constants.dart';
+import '../buttons/primary_button.dart';
+import '../buttons/secondary_button.dart';
 
 class ConfirmDialog extends StatelessWidget {
   final String title;
@@ -48,11 +48,7 @@
               decoration: BoxDecoration(
                 color:
                     (isDangerous ? AppConstants.errorColor : theme.primaryColor)
-<<<<<<< HEAD
-                        .withValues(alpha: 0.1),
-=======
                         .withOpacity(0.1),
->>>>>>> 11a7eeaa
                 borderRadius: BorderRadius.circular(32),
               ),
               child: Icon(
@@ -80,7 +76,7 @@
           Text(
             message,
             style: theme.textTheme.bodyMedium?.copyWith(
-              color: theme.colorScheme.onSurface.withValues(alpha: 0.7),
+              color: theme.colorScheme.onSurface.withOpacity(0.7),
             ),
             textAlign: TextAlign.center,
           ),
