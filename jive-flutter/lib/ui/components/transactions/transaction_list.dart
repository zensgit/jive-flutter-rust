--- conflicted
+++ resolved
@@ -1,22 +1,13 @@
 // 交易列表组件
 import 'package:flutter/material.dart';
-import 'package:jive_money/core/constants/app_constants.dart';
-import 'package:jive_money/ui/components/cards/transaction_card.dart';
-import 'package:jive_money/ui/components/loading/loading_widget.dart';
-import 'package:jive_money/models/transaction.dart';
+import '../../../core/constants/app_constants.dart';
+import '../cards/transaction_card.dart';
+import '../loading/loading_widget.dart';
 
 import 'package:flutter_riverpod/flutter_riverpod.dart';
-import 'package:jive_money/providers/currency_provider.dart';
-import 'package:jive_money/providers/transaction_provider.dart';
-
-// 类型别名以兼容现有代码
-typedef TransactionData = Transaction;
+import '../../../providers/currency_provider.dart';
 
 class TransactionList extends ConsumerWidget {
-  // Phase A: lightweight search/group controls
-  final ValueChanged<String>? onSearch;
-  final VoidCallback? onClearSearch;
-  final VoidCallback? onToggleGroup;
   final List<TransactionData> transactions;
   final bool groupByDate;
   final bool showSearchBar;
@@ -26,10 +17,6 @@
   final Function(TransactionData)? onTransactionLongPress;
   final ScrollController? scrollController;
   final bool isLoading;
-  // Optional formatter for group header amounts (for testability)
-  final String Function(double amount)? formatAmount;
-  // Optional custom item builder for transactions (testability)
-  final Widget Function(TransactionData t)? transactionItemBuilder;
 
   const TransactionList({
     super.key,
@@ -42,11 +29,6 @@
     this.onTransactionLongPress,
     this.scrollController,
     this.isLoading = false,
-    this.onSearch,
-    this.onClearSearch,
-    this.onToggleGroup,
-    this.formatAmount,
-    this.transactionItemBuilder,
   });
 
   @override
@@ -59,32 +41,9 @@
       return _buildEmptyState(context);
     }
 
-<<<<<<< HEAD
-    // Determine grouping mode from provider (Phase B1)
-    final grouping = ref.watch(transactionControllerProvider).grouping;
-
-    Widget listContent;
-    if (grouping == TransactionGrouping.date) {
-      listContent = groupByDate
-          ? _buildGroupedListByDate(context, ref)
-          : _buildSimpleList(context, ref);
-    } else if (grouping == TransactionGrouping.category) {
-      listContent = _buildGroupedListByCategory(context, ref);
-    } else {
-      listContent = _buildGroupedListByAccount(context, ref);
-    }
-
-    final content = Column(
-      children: [
-        if (showSearchBar) _buildSearchBar(context, grouping),
-        Expanded(child: listContent),
-      ],
-    );
-=======
     final content = groupByDate
         ? _buildGroupedList(context, ref)
         : _buildSimpleList(context, ref);
->>>>>>> 11a7eeaa
 
     if (onRefresh != null) {
       return RefreshIndicator(
@@ -94,65 +53,6 @@
     }
 
     return content;
-  }
-
-  // 顶部搜索/分组切换栏（Phase A）
-  Widget _buildSearchBar(BuildContext context, TransactionGrouping grouping) {
-    final theme = Theme.of(context);
-    return Container(
-      padding: const EdgeInsets.symmetric(horizontal: 16, vertical: 8),
-      color: theme.colorScheme.surfaceContainerHighest.withValues(alpha: 0.3),
-      child: Row(
-        children: [
-          Expanded(
-            child: TextField(
-              decoration: InputDecoration(
-                hintText: '搜索 描述/备注/收款方…',
-                prefixIcon: const Icon(Icons.search),
-                suffixIcon: onClearSearch != null
-                    ? IconButton(
-                        icon: const Icon(Icons.clear),
-                        onPressed: onClearSearch,
-                      )
-                    : null,
-                border: OutlineInputBorder(
-                  borderRadius: BorderRadius.circular(12),
-                  borderSide: BorderSide.none,
-                ),
-                filled: true,
-                fillColor: theme.colorScheme.surface,
-                isDense: true,
-              ),
-              textInputAction: TextInputAction.search,
-              onSubmitted: onSearch,
-            ),
-          ),
-          const SizedBox(width: 8),
-          IconButton(
-            tooltip: grouping == TransactionGrouping.date
-                ? (groupByDate ? '切换为平铺' : '按日期分组')
-                : '仅日期模式可切换',
-            onPressed: grouping == TransactionGrouping.date ? onToggleGroup : null,
-            icon: Icon(
-              grouping == TransactionGrouping.date
-                  ? (groupByDate
-                      ? Icons.view_agenda_outlined
-                      : Icons.calendar_today_outlined)
-                  : Icons.view_agenda_outlined,
-            ),
-          ),
-          IconButton(
-            tooltip: '筛选',
-            onPressed: () {
-              ScaffoldMessenger.of(context).showSnackBar(
-                const SnackBar(content: Text('筛选功能开发中')),
-              );
-            },
-            icon: const Icon(Icons.filter_list),
-          ),
-        ],
-      ),
-    );
   }
 
   Widget _buildEmptyState(BuildContext context) {
@@ -165,20 +65,20 @@
           Icon(
             Icons.receipt_long_outlined,
             size: 64,
-            color: theme.colorScheme.onSurface.withValues(alpha: 0.3),
+            color: theme.colorScheme.onSurface.withOpacity(0.3),
           ),
           const SizedBox(height: 16),
           Text(
             emptyMessage ?? '暂无交易记录',
             style: theme.textTheme.titleMedium?.copyWith(
-              color: theme.colorScheme.onSurface.withValues(alpha: 0.5),
+              color: theme.colorScheme.onSurface.withOpacity(0.5),
             ),
           ),
           const SizedBox(height: 8),
           Text(
             '添加您的第一笔交易开始记账',
             style: theme.textTheme.bodyMedium?.copyWith(
-              color: theme.colorScheme.onSurface.withValues(alpha: 0.4),
+              color: theme.colorScheme.onSurface.withOpacity(0.4),
             ),
           ),
         ],
@@ -186,58 +86,32 @@
     );
   }
 
-  
-  Widget _buildItem(BuildContext context, TransactionData t) {
-    if (transactionItemBuilder != null) {
-      return transactionItemBuilder!(t);
-    }
-    return TransactionCard(
-      transaction: t,
-      onTap: () => onTransactionTap?.call(t),
-      onLongPress: () => onTransactionLongPress?.call(t),
-      showDate: true,
-    );
-  }
-
-Widget _buildSimpleList(BuildContext context, WidgetRef ref) {
+  Widget _buildSimpleList(BuildContext context, WidgetRef ref) {
     return ListView.builder(
       controller: scrollController,
       padding: const EdgeInsets.symmetric(vertical: 8),
       itemCount: transactions.length,
       itemBuilder: (context, index) {
-        final t = transactions[index];
-        return _buildItem(context, t);
+        final transaction = transactions[index];
+        return TransactionCard(
+          transaction: transaction,
+          onTap: () => onTransactionTap?.call(transaction),
+          onLongPress: () => onTransactionLongPress?.call(transaction),
+          showDate: true,
+        );
       },
     );
   }
 
   Widget _buildGroupedList(BuildContext context, WidgetRef ref) {
-    final grouped = _groupTransactionsByDate(transactions);
+    final groupedTransactions = _groupTransactionsByDate();
     final theme = Theme.of(context);
-<<<<<<< HEAD
-=======
-
->>>>>>> 11a7eeaa
+
     return ListView.builder(
       controller: scrollController,
       padding: const EdgeInsets.symmetric(vertical: 8),
-      itemCount: grouped.length,
+      itemCount: groupedTransactions.length,
       itemBuilder: (context, index) {
-<<<<<<< HEAD
-        final entry = grouped.entries.elementAt(index);
-        final date = entry.key;
-        final dayTxs = entry.value;
-        return Column(
-          crossAxisAlignment: CrossAxisAlignment.start,
-          children: [
-            Container(
-              padding: const EdgeInsets.symmetric(horizontal: 16, vertical: 12),
-              child: Text(
-                _formatDateTL(date),
-                style: theme.textTheme.titleSmall?.copyWith(
-                  fontWeight: FontWeight.w600,
-                ),
-=======
         final group = groupedTransactions.entries.elementAt(index);
         final date = group.key;
         final dayTransactions = group.value;
@@ -255,34 +129,14 @@
                 onTap: () => onTransactionTap?.call(transaction),
                 onLongPress: () => onTransactionLongPress?.call(transaction),
                 showDate: false,
->>>>>>> 11a7eeaa
               ),
             ),
-            ...dayTxs.map((t) => transactionItemBuilder != null
-                ? transactionItemBuilder!(t)
-                : TransactionCard(
-                    transaction: t,
-                    onTap: () => onTransactionTap?.call(t),
-                    onLongPress: () => onTransactionLongPress?.call(t),
-                    showDate: false,
-                  )),
           ],
         );
       },
     );
   }
 
-<<<<<<< HEAD
-  Map<DateTime, List<TransactionData>> _groupTransactionsByDate(
-      List<TransactionData> list) {
-    final Map<DateTime, List<TransactionData>> grouped = {};
-    for (final t in list) {
-      final d = DateTime(t.date.year, t.date.month, t.date.day);
-      (grouped[d] ??= []).add(t);
-    }
-    final entries = grouped.entries.toList()..sort((a, b) => b.key.compareTo(a.key));
-    return Map.fromEntries(entries);
-=======
   Widget _buildDateHeader(BuildContext context, WidgetRef ref, ThemeData theme,
       DateTime date, List<TransactionData> transactions) {
     final total = _calculateDayTotal(transactions);
@@ -365,19 +219,12 @@
 
   double _calculateDayTotal(List<TransactionData> transactions) {
     return transactions.fold(0.0, (sum, t) => sum + t.amount);
->>>>>>> 11a7eeaa
-  }
-
-  String _formatDateTL(DateTime date) {
+  }
+
+  String _formatDate(DateTime date) {
     final now = DateTime.now();
     final today = DateTime(now.year, now.month, now.day);
     final yesterday = today.subtract(const Duration(days: 1));
-<<<<<<< HEAD
-    if (date == today) return '今天';
-    if (date == yesterday) return '昨天';
-    if (date.year == now.year) return '${date.month}月${date.day}日';
-    return '${date.year}年${date.month}月${date.day}日';
-=======
 
     if (date == today) {
       return '今天';
@@ -398,12 +245,10 @@
   String _formatAmount(double amount) {
     final sign = amount >= 0 ? '+' : '';
     return '$sign¥${amount.abs().toStringAsFixed(2)}';
->>>>>>> 11a7eeaa
   }
 }
 
 /// 可滑动删除的交易列表
-
 class SwipeableTransactionList extends StatelessWidget {
   final List<TransactionData> transactions;
   final Function(TransactionData) onDelete;
@@ -485,7 +330,7 @@
   Widget _buildSwipeableItem(
       BuildContext context, TransactionData transaction) {
     return Dismissible(
-      key: ValueKey(transaction.id ?? "unknown"),
+      key: Key(transaction.id),
       direction: DismissDirection.horizontal,
       confirmDismiss: (direction) async {
         if (direction == DismissDirection.endToStart) {
@@ -589,145 +434,4 @@
       return '${date.year}年${date.month}月${date.day}日';
     }
   }
-}
-
-
-extension on TransactionList {
-  // 按分类分组
-  Widget _buildGroupedListByCategory(BuildContext context, WidgetRef ref) {
-    final grouped = <String, List<TransactionData>>{};
-    for (final t in transactions) {
-      final key = (t.category != null && t.category!.trim().isNotEmpty)
-          ? t.category!.trim()
-          : '未分类';
-      (grouped[key] ??= <TransactionData>[]).add(t);
-    }
-    final entries = grouped.entries.toList()
-      ..sort((a, b) => a.key.compareTo(b.key));
-    final theme = Theme.of(context);
-    final collapsed = ref.watch(transactionControllerProvider).groupCollapse;
-    return ListView.builder(
-      controller: scrollController,
-      padding: const EdgeInsets.symmetric(vertical: 8),
-      itemCount: entries.length,
-      itemBuilder: (context, index) {
-        final e = entries[index];
-        final key = 'category:${e.key}';
-        final isCollapsed = collapsed.contains(key);
-        return Column(
-          crossAxisAlignment: CrossAxisAlignment.start,
-          children: [
-            _buildGroupHeader(context, ref, theme, e.key, e.value, key, isCollapsed),
-            if (!isCollapsed)
-              ...e.value.map(
-                (t) => TransactionCard(
-                  transaction: t,
-                  onTap: () => onTransactionTap?.call(t),
-                  onLongPress: () => onTransactionLongPress?.call(t),
-                  showDate: true,
-                ),
-              ),
-          ],
-        );
-      },
-    );
-  }
-
-  // 按账户分组（使用账户ID占位）
-  Widget _buildGroupedListByAccount(BuildContext context, WidgetRef ref) {
-    final grouped = <String, List<TransactionData>>{};
-    for (final t in transactions) {
-      final key = (t.accountId != null && t.accountId!.trim().isNotEmpty)
-          ? t.accountId!.trim()
-          : '未知账户';
-      (grouped[key] ??= <TransactionData>[]).add(t);
-    }
-    final entries = grouped.entries.toList()
-      ..sort((a, b) => a.key.compareTo(b.key));
-    final theme = Theme.of(context);
-    final collapsed = ref.watch(transactionControllerProvider).groupCollapse;
-    return ListView.builder(
-      controller: scrollController,
-      padding: const EdgeInsets.symmetric(vertical: 8),
-      itemCount: entries.length,
-      itemBuilder: (context, index) {
-        final e = entries[index];
-        final key = 'account:${e.key}';
-        final isCollapsed = collapsed.contains(key);
-        return Column(
-          crossAxisAlignment: CrossAxisAlignment.start,
-          children: [
-            _buildGroupHeader(context, ref, theme, e.key, e.value, key, isCollapsed),
-            if (!isCollapsed)
-              ...e.value.map(
-                (t) => TransactionCard(
-                  transaction: t,
-                  onTap: () => onTransactionTap?.call(t),
-                  onLongPress: () => onTransactionLongPress?.call(t),
-                  showDate: true,
-                ),
-              ),
-          ],
-        );
-      },
-    );
-  }
-
-  Widget _buildGroupHeader(
-    BuildContext context,
-    WidgetRef ref,
-    ThemeData theme,
-    String title,
-    List<TransactionData> items,
-    String collapseKey,
-    bool isCollapsed,
-  ) {
-    final total = _calculateDayTotal(items);
-    final isPositive = total >= 0;
-    final base = ref.watch(baseCurrencyProvider).code;
-    final formatted =
-        ref.read(currencyProvider.notifier).formatCurrency(total.abs(), base);
-    final sign = total >= 0 ? '+' : '-';
-    return InkWell(
-      onTap: () =>
-          ref.read(transactionControllerProvider.notifier).toggleGroupCollapse(collapseKey),
-      child: Container(
-        padding: const EdgeInsets.symmetric(horizontal: 16, vertical: 12),
-        child: Row(
-          children: [
-            Expanded(
-              child: Column(
-                crossAxisAlignment: CrossAxisAlignment.start,
-                children: [
-                  Text(
-                    title,
-                    style: theme.textTheme.titleSmall?.copyWith(
-                      fontWeight: FontWeight.w600,
-                    ),
-                  ),
-                  Text(
-                    '${items.length} 笔交易',
-                    style: theme.textTheme.bodySmall?.copyWith(
-                      color: theme.colorScheme.onSurface.withValues(alpha: 0.6),
-                    ),
-                  ),
-                ],
-              ),
-            ),
-            Text(
-              '$sign$formatted',
-              style: theme.textTheme.titleSmall?.copyWith(
-                fontWeight: FontWeight.w600,
-                color: isPositive
-                    ? AppConstants.successColor
-                    : AppConstants.errorColor,
-              ),
-            ),
-            const SizedBox(width: 8),
-            Icon(isCollapsed ? Icons.expand_more : Icons.expand_less),
-          ],
-        ),
-      ),
-    );
-  }
 }