--- conflicted
+++ resolved
@@ -40,14 +40,11 @@
     this.onTransactionLongPress,
     this.scrollController,
     this.isLoading = false,
-<<<<<<< HEAD
     this.onSearch,
     this.onClearSearch,
     this.onToggleGroup,
-=======
     this.formatAmount,
     this.transactionItemBuilder,
->>>>>>> 1cb75e81
   });
 
   @override
@@ -377,11 +374,7 @@
   Widget _buildSwipeableItem(
       BuildContext context, TransactionData transaction) {
     return Dismissible(
-<<<<<<< HEAD
-      key: Key(transaction.id ?? ''),
-=======
       key: ValueKey(transaction.id ?? "unknown"),
->>>>>>> 1cb75e81
       direction: DismissDirection.horizontal,
       confirmDismiss: (direction) async {
         if (direction == DismissDirection.endToStart) {
