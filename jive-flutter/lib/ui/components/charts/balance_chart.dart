// 余额趋势图表组件
import 'package:flutter/material.dart';
import 'package:fl_chart/fl_chart.dart';

import 'package:flutter_riverpod/flutter_riverpod.dart';
import 'package:jive_money/providers/currency_provider.dart';

class BalanceChart extends ConsumerWidget {
  final List<BalancePoint> data;
  final String title;
  final Color? lineColor;
  final Color? gradientStartColor;
  final Color? gradientEndColor;
  final double height;
  final bool showGrid;
  final bool showTooltip;
  final Function(BalancePoint)? onPointTap;

  const BalanceChart({
    super.key,
    required this.data,
    this.title = '余额趋势',
    this.lineColor,
    this.gradientStartColor,
    this.gradientEndColor,
    this.height = 200,
    this.showGrid = true,
    this.showTooltip = true,
    this.onPointTap,
  });

  @override
  Widget build(BuildContext context, WidgetRef ref) {
    final theme = Theme.of(context);
    final primaryColor = lineColor ?? theme.primaryColor;

    if (data.isEmpty) {
      return _buildEmptyState(context);
    }

    return Container(
      height: height,
      padding: const EdgeInsets.all(16),
      child: Column(
        crossAxisAlignment: CrossAxisAlignment.start,
        children: [
          if (title.isNotEmpty) ...[
            Text(
              title,
              style: theme.textTheme.titleMedium?.copyWith(
                fontWeight: FontWeight.bold,
              ),
            ),
            const SizedBox(height: 16),
          ],
          Expanded(
            child: LineChart(
              LineChartData(
                gridData: FlGridData(
                  show: showGrid,
                  drawVerticalLine: false,
                  horizontalInterval: _calculateInterval(),
                  getDrawingHorizontalLine: (value) {
                    return FlLine(
                      color: theme.dividerColor.withValues(alpha: 0.3),
                      strokeWidth: 1,
                    );
                  },
                ),
                titlesData: FlTitlesData(
                  show: true,
                  rightTitles: const AxisTitles(
                    sideTitles: SideTitles(showTitles: false),
                  ),
                  topTitles: const AxisTitles(
                    sideTitles: SideTitles(showTitles: false),
                  ),
                  bottomTitles: AxisTitles(
                    sideTitles: SideTitles(
                      showTitles: true,
                      reservedSize: 30,
                      interval: _calculateBottomInterval(),
                      getTitlesWidget: _buildBottomTitle,
                    ),
                  ),
                  leftTitles: AxisTitles(
                    sideTitles: SideTitles(
                      showTitles: true,
                      interval: _calculateInterval(),
                      reservedSize: 60,
                      getTitlesWidget: (value, meta) =>
                          _buildLeftTitle(context, ref, value, meta),
                    ),
                  ),
                ),
                borderData: FlBorderData(
                  show: false,
                ),
                minX: 0,
                maxX: (data.length - 1).toDouble(),
                minY: _getMinY(),
                maxY: _getMaxY(),
                lineBarsData: [
                  LineChartBarData(
                    spots: _buildSpots(),
                    isCurved: true,
                    gradient: LinearGradient(
                      colors: [
                        gradientStartColor ?? primaryColor,
                        gradientEndColor ?? primaryColor.withValues(alpha: 0.3),
                      ],
                    ),
                    barWidth: 3,
                    isStrokeCapRound: true,
                    dotData: FlDotData(
                      show: true,
                      getDotPainter: (spot, percent, barData, index) {
                        return FlDotCirclePainter(
                          radius: 4,
                          color: primaryColor,
                          strokeWidth: 2,
                          strokeColor: theme.scaffoldBackgroundColor,
                        );
                      },
                    ),
                    belowBarData: BarAreaData(
                      show: true,
                      gradient: LinearGradient(
                        begin: Alignment.topCenter,
                        end: Alignment.bottomCenter,
                        colors: [
                          (gradientStartColor ?? primaryColor).withValues(alpha: 0.3),
                          (gradientEndColor ?? primaryColor).withValues(alpha: 0.1),
                        ],
                      ),
                    ),
                  ),
                ],
                lineTouchData: LineTouchData(
                  enabled: showTooltip,
                  touchTooltipData: LineTouchTooltipData(
                    tooltipBgColor: theme.cardColor,
                    tooltipRoundedRadius: 8,
                    getTooltipItems: (spots) {
                      final base = ref.read(baseCurrencyProvider).code;
                      final formatter = ref.read(currencyProvider.notifier);
                      return spots.map((touchedSpot) {
                        const textStyle = TextStyle(
                          color: Colors.white,
                          fontWeight: FontWeight.bold,
                          fontSize: 12,
                        );
                        final index = touchedSpot.spotIndex;
                        if (index < data.length) {
                          final point = data[index];
                          final amountStr = formatter.formatCurrency(
                              point.amount, point.currencyCode ?? base);
                          return LineTooltipItem(
                            '${point.formattedDate}\n$amountStr',
                            textStyle,
                          );
                        }
                        return const LineTooltipItem('', TextStyle());
                      }).toList();
                    },
                  ),
                  touchCallback: (event, response) {
                    if (event is FlTapUpEvent &&
                        response != null &&
                        response.lineBarSpots != null &&
                        onPointTap != null) {
                      final spotIndex = response.lineBarSpots!.first.spotIndex;
                      if (spotIndex < data.length) {
                        onPointTap!(data[spotIndex]);
                      }
                    }
                  },
                ),
              ),
            ),
          ),
        ],
      ),
    );
  }

  Widget _buildEmptyState(BuildContext context) {
    final theme = Theme.of(context);

    return Container(
      height: height,
      padding: const EdgeInsets.all(16),
      child: Column(
        mainAxisAlignment: MainAxisAlignment.center,
        children: [
          Icon(
            Icons.show_chart,
            size: 48,
            color: theme.disabledColor,
          ),
          const SizedBox(height: 16),
          Text(
            '暂无数据',
            style: theme.textTheme.bodyMedium?.copyWith(
              color: theme.disabledColor,
            ),
          ),
        ],
      ),
    );
  }

  List<FlSpot> _buildSpots() {
    return data.asMap().entries.map((entry) {
      return FlSpot(entry.key.toDouble(), entry.value.amount);
    }).toList();
  }

  double _getMinY() {
    if (data.isEmpty) return 0;
    final minAmount = data.map((e) => e.amount).reduce((a, b) => a < b ? a : b);
    return minAmount - (minAmount.abs() * 0.1);
  }

  double _getMaxY() {
    if (data.isEmpty) return 100;
    final maxAmount = data.map((e) => e.amount).reduce((a, b) => a > b ? a : b);
    return maxAmount + (maxAmount.abs() * 0.1);
  }

  double _calculateInterval() {
    final range = _getMaxY() - _getMinY();
    return range / 5; // 显示5条网格线
  }

  double _calculateBottomInterval() {
    return data.length > 7 ? (data.length / 7).ceilToDouble() : 1;
  }

  Widget _buildBottomTitle(double value, TitleMeta meta) {
    final index = value.toInt();
    if (index >= 0 && index < data.length) {
      final point = data[index];
      return SideTitleWidget(
        axisSide: meta.axisSide,
        child: Text(
          point.formattedDate,
          style: const TextStyle(
            fontSize: 10,
            color: Colors.grey,
          ),
        ),
      );
    }
    return Container();
  }

  Widget _buildLeftTitle(
      BuildContext context, WidgetRef ref, double value, TitleMeta meta) {
    final base = ref.watch(baseCurrencyProvider).code;
    final formatted =
        ref.read(currencyProvider.notifier).formatCurrency(value, base);
    // Compact large values to keep axis tidy
    String label;
    final abs = value.abs();
    if (abs >= 100000000) {
      label = '${(value / 100000000).toStringAsFixed(1)}亿';
    } else if (abs >= 10000) {
      label = '${(value / 10000).toStringAsFixed(1)}万';
    } else if (abs >= 1000) {
      label = '${(value / 1000).toStringAsFixed(1)}K';
    } else {
      label = formatted;
    }
    return SideTitleWidget(
      axisSide: meta.axisSide,
      child: Text(
        label,
        style: const TextStyle(
          fontSize: 10,
          color: Colors.grey,
        ),
      ),
    );
  }

  String _formatCurrency(double value) {
    if (value.abs() >= 10000) {
      return '${(value / 10000).toStringAsFixed(1)}万';
    } else if (value.abs() >= 1000) {
      return '${(value / 1000).toStringAsFixed(1)}K';
    } else {
      return value.toStringAsFixed(0);
    }
  }

  List<LineTooltipItem> _buildTooltipItems(List<LineBarSpot> touchedSpots) {
    return touchedSpots.map((LineBarSpot touchedSpot) {
      const textStyle = TextStyle(
        color: Colors.white,
        fontWeight: FontWeight.bold,
        fontSize: 12,
      );

      final index = touchedSpot.spotIndex;
      if (index < data.length) {
        final point = data[index];
        return LineTooltipItem(
          '${point.formattedDate}\n${point.tooltipAmount}',
          textStyle,
        );
      }

<<<<<<< HEAD
      return const LineTooltipItem('', textStyle);
=======
      return LineTooltipItem('', textStyle);
>>>>>>> 11a7eeaa
    }).toList();
  }
}

class BalancePoint {
  final DateTime date;
  final double amount;
  final String? label;
  final String? currencyCode; // display in base unless overridden

  const BalancePoint({
    required this.date,
    required this.amount,
    this.label,
    this.currencyCode,
  });

  String get formattedDate {
    if (label != null) return label!;

    final now = DateTime.now();
    final difference = now.difference(date).inDays;

    if (difference == 0) {
      return '今天';
    } else if (difference == 1) {
      return '昨天';
    } else if (difference <= 7) {
      return '$difference天前';
    } else {
      return '${date.month}/${date.day}';
    }
  }

  String get tooltipAmount {
    // We cannot access ref here; fallback to simple formatting with base symbol placement in UI
    // The actual formatted string will be constructed by BalanceChart using provider; keep placeholder here
    return amount.toStringAsFixed(2);
  }
}<|MERGE_RESOLUTION|>--- conflicted
+++ resolved
@@ -3,7 +3,7 @@
 import 'package:fl_chart/fl_chart.dart';
 
 import 'package:flutter_riverpod/flutter_riverpod.dart';
-import 'package:jive_money/providers/currency_provider.dart';
+import '../../../providers/currency_provider.dart';
 
 class BalanceChart extends ConsumerWidget {
   final List<BalancePoint> data;
@@ -62,7 +62,7 @@
                   horizontalInterval: _calculateInterval(),
                   getDrawingHorizontalLine: (value) {
                     return FlLine(
-                      color: theme.dividerColor.withValues(alpha: 0.3),
+                      color: theme.dividerColor.withOpacity(0.3),
                       strokeWidth: 1,
                     );
                   },
@@ -107,7 +107,7 @@
                     gradient: LinearGradient(
                       colors: [
                         gradientStartColor ?? primaryColor,
-                        gradientEndColor ?? primaryColor.withValues(alpha: 0.3),
+                        gradientEndColor ?? primaryColor.withOpacity(0.3),
                       ],
                     ),
                     barWidth: 3,
@@ -129,8 +129,8 @@
                         begin: Alignment.topCenter,
                         end: Alignment.bottomCenter,
                         colors: [
-                          (gradientStartColor ?? primaryColor).withValues(alpha: 0.3),
-                          (gradientEndColor ?? primaryColor).withValues(alpha: 0.1),
+                          (gradientStartColor ?? primaryColor).withOpacity(0.3),
+                          (gradientEndColor ?? primaryColor).withOpacity(0.1),
                         ],
                       ),
                     ),
@@ -311,11 +311,7 @@
         );
       }
 
-<<<<<<< HEAD
-      return const LineTooltipItem('', textStyle);
-=======
       return LineTooltipItem('', textStyle);
->>>>>>> 11a7eeaa
     }).toList();
   }
 }
@@ -344,7 +340,7 @@
     } else if (difference == 1) {
       return '昨天';
     } else if (difference <= 7) {
-      return '$difference天前';
+      return '${difference}天前';
     } else {
       return '${date.month}/${date.day}';
     }
